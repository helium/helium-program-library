{
  "extends": "./tsconfig.root.json",
  "references": [
    {
      "path": "./packages/idls"
    },
    {
      "path": "./packages/spl-utils"
    },
    {
      "path": "./packages/lazy-transactions-sdk"
    },
    {
      "path": "./packages/helium-react-hooks"
    },
    {
      "path": "./packages/currency-utils"
    },
    {
      "path": "./packages/voter-stake-registry-sdk"
    },
    {
      "path": "./packages/distributor-oracle"
    },
    {
      "path": "./packages/metadata-service"
    },
    {
      "path": "./packages/vsr-metadata-service"
    },
    {
      "path": "./packages/monitor-service"
    },
    {
      "path": "./packages/migration-service"
    },
    {
      "path": "./packages/treasury-management-sdk"
    },
    {
      "path": "./packages/lazy-distributor-sdk"
    },
    {
      "path": "./packages/helium-sub-daos-sdk"
    },
    {
      "path": "./packages/data-credits-sdk"
    },
    {
      "path": "./packages/helium-cli"
    },
    {
      "path": "./packages/circuit-breaker-sdk"
    },
    {
<<<<<<< HEAD
      "path": "./packages/price-oracle-sdk"
=======
      "path": "./packages/hotspot-utils"
>>>>>>> b9fc54a3
    }
  ]
}<|MERGE_RESOLUTION|>--- conflicted
+++ resolved
@@ -53,11 +53,10 @@
       "path": "./packages/circuit-breaker-sdk"
     },
     {
-<<<<<<< HEAD
       "path": "./packages/price-oracle-sdk"
-=======
+    },
+    {
       "path": "./packages/hotspot-utils"
->>>>>>> b9fc54a3
     }
   ]
 }