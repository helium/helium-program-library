{
  "extends": "./tsconfig.root.json",
  "references": [
    {
      "path": "./packages/idls"
    },
    {
      "path": "./packages/spl-utils"
    },
    {
<<<<<<< HEAD
      "path": "./packages/circuit-breaker-sdk"
=======
      "path": "./packages/distributor-oracle"
>>>>>>> f3eaf630
    },
    {
      "path": "./packages/lazy-distributor-sdk"
    },
    {
      "path": "./packages/helium-sub-daos-sdk"
    },
    {
      "path": "./packages/data-credits-sdk"
    },
    {
      "path": "./packages/helium-cli"
    }
  ]
}<|MERGE_RESOLUTION|>--- conflicted
+++ resolved
@@ -8,11 +8,10 @@
       "path": "./packages/spl-utils"
     },
     {
-<<<<<<< HEAD
       "path": "./packages/circuit-breaker-sdk"
-=======
+    }, 
+    {
       "path": "./packages/distributor-oracle"
->>>>>>> f3eaf630
     },
     {
       "path": "./packages/lazy-distributor-sdk"
