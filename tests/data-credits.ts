--- conflicted
+++ resolved
@@ -68,35 +68,6 @@
   const provider = anchor.getProvider() as anchor.AnchorProvider;
   const me = provider.wallet.publicKey;
 
-<<<<<<< HEAD
-  let hntMint: PublicKey;
-  let dcMint: PublicKey;
-  const hntDecimals = 8;
-  const dcDecimals = 8;
-  let startHntBal = 100;
-  let startDcBal = 0;
-  let dcKey: PublicKey;
-  before(async () => {
-    program = await init(provider, PROGRAM_ID, anchor.workspace.DataCredits.idl);
-    hsdProgram = await hsd.init(provider, hsd.PROGRAM_ID, anchor.workspace.HeliumSubDaos.idl);
-    dcKey = dataCreditsKey()[0];
-    if (await isInitialized(program)) {
-      // accounts for rerunning tests on same localnet
-      const dcAcc = await program.account.dataCreditsV0.fetch(dcKey);
-      hntMint = dcAcc.hntMint;
-      dcMint = dcAcc.dcMint;
-      startHntBal = (await provider.connection.getTokenAccountBalance(await getAssociatedTokenAddress(hntMint, me))).value.uiAmount!;
-      if (await provider.connection.getAccountInfo(await getAssociatedTokenAddress(dcMint, me))) {
-        startDcBal = (await provider.connection.getTokenAccountBalance(await getAssociatedTokenAddress(dcMint, me))).value.uiAmount!;
-      }
-    } else {
-      // fresh start
-      hntMint = await createMint(provider, hntDecimals, me, me);
-      dcMint = await createMint(provider, dcDecimals, dcKey, dcKey);
-      await createAtaAndMint(provider, hntMint, toBN(startHntBal, hntDecimals).toNumber(), me);
-      await program.methods.initializeDataCreditsV0({authority: me}).accounts({hntMint, dcMint, payer: me}).rpc();
-    }
-=======
   beforeEach(async () => {
     program = await init(
       provider,
@@ -130,7 +101,6 @@
     await method.rpc({
       skipPreflight: true
     });
->>>>>>> f11ca898
   });
 
   it("initializes data credits", async () => {
