import { execute } from "@helium-foundation/spl-utils";
import * as anchor from "@project-serum/anchor";
import { Program } from "@project-serum/anchor";
<<<<<<< HEAD
import { getAccount, getAssociatedTokenAddress } from "@solana/spl-token";
import { expect } from "chai";
import {
  burnDataCreditsInstructions, dataCreditsKey, init, mintDataCreditsInstructions
} from "../packages/data-credits-sdk/src";
import { DataCredits } from "../target/types/data_credits";
import { initTestDataCredits } from "./utils/fixtures";

=======
import { PublicKey } from "@solana/web3.js";
import { assert } from "chai";
import { init, dataCreditsKey, mintDataCreditsInstructions, burnDataCreditsInstructions, isInitialized, accountPayerKey } from "../packages/data-credits-sdk/src";
import * as hsd from "../packages/helium-sub-daos-sdk/src";
import { DataCredits } from "../target/types/data_credits";
import { createAtaAndMint, createMint, mintTo } from "./utils/token";
import {
  getAssociatedTokenAddress,
  getAccount,
  getMint,
} from "@solana/spl-token";
import { toBN, toNumber, execute } from "../packages/spl-utils/src";
import { PROGRAM_ID } from "../packages/data-credits-sdk/src/constants";
import { initTestDao, initTestSubdao } from "./utils/daos";
import { HeliumSubDaos } from "../target/types/helium_sub_daos";
import * as web3 from "@solana/web3.js";

const EPOCH_REWARDS = 100000000;
>>>>>>> eba38bfc

describe("data-credits", () => {
  anchor.setProvider(anchor.AnchorProvider.local("http://127.0.0.1:8899"));

  let program: Program<DataCredits>;
  let hsdProgram: Program<HeliumSubDaos>;
  const provider = anchor.getProvider() as anchor.AnchorProvider;
  const me = provider.wallet.publicKey;

  before(async () => {
<<<<<<< HEAD
    program = await init(
      provider,
      anchor.workspace.DataCredits.programId,
      anchor.workspace.DataCredits.idl
    );
=======
    console.log(anchor.workspace.DataCredits.idl);
    program = await init(provider, PROGRAM_ID, anchor.workspace.DataCredits.idl);
    hsdProgram = await hsd.init(provider, hsd.PROGRAM_ID, anchor.workspace.HeliumSubDaos.idl);
    dcKey = dataCreditsKey()[0];
    if (await isInitialized(program)) {
      // accounts for rerunning tests on same localnet
      const dcAcc = await program.account.dataCreditsV0.fetch(dcKey);
      hntMint = dcAcc.hntMint;
      dcMint = dcAcc.dcMint;
      startHntBal = (await provider.connection.getTokenAccountBalance(await getAssociatedTokenAddress(hntMint, me))).value.uiAmount!;
      if (await provider.connection.getAccountInfo(await getAssociatedTokenAddress(dcMint, me))) {
        startDcBal = (await provider.connection.getTokenAccountBalance(await getAssociatedTokenAddress(dcMint, me))).value.uiAmount!;
      }
    } else {
      // fresh start
      hntMint = await createMint(provider, hntDecimals, me, me);
      dcMint = await createMint(provider, dcDecimals, dcKey, dcKey);
      await createAtaAndMint(provider, hntMint, toBN(startHntBal, hntDecimals).toNumber(), me);
      await program.methods.initializeDataCreditsV0({authority: me}).accounts({hntMint, dcMint, payer: me}).rpc();
    }
>>>>>>> eba38bfc
  });

  it("initializes data credits", async () => {
    const { dcKey, dcMint, hntMint } = await initTestDataCredits(
      program,
      provider
    );

    const dataCreditsAcc = await program.account.dataCreditsV0.fetch(dcKey);
<<<<<<< HEAD
    const [dc, dcBump] = dataCreditsKey();

    expect(dataCreditsAcc?.dcMint.toBase58()).eq(dcMint.toBase58());
    expect(dataCreditsAcc?.hntMint.toBase58()).eq(hntMint.toBase58());
    expect(dataCreditsAcc?.authority.toBase58()).eq(me.toBase58());
    expect(dataCreditsAcc?.dataCreditsBump).eq(dcBump);
  });

  describe("with data credits", async () => {
=======
    const [_, dcBump] = dataCreditsKey();
    assert(dataCreditsAcc?.dcMint.equals(dcMint));
    assert(dataCreditsAcc?.hntMint.equals(hntMint));
    assert(dataCreditsAcc?.authority.equals(me));
    assert(dataCreditsAcc?.dataCreditsBump == dcBump);
  });

  describe("with data credits", async() => {
    let dao: PublicKey;
    let subDao: PublicKey
    before(async () => {
      ({ dao } = await initTestDao(hsdProgram, provider, EPOCH_REWARDS, me));
      ({ subDao } = await initTestSubdao(hsdProgram, provider, me, dao));
    })
>>>>>>> eba38bfc
    it("mints some data credits", async () => {
      const {
        dcMint,
        dcBal: previousDcBal,
        hntMint,
        hntBal: previousHntBal,
      } = await initTestDataCredits(program, provider);

      const ix = await mintDataCreditsInstructions({
        program,
        provider,
        amount: 1,
      });
      await execute(program, provider, ix);

      const dcAta = await getAssociatedTokenAddress(dcMint, me);
      const dcAtaAcc = await getAccount(provider.connection, dcAta);

      expect(dcAtaAcc.isFrozen);

      const dcBal = await provider.connection.getTokenAccountBalance(dcAta);
      const hntBal = await provider.connection.getTokenAccountBalance(
        await getAssociatedTokenAddress(hntMint, me)
      );

      expect(dcBal.value.uiAmount).eq(previousDcBal + 1);
      expect(hntBal.value.uiAmount).eq(previousHntBal - 1);
    });

    it("burns some data credits", async () => {
      const { dcMint, dcBal: previousDcBal } = await initTestDataCredits(
        program,
        provider
      );

<<<<<<< HEAD
=======
    it("burns some data credits", async() => {
      await provider.connection.requestAirdrop(
        accountPayerKey()[0],
        web3.LAMPORTS_PER_SOL,
      );
>>>>>>> eba38bfc
      const ix = await burnDataCreditsInstructions({
        program,
        provider,
        amount: 1,
        subDao,
      });
      await execute(program, provider, ix);

      const dcAta = await getAssociatedTokenAddress(dcMint, me);
      const dcAtaAcc = await getAccount(provider.connection, dcAta);

      expect(dcAtaAcc.isFrozen);
      const dcBal = await provider.connection.getTokenAccountBalance(dcAta);
<<<<<<< HEAD
      expect(dcBal.value.uiAmount).eq(previousDcBal - 1);
    });
  });
=======
      assert(dcBal.value.uiAmount == startDcBal);

      // check that epoch info was tracked correctly
      const epochInfo = await hsdProgram.account.subDaoEpochInfoV0.fetch(
        ix.output.subDaoEpochInfo
      );
      const numBurned = toNumber(epochInfo.dcBurned, dcDecimals);
      assert.equal(numBurned, 1);
    })
  })
>>>>>>> eba38bfc
});<|MERGE_RESOLUTION|>--- conflicted
+++ resolved
@@ -1,16 +1,5 @@
-import { execute } from "@helium-foundation/spl-utils";
 import * as anchor from "@project-serum/anchor";
 import { Program } from "@project-serum/anchor";
-<<<<<<< HEAD
-import { getAccount, getAssociatedTokenAddress } from "@solana/spl-token";
-import { expect } from "chai";
-import {
-  burnDataCreditsInstructions, dataCreditsKey, init, mintDataCreditsInstructions
-} from "../packages/data-credits-sdk/src";
-import { DataCredits } from "../target/types/data_credits";
-import { initTestDataCredits } from "./utils/fixtures";
-
-=======
 import { PublicKey } from "@solana/web3.js";
 import { assert } from "chai";
 import { init, dataCreditsKey, mintDataCreditsInstructions, burnDataCreditsInstructions, isInitialized, accountPayerKey } from "../packages/data-credits-sdk/src";
@@ -29,65 +18,75 @@
 import * as web3 from "@solana/web3.js";
 
 const EPOCH_REWARDS = 100000000;
->>>>>>> eba38bfc
 
 describe("data-credits", () => {
   anchor.setProvider(anchor.AnchorProvider.local("http://127.0.0.1:8899"));
 
   let program: Program<DataCredits>;
   let hsdProgram: Program<HeliumSubDaos>;
+  let dcKey: PublicKey;
+  let hntMint: PublicKey;
+  let dcMint: PublicKey;
+  let startHntBal = 0;
+  let startDcBal = 0;
+  let hntDecimals = 8;
+  let dcDecimals = 8;
   const provider = anchor.getProvider() as anchor.AnchorProvider;
   const me = provider.wallet.publicKey;
 
   before(async () => {
-<<<<<<< HEAD
+    console.log(anchor.workspace.DataCredits.idl);
     program = await init(
       provider,
-      anchor.workspace.DataCredits.programId,
+      PROGRAM_ID,
       anchor.workspace.DataCredits.idl
     );
-=======
-    console.log(anchor.workspace.DataCredits.idl);
-    program = await init(provider, PROGRAM_ID, anchor.workspace.DataCredits.idl);
-    hsdProgram = await hsd.init(provider, hsd.PROGRAM_ID, anchor.workspace.HeliumSubDaos.idl);
+    hsdProgram = await hsd.init(
+      provider,
+      hsd.PROGRAM_ID,
+      anchor.workspace.HeliumSubDaos.idl
+    );
     dcKey = dataCreditsKey()[0];
     if (await isInitialized(program)) {
       // accounts for rerunning tests on same localnet
       const dcAcc = await program.account.dataCreditsV0.fetch(dcKey);
       hntMint = dcAcc.hntMint;
       dcMint = dcAcc.dcMint;
-      startHntBal = (await provider.connection.getTokenAccountBalance(await getAssociatedTokenAddress(hntMint, me))).value.uiAmount!;
-      if (await provider.connection.getAccountInfo(await getAssociatedTokenAddress(dcMint, me))) {
-        startDcBal = (await provider.connection.getTokenAccountBalance(await getAssociatedTokenAddress(dcMint, me))).value.uiAmount!;
+      startHntBal = (
+        await provider.connection.getTokenAccountBalance(
+          await getAssociatedTokenAddress(hntMint, me)
+        )
+      ).value.uiAmount!;
+      if (
+        await provider.connection.getAccountInfo(
+          await getAssociatedTokenAddress(dcMint, me)
+        )
+      ) {
+        startDcBal = (
+          await provider.connection.getTokenAccountBalance(
+            await getAssociatedTokenAddress(dcMint, me)
+          )
+        ).value.uiAmount!;
       }
     } else {
       // fresh start
       hntMint = await createMint(provider, hntDecimals, me, me);
       dcMint = await createMint(provider, dcDecimals, dcKey, dcKey);
-      await createAtaAndMint(provider, hntMint, toBN(startHntBal, hntDecimals).toNumber(), me);
-      await program.methods.initializeDataCreditsV0({authority: me}).accounts({hntMint, dcMint, payer: me}).rpc();
+      await createAtaAndMint(
+        provider,
+        hntMint,
+        toBN(startHntBal, hntDecimals).toNumber(),
+        me
+      );
+      await program.methods
+        .initializeDataCreditsV0({ authority: me })
+        .accounts({ hntMint, dcMint, payer: me })
+        .rpc();
     }
->>>>>>> eba38bfc
   });
 
   it("initializes data credits", async () => {
-    const { dcKey, dcMint, hntMint } = await initTestDataCredits(
-      program,
-      provider
-    );
-
     const dataCreditsAcc = await program.account.dataCreditsV0.fetch(dcKey);
-<<<<<<< HEAD
-    const [dc, dcBump] = dataCreditsKey();
-
-    expect(dataCreditsAcc?.dcMint.toBase58()).eq(dcMint.toBase58());
-    expect(dataCreditsAcc?.hntMint.toBase58()).eq(hntMint.toBase58());
-    expect(dataCreditsAcc?.authority.toBase58()).eq(me.toBase58());
-    expect(dataCreditsAcc?.dataCreditsBump).eq(dcBump);
-  });
-
-  describe("with data credits", async () => {
-=======
     const [_, dcBump] = dataCreditsKey();
     assert(dataCreditsAcc?.dcMint.equals(dcMint));
     assert(dataCreditsAcc?.hntMint.equals(hntMint));
@@ -95,22 +94,14 @@
     assert(dataCreditsAcc?.dataCreditsBump == dcBump);
   });
 
-  describe("with data credits", async() => {
+  describe("with data credits", async () => {
     let dao: PublicKey;
-    let subDao: PublicKey
+    let subDao: PublicKey;
     before(async () => {
       ({ dao } = await initTestDao(hsdProgram, provider, EPOCH_REWARDS, me));
       ({ subDao } = await initTestSubdao(hsdProgram, provider, me, dao));
-    })
->>>>>>> eba38bfc
+    });
     it("mints some data credits", async () => {
-      const {
-        dcMint,
-        dcBal: previousDcBal,
-        hntMint,
-        hntBal: previousHntBal,
-      } = await initTestDataCredits(program, provider);
-
       const ix = await mintDataCreditsInstructions({
         program,
         provider,
@@ -121,31 +112,20 @@
       const dcAta = await getAssociatedTokenAddress(dcMint, me);
       const dcAtaAcc = await getAccount(provider.connection, dcAta);
 
-      expect(dcAtaAcc.isFrozen);
-
+      assert(dcAtaAcc.isFrozen);
       const dcBal = await provider.connection.getTokenAccountBalance(dcAta);
       const hntBal = await provider.connection.getTokenAccountBalance(
         await getAssociatedTokenAddress(hntMint, me)
       );
-
-      expect(dcBal.value.uiAmount).eq(previousDcBal + 1);
-      expect(hntBal.value.uiAmount).eq(previousHntBal - 1);
+      assert(dcBal.value.uiAmount == startDcBal + 1);
+      assert(hntBal.value.uiAmount == startHntBal - 1);
     });
 
     it("burns some data credits", async () => {
-      const { dcMint, dcBal: previousDcBal } = await initTestDataCredits(
-        program,
-        provider
-      );
-
-<<<<<<< HEAD
-=======
-    it("burns some data credits", async() => {
       await provider.connection.requestAirdrop(
         accountPayerKey()[0],
-        web3.LAMPORTS_PER_SOL,
+        web3.LAMPORTS_PER_SOL
       );
->>>>>>> eba38bfc
       const ix = await burnDataCreditsInstructions({
         program,
         provider,
@@ -157,13 +137,8 @@
       const dcAta = await getAssociatedTokenAddress(dcMint, me);
       const dcAtaAcc = await getAccount(provider.connection, dcAta);
 
-      expect(dcAtaAcc.isFrozen);
+      assert(dcAtaAcc.isFrozen);
       const dcBal = await provider.connection.getTokenAccountBalance(dcAta);
-<<<<<<< HEAD
-      expect(dcBal.value.uiAmount).eq(previousDcBal - 1);
-    });
-  });
-=======
       assert(dcBal.value.uiAmount == startDcBal);
 
       // check that epoch info was tracked correctly
@@ -172,7 +147,6 @@
       );
       const numBurned = toNumber(epochInfo.dcBurned, dcDecimals);
       assert.equal(numBurned, 1);
-    })
-  })
->>>>>>> eba38bfc
+    });
+  });
 });