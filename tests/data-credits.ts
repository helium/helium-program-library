--- conflicted
+++ resolved
@@ -1,24 +1,16 @@
 import * as anchor from "@project-serum/anchor";
 import { Program } from "@project-serum/anchor";
 import { PublicKey } from "@solana/web3.js";
-<<<<<<< HEAD
 import { expect } from "chai";
-=======
-import { assert } from "chai";
-import { init, dataCreditsKey, mintDataCreditsInstructions, burnDataCreditsInstructions, isInitialized } from "../packages/data-credits-sdk/src";
-import { DataCredits } from "../target/types/data_credits";
-import { createAtaAndMint, createMint, mintTo } from "./utils/token";
->>>>>>> 1b7bc6b4
 import {
   init,
   isInitialized,
   dataCreditsKey,
-  tokenAuthorityKey,
   mintDataCreditsInstructions,
   burnDataCreditsInstructions,
 } from "../packages/data-credits-sdk/src";
 import { DataCredits } from "../target/types/data_credits";
-import { createAtaAndMint, createMint } from "./utils/token";
+import { createAtaAndMint, createMint, mintTo } from "./utils/token";
 import { getAssociatedTokenAddress, getAccount, burn } from "@solana/spl-token";
 import { toBN, execute } from "@helium-foundation/spl-utils";
 
@@ -87,7 +79,6 @@
   const provider = anchor.getProvider() as anchor.AnchorProvider;
   const me = provider.wallet.publicKey;
 
-<<<<<<< HEAD
   before(async () => {
     program = await init(
       provider,
@@ -103,51 +94,13 @@
     );
 
     const dataCreditsAcc = await program.account.dataCreditsV0.fetch(dcKey);
-
+    const [dc, dcBump] = dataCreditsKey();
     const [tokenAuth, tokenAuthBump] = tokenAuthorityKey();
 
     expect(dataCreditsAcc?.dcMint.toBase58()).eq(dcMint.toBase58());
     expect(dataCreditsAcc?.hntMint.toBase58()).eq(hntMint.toBase58());
     expect(dataCreditsAcc?.authority.toBase58()).eq(me.toBase58());
-    expect(dataCreditsAcc?.tokenAuthority.toBase58()).eq(tokenAuth.toBase58());
-    expect(dataCreditsAcc?.tokenAuthorityBump).eq(tokenAuthBump);
-=======
-  let hntMint: PublicKey;
-  let dcMint: PublicKey;
-  const hntDecimals = 8;
-  const dcDecimals = 8;
-  let startHntBal = 100;
-  let startDcBal = 0;
-  let dcKey: PublicKey;
-  before(async () => {
-    program = await init(provider, PROGRAM_ID, anchor.workspace.DataCredits.idl);
-    dcKey = dataCreditsKey()[0];
-    if (await isInitialized(program)) {
-      // accounts for rerunning tests on same localnet
-      const dcAcc = await program.account.dataCreditsV0.fetch(dcKey);
-      hntMint = dcAcc.hntMint;
-      dcMint = dcAcc.dcMint;
-      startHntBal = (await provider.connection.getTokenAccountBalance(await getAssociatedTokenAddress(hntMint, me))).value.uiAmount!;
-      if (await provider.connection.getAccountInfo(await getAssociatedTokenAddress(dcMint, me))) {
-        startDcBal = (await provider.connection.getTokenAccountBalance(await getAssociatedTokenAddress(dcMint, me))).value.uiAmount!;
-      }
-    } else {
-      // fresh start
-      hntMint = await createMint(provider, hntDecimals, me, me);
-      dcMint = await createMint(provider, dcDecimals, dcKey, dcKey);
-      await createAtaAndMint(provider, hntMint, toBN(startHntBal, hntDecimals).toNumber(), me);
-      await program.methods.initializeDataCreditsV0({authority: me}).accounts({hntMint, dcMint, payer: me}).rpc();
-    }
-  });
-
-  it("initializes data credits", async () => {
-    const dataCreditsAcc = await program.account.dataCreditsV0.fetch(dcKey);
-    const [dc, dcBump] = dataCreditsKey();
-    assert(dataCreditsAcc?.dcMint.equals(dcMint));
-    assert(dataCreditsAcc?.hntMint.equals(hntMint));
-    assert(dataCreditsAcc?.authority.equals(me));
-    assert(dataCreditsAcc?.dataCreditsBump == dcBump);
->>>>>>> 1b7bc6b4
+    expect(dataCreditsAcc?.dataCreditsBump).eq(dcbump);
   });
 
   describe("with data credits", async () => {
@@ -172,7 +125,6 @@
       expect(dcAtaAcc.isFrozen);
 
       const dcBal = await provider.connection.getTokenAccountBalance(dcAta);
-<<<<<<< HEAD
       const hntBal = await provider.connection.getTokenAccountBalance(
         await getAssociatedTokenAddress(hntMint, me)
       );
@@ -186,12 +138,6 @@
         program,
         provider
       );
-=======
-      const hntBal = await provider.connection.getTokenAccountBalance(await getAssociatedTokenAddress(hntMint, me));
-      assert(dcBal.value.uiAmount == startDcBal + 1);
-      assert(hntBal.value.uiAmount == startHntBal - 1);      
-    })
->>>>>>> 1b7bc6b4
 
       const ix = await burnDataCreditsInstructions({
         program,
@@ -205,13 +151,7 @@
 
       expect(dcAtaAcc.isFrozen);
       const dcBal = await provider.connection.getTokenAccountBalance(dcAta);
-<<<<<<< HEAD
       expect(dcBal.value.uiAmount).eq(previousDcBal - 1);
     });
   });
-=======
-      assert(dcBal.value.uiAmount == startDcBal);
-    })
-  })
->>>>>>> 1b7bc6b4
 });