--- conflicted
+++ resolved
@@ -3,19 +3,13 @@
 import { Keypair as HeliumKeypair } from "@helium/crypto";
 import { init as initDataCredits } from "@helium/data-credits-sdk";
 import { init as initHeliumSubDaos } from "@helium/helium-sub-daos-sdk";
-<<<<<<< HEAD
 import { getAssociatedTokenAddressSync } from "@solana/spl-token";
 import { Asset, AssetProof, createMintInstructions, sendInstructions, toBN, proofArgsAndAccounts } from "@helium/spl-utils";
 import { init as initPriceOracle } from "../packages/price-oracle-sdk/src";
 import * as anchor from "@coral-xyz/anchor";
 import { Program } from "@coral-xyz/anchor";
 import { ComputeBudgetProgram, Keypair, PublicKey, LAMPORTS_PER_SOL, SystemProgram } from "@solana/web3.js";
-=======
-import { Asset, AssetProof, createMintInstructions, toBN } from "@helium/spl-utils";
 import { AddGatewayV1 } from "@helium/transactions";
-import { getAssociatedTokenAddressSync } from "@solana/spl-token";
-import { ComputeBudgetProgram, Keypair, PublicKey } from "@solana/web3.js";
->>>>>>> fa777d78
 import chai from "chai";
 import {
   dataOnlyConfigKey,
@@ -59,13 +53,9 @@
 import { BN } from "bn.js";
 import chaiAsPromised from "chai-as-promised";
 import { MerkleTree } from "../deps/solana-program-library/account-compression/sdk/src/merkle-tree";
-<<<<<<< HEAD
 import { exists, loadKeypair } from "./utils/solana"; 
 import { getConcurrentMerkleTreeAccountSize, SPL_ACCOUNT_COMPRESSION_PROGRAM_ID } from "@solana/spl-account-compression";
 import { createMockCompression } from "./utils/compression";
-=======
-import { loadKeypair } from "./utils/solana";
->>>>>>> fa777d78
 
 chai.use(chaiAsPromised);
 
