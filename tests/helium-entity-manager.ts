--- conflicted
+++ resolved
@@ -46,7 +46,7 @@
   ensureHSDIdl,
   initTestDataCredits,
   initTestMaker,
-  initTestRewardableEntityConfig
+  initTestRewardableEntityConfig,
 } from "./utils/fixtures";
 // @ts-ignore
 import bs58 from "bs58";
@@ -66,15 +66,12 @@
 import chaiAsPromised from "chai-as-promised";
 import { createMockCompression } from "./utils/compression";
 import { loadKeypair } from "./utils/solana";
-<<<<<<< HEAD
-=======
 import {
   keyToAssetKey,
   mobileInfoKey,
 } from "@helium/helium-entity-manager-sdk";
 import { VoterStakeRegistry } from "../target/types/voter_stake_registry";
 import { init as initVsr } from "../packages/voter-stake-registry-sdk/src";
->>>>>>> 6283dff9
 
 chai.use(chaiAsPromised);
 
