import { Keypair as HeliumKeypair } from "@helium/crypto";
import {
  init as initDataCredits
} from "@helium/data-credits-sdk";
import {
  init as initHeliumSubDaos
} from "@helium/helium-sub-daos-sdk";
import { Asset, AssetProof, toBN } from "@helium/spl-utils";
import * as anchor from "@project-serum/anchor";
import { Program } from "@project-serum/anchor";
import { ComputeBudgetProgram, Keypair, PublicKey } from "@solana/web3.js";
import chai from "chai";
import { changeMetadata, hotspotStorageKey, init as initHeliumEntityManager } from "../packages/helium-entity-manager-sdk/src";
import { DataCredits } from "../target/types/data_credits";
import { HeliumEntityManager } from "../target/types/helium_entity_manager";
import { HeliumSubDaos } from "../target/types/helium_sub_daos";
import { initTestDao, initTestSubdao } from "./utils/daos";
import { DC_FEE, ensureDCIdl, initTestHotspotConfig, initTestHotspotIssuer, initWorld } from "./utils/fixtures";
// @ts-ignore
import bs58 from "bs58";
const {expect} = chai;
// @ts-ignore
import animalHash from "angry-purple-tiger";
 
import { BN } from "bn.js";
import chaiAsPromised from 'chai-as-promised';
import { MerkleTree } from "../deps/solana-program-library/account-compression/sdk/src/merkle-tree";
import { computeCompressedNFTHash, getLeafAssetId, TokenProgramVersion, TokenStandard } from "@metaplex-foundation/mpl-bubblegum";

chai.use(chaiAsPromised);

describe("helium-entity-manager", () => {
  anchor.setProvider(anchor.AnchorProvider.local("http://127.0.0.1:8899"));

  let dcProgram: Program<DataCredits>;
  let hsdProgram: Program<HeliumSubDaos>;
  let hemProgram: Program<HeliumEntityManager>;

  const provider = anchor.getProvider() as anchor.AnchorProvider;
  const me = provider.wallet.publicKey;

  let subDao: PublicKey;

  beforeEach(async () => {
    dcProgram = await initDataCredits(
      provider,
      anchor.workspace.DataCredits.programId,
      anchor.workspace.DataCredits.idl
    );

    ensureDCIdl(dcProgram);

    hsdProgram = await initHeliumSubDaos(
      provider,
      anchor.workspace.HeliumSubDaos.programId,
      anchor.workspace.HeliumSubDaos.idl
    );

    hemProgram = await initHeliumEntityManager(
      provider,
      anchor.workspace.HeliumEntityManager.programId,
      anchor.workspace.HeliumEntityManager.idl
    );

    const dao = await initTestDao(
      hsdProgram,
      provider,
      100,
      me
    );
    ({ subDao } = await initTestSubdao(
      hsdProgram,
      provider,
      me,
      dao.dao
    ))
  });

  it("initializes a hotspot config", async () => {
    const { hotspotConfig, collection, onboardingServerKeypair } =
      await initTestHotspotConfig(hemProgram, provider, subDao);

    const account = await hemProgram.account.hotspotConfigV0.fetch(
      hotspotConfig
    );

    expect(account.authority.toBase58()).eq(
      provider.wallet.publicKey.toBase58()
    );
    expect(account.collection.toBase58()).eq(collection.toBase58());
    expect(account.dcFee.toString()).eq(toBN(DC_FEE, 8).toString());
    expect(account.onboardingServer.toBase58()).eq(
      onboardingServerKeypair.publicKey.toBase58()
    );
  });

  it("initializes a hotspot issuer", async () => {
    const { hotspotConfig } = await initTestHotspotConfig(
      hemProgram,
      provider,
      subDao
    );
    const { hotspotIssuer, makerKeypair } = await initTestHotspotIssuer(
      hemProgram,
      provider,
      hotspotConfig
    );

    const account = await hemProgram.account.hotspotIssuerV0.fetch(
      hotspotIssuer
    );

    expect(account.authority.toBase58()).eq(me.toBase58());
    expect(account.count.toNumber()).eq(0);
    expect(account.maker.toBase58()).eq(makerKeypair.publicKey.toBase58());
  });

  describe("with issuer and data credits", () => {
    let makerKeypair: Keypair;
    let hotspotIssuer: PublicKey;
    let hotspotCollection: PublicKey;
    let startDcBal = DC_FEE * 10;
    let dcMint: PublicKey;

    beforeEach(async () => {
      const {
        dataCredits,
        hotspotConfig: hsConfig,
        issuer,
      } = await initWorld(provider, hemProgram, hsdProgram, dcProgram);
      await dcProgram.methods
        .mintDataCreditsV0({
          amount: toBN(DC_FEE*3, 8),
        })
        .accounts({ dcMint: dataCredits.dcMint })
        .rpc({ skipPreflight: true });

      hotspotIssuer = issuer.hotspotIssuer;
      makerKeypair = issuer.makerKeypair;
      hotspotCollection = hsConfig.collection;
      dcMint = dataCredits.dcMint;
    });

    it("issues a hotspot", async () => {
      const ecc = (await HeliumKeypair.makeRandom()).address.b58;
      const hotspotOwner = Keypair.generate().publicKey;

      const method = hemProgram.methods
        .issueHotspotV0({ hotspotKey: ecc, isFullHotspot: true })
        .accounts({
          hotspotIssuer,
          hotspotOwner,
          maker: makerKeypair.publicKey,
        })
        .preInstructions([
          ComputeBudgetProgram.setComputeUnitLimit({ units: 500000 }),
        ])
        .signers([makerKeypair]);

      await method.rpc({ skipPreflight: true });

      const issuerAccount = await hemProgram.account.hotspotIssuerV0.fetch(
        hotspotIssuer
      );

      expect(issuerAccount.count.toNumber()).eq(1);
    });

    it("updates hotspot config", async() => {
      const { hotspotConfig, onboardingServerKeypair } =
        await initTestHotspotConfig(hemProgram, provider, subDao);
      
      await hemProgram.methods.updateHotspotConfigV0({
        newAuthority: PublicKey.default,
        dcFee: null,
        onboardingServer: PublicKey.default,
      }).accounts({
        hotspotConfig,
      }).rpc();

      const acc = await hemProgram.account.hotspotConfigV0.fetch(hotspotConfig);
      expect(acc.authority.toBase58()).to.equal(PublicKey.default.toBase58());
      expect(acc.onboardingServer.toBase58()).to.equal(PublicKey.default.toBase58());
    });

    
    describe("with hotspot", () => {
      let hotspot: PublicKey;
      let hotspotOwner: Keypair;
      let hotspotConfig: PublicKey;
      let merkleTree: MerkleTree;
      let hKeypair: HeliumKeypair;
      let getAssetFn: (
        url: string,
        assetId: PublicKey
      ) => Promise<Asset | undefined>;
      let getAssetProofFn: (
        url: string,
        assetId: PublicKey
      ) => Promise<AssetProof | undefined>;

      beforeEach(async () => {
        hKeypair = await HeliumKeypair.makeRandom();
        const ecc = hKeypair.address.b58;
        hotspotOwner = Keypair.generate();

        const method = hemProgram.methods
          .issueHotspotV0({ hotspotKey: ecc, isFullHotspot: true })
          .accounts({
            hotspotIssuer,
            hotspotOwner: hotspotOwner.publicKey,
            maker: makerKeypair.publicKey,
          })
          .preInstructions([
            ComputeBudgetProgram.setComputeUnitLimit({ units: 350000 })
          ])
          .signers([makerKeypair]);

        await dcProgram.methods
          .mintDataCreditsV0({
            amount: toBN(startDcBal, 8),
          })
          .accounts({ dcMint, recipient: hotspotOwner.publicKey })
          .rpc();

        await method.rpc({ skipPreflight: true });

        // Setup merkle tree -- this isn't needed anywhere but localnet,
        // we're effectively duplicating metaplex digital asset api
        const merkle = (await method.pubkeys()).merkleTree!;
        hotspotConfig = (await method.pubkeys()).hotspotConfig!;
        hotspot = await getLeafAssetId(merkle, new BN(0));

        const leaves = Array(2 ** 3).fill(Buffer.alloc(32));
        const metadata = {
          name: animalHash(ecc).replace(/\s/g, "-").toLowerCase(),
          symbol: "HOTSPOT",
          uri: `https://mobile-metadata.test-helium.com/${ecc}`,
          collection: {
            key: hotspotCollection,
            verified: true,
          },
          creators: [],
          sellerFeeBasisPoints: 0,
          primarySaleHappened: true,
          isMutable: true,
          editionNonce: null,
          tokenStandard: TokenStandard.NonFungible,
          uses: null,
          tokenProgramVersion: TokenProgramVersion.Original,
        };
        const hash = computeCompressedNFTHash(
          hotspot,
          me,
          me,
          new anchor.BN(0),
          metadata
        );
        leaves[0] = hash;
        merkleTree = new MerkleTree(leaves);
        const proof = merkleTree.getProof(0);
        getAssetFn = async () => ({ content: metadata, ownership: { owner: hotspotOwner.publicKey } } as Asset);
        getAssetProofFn = async () => {
          return {
            root: new PublicKey(proof.root),
            proof: proof.proof.map((p) => new PublicKey(p)),
            nodeIndex: 0,
            leaf: new PublicKey(proof.leaf),
            treeId: merkle,
          };
        };
      });

      it("updates hotspot issuer", async() => {
        await hemProgram.methods.updateHotspotIssuerV0({
          maker: PublicKey.default,
          authority: PublicKey.default,
        }).accounts({
          hotspotIssuer,
        }).rpc();
  
        const acc = await hemProgram.account.hotspotIssuerV0.fetch(hotspotIssuer);
        expect(acc.authority.toBase58()).to.eq(PublicKey.default.toBase58());
        expect(acc.maker.toBase58()).to.eq(PublicKey.default.toBase58());
      })

      it("changes the metadata", async() => {
        const location = new BN(1000);
        const elevation = 100;
        const gain = 100;
        const hotspotConfig = (await hemProgram.account.hotspotIssuerV0.fetch(hotspotIssuer)).hotspotConfig;

        const method = (
          await changeMetadata({
            program: hemProgram,
            assetId: hotspot,
            hotspotConfig,
            location,
            elevation,
            gain,
            getAssetFn,
            getAssetProofFn,
          })
        ).signers([hotspotOwner]);

        const storage = (await method.pubkeys()).storage!;
        await method.rpc();

<<<<<<< HEAD
        const storageAcc = await hsProgram.account.hotspotStorageV0.fetch(storage!);
        assert.equal(storageAcc.location!.toNumber(), location.toNumber());
        assert.equal(storageAcc.elevation, elevation);
        assert.equal(storageAcc.gain, gain);
=======
        const storageAcc = await hemProgram.account.hotspotStorageV0.fetch(storage!);
        expect(storageAcc.location?.toNumber()).to.eq(location.toNumber());
        expect(storageAcc.elevation).to.eq(elevation);
        expect(storageAcc.gain).to.eq(gain);
>>>>>>> a0f1fa20
      });

      it("doesn't assert gain outside range", async() => {
        const method = (
          await changeMetadata({
            program: hemProgram,
            assetId: hotspot,
            location: null,
            elevation: null,
            gain: 1,
            hotspotConfig,
            getAssetFn,
            getAssetProofFn,
          })
        ).signers([hotspotOwner]);

        // @ts-ignore
        expect(method.rpc()).to.be.rejected;

        const method2 = (
          await changeMetadata({
            program: hemProgram,
            assetId: hotspot,
            location: null,
            elevation: null,
            gain: 1000,
            hotspotConfig,
            getAssetFn,
            getAssetProofFn,
          })
        ).signers([hotspotOwner]);

        // @ts-ignore
        expect(method2.rpc()).to.be.rejected;
      });
    });
  });
});<|MERGE_RESOLUTION|>--- conflicted
+++ resolved
@@ -306,17 +306,10 @@
         const storage = (await method.pubkeys()).storage!;
         await method.rpc();
 
-<<<<<<< HEAD
-        const storageAcc = await hsProgram.account.hotspotStorageV0.fetch(storage!);
-        assert.equal(storageAcc.location!.toNumber(), location.toNumber());
-        assert.equal(storageAcc.elevation, elevation);
-        assert.equal(storageAcc.gain, gain);
-=======
         const storageAcc = await hemProgram.account.hotspotStorageV0.fetch(storage!);
         expect(storageAcc.location?.toNumber()).to.eq(location.toNumber());
         expect(storageAcc.elevation).to.eq(elevation);
         expect(storageAcc.gain).to.eq(gain);
->>>>>>> a0f1fa20
       });
 
       it("doesn't assert gain outside range", async() => {
