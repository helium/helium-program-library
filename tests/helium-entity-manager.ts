--- conflicted
+++ resolved
@@ -96,15 +96,9 @@
 
     noEmitProgram = await initBurn(
       provider,
-<<<<<<< HEAD
-      anchor.workspace.RewardsBurn.programId,
-      anchor.workspace.RewardsBurn.idl
-    );
-=======
       anchor.workspace.NoEmit.programId,
       anchor.workspace.NoEmit.idl,
     )
->>>>>>> 229a2bd8
 
     hsdProgram = await initHeliumSubDaos(
       provider,
@@ -172,29 +166,6 @@
       .signers([mint])
       .rpc({ skipPreflight: true });
 
-<<<<<<< HEAD
-    const addr = getAssociatedTokenAddressSync(
-      mint.publicKey,
-      burnKey()[0],
-      true
-    );
-    const balance = await provider.connection.getTokenAccountBalance(addr);
-    expect(balance.value.uiAmount).to.eq(1);
-
-    const tokenMint = await createMint(provider, 2, me, me);
-    const burnAta = await createAtaAndMint(
-      provider,
-      tokenMint,
-      new BN(1000),
-      burnKey()[0]
-    );
-    await burnProram.methods
-      .burnV0()
-      .accounts({
-        mint: tokenMint,
-      })
-      .rpc({ skipPreflight: true });
-=======
     const addr = getAssociatedTokenAddressSync(mint.publicKey, notEmittedKey()[0], true);
     const balance = await provider.connection.getTokenAccountBalance(addr);
     expect(balance.value.uiAmount).to.eq(1);
@@ -206,7 +177,6 @@
       mint: tokenMint
     })
     .rpc({ skipPreflight: true })
->>>>>>> 229a2bd8
 
     const postBalance = (await getAccount(provider.connection, burnAta)).amount;
     expect(postBalance).to.eq(BigInt(0));
