import * as anchor from "@coral-xyz/anchor";
import { Program } from "@coral-xyz/anchor";
import { Keypair as HeliumKeypair } from "@helium/crypto";
import { init as initDataCredits } from "@helium/data-credits-sdk";
import { init as initHeliumSubDaos } from "@helium/helium-sub-daos-sdk";
import { Asset, AssetProof, createMintInstructions, proofArgsAndAccounts, sendInstructions, toBN } from "@helium/spl-utils";
import { AddGatewayV1 } from "@helium/transactions";
import { getAssociatedTokenAddressSync } from "@solana/spl-token";
import { ComputeBudgetProgram, Keypair, LAMPORTS_PER_SOL, PublicKey, SystemProgram } from "@solana/web3.js";
import chai from "chai";
import {
  dataOnlyConfigKey,
  init as initHeliumEntityManager,
  iotInfoKey,
  onboardIotHotspot,
  onboardMobileHotspot,
  updateIotMetadata,
  updateMobileMetadata
} from "../packages/helium-entity-manager-sdk/src";
import { DataCredits } from "../target/types/data_credits";
import { HeliumEntityManager } from "../target/types/helium_entity_manager";
import { HeliumSubDaos } from "../target/types/helium_sub_daos";
import { initTestDao, initTestSubdao } from "./utils/daos";
import {
  DC_FEE,
  ensureDCIdl,
  ensureHSDIdl,
  initTestDataCredits,
  initTestMaker,
  initTestRewardableEntityConfig,
} from "./utils/fixtures";
// @ts-ignore
import bs58 from "bs58";
const { expect } = chai;
// @ts-ignore
import { helium } from "@helium/proto";
// @ts-ignore
import axios from "axios";

import { MerkleTree, SPL_ACCOUNT_COMPRESSION_PROGRAM_ID, getConcurrentMerkleTreeAccountSize } from "@solana/spl-account-compression";
import { BN } from "bn.js";
import chaiAsPromised from "chai-as-promised";
import { createMockCompression } from "./utils/compression";
import { loadKeypair } from "./utils/solana";
import { keyToAssetKey } from "@helium/helium-entity-manager-sdk";

chai.use(chaiAsPromised);

describe("helium-entity-manager", () => {
  anchor.setProvider(anchor.AnchorProvider.local("http://127.0.0.1:8899"));

  let dcProgram: Program<DataCredits>;
  let hsdProgram: Program<HeliumSubDaos>;
  let hemProgram: Program<HeliumEntityManager>;

  const provider = anchor.getProvider() as anchor.AnchorProvider;
  const me = provider.wallet.publicKey;
  const eccVerifier = loadKeypair(__dirname + "/keypairs/verifier-test.json");
  let dao: PublicKey;
  let subDao: PublicKey;
  let dcMint: PublicKey;
  let activeDeviceAuthority: Keypair;

  beforeEach(async () => {
    dcProgram = await initDataCredits(
      provider,
      anchor.workspace.DataCredits.programId,
      anchor.workspace.DataCredits.idl
    );

    ensureDCIdl(dcProgram);

    hsdProgram = await initHeliumSubDaos(
      provider,
      anchor.workspace.HeliumSubDaos.programId,
      anchor.workspace.HeliumSubDaos.idl
    );

    ensureHSDIdl(hsdProgram);

    hemProgram = await initHeliumEntityManager(
      provider,
      anchor.workspace.HeliumEntityManager.programId,
      anchor.workspace.HeliumEntityManager.idl
    );

    const dataCredits = await initTestDataCredits(dcProgram, provider);
    dcMint = dataCredits.dcMint;
    ({ dao } = await initTestDao(
      hsdProgram,
      provider,
      100,
      me,
      dataCredits.dcMint
    ));
    activeDeviceAuthority = Keypair.generate();
    ({ subDao } = await initTestSubdao({ hsdProgram, provider, authority: me, dao, activeDeviceAuthority: activeDeviceAuthority.publicKey }));
  });

  it("issues iot operations fund", async () => {
    const mint = Keypair.generate();
    await hemProgram.methods
      .issueIotOperationsFundV0()
      .preInstructions(
        await createMintInstructions(provider, 0, me, me, mint)
      )
      .accounts({
        dao,
        recipient: me,
        mint: mint.publicKey,
      })
      .signers([mint])
      .rpc({ skipPreflight: true });

    const addr = getAssociatedTokenAddressSync(mint.publicKey, me);
    const balance = await provider.connection.getTokenAccountBalance(addr)
    expect(balance.value.uiAmount).to.eq(1)
  });

  it("initializes a rewardable entity config", async () => {
    const { rewardableEntityConfig } = await initTestRewardableEntityConfig(
      hemProgram,
      subDao
    );

    const account = await hemProgram.account.rewardableEntityConfigV0.fetch(
      rewardableEntityConfig
    );

    expect(account.authority.toBase58()).eq(
      provider.wallet.publicKey.toBase58()
    );
  });

  it("initializes a data only config", async () => {
    const [height, buffer, canopy] = [14, 64, 11];
    const merkle = Keypair.generate();
    const space = getConcurrentMerkleTreeAccountSize(height, buffer, canopy);
    const cost = await provider.connection.getMinimumBalanceForRentExemption(
      space
    );
    await sendInstructions(
      provider,
      [
        SystemProgram.createAccount({
          fromPubkey: provider.wallet.publicKey,
          newAccountPubkey: merkle.publicKey,
          lamports: cost,
          space: space,
          programId: SPL_ACCOUNT_COMPRESSION_PROGRAM_ID,
        }),
      ],
      [merkle]
    );
    await hemProgram.methods.initializeDataOnlyV0({
      authority: me,
      newTreeDepth: height,
      newTreeBufferSize: buffer,
      newTreeSpace: new BN(getConcurrentMerkleTreeAccountSize(height, buffer, canopy)),
      newTreeFeeLamports: new BN((LAMPORTS_PER_SOL * 30) / 2 ** height),
      name: "DATAONLY",
      metadataUrl: "test",
    }).accounts({
      dao,
      merkleTree: merkle.publicKey,
    }).preInstructions([
      ComputeBudgetProgram.setComputeUnitLimit({ units: 350000 }),
    ]).rpc();
  });

  describe("with data only config", () => {
    let ecc: string;
    let rewardableEntityConfig: PublicKey;
    let getAssetFn: (
      url: string,
      assetId: PublicKey
    ) => Promise<Asset | undefined>;
    let getAssetProofFn: (
      url: string,
      assetId: PublicKey
    ) => Promise<AssetProof | undefined>;
    let hotspotOwner = Keypair.generate();
    let hotspot: PublicKey;
    let startDcBal = DC_FEE * 10;

    beforeEach(async () => {
      ({ rewardableEntityConfig } = await initTestRewardableEntityConfig(
        hemProgram,
        subDao,
      ));
      ecc = (await HeliumKeypair.makeRandom()).address.b58;
      const [height, buffer, canopy] = [3, 8, 0];
      const merkle = Keypair.generate();
      const space = getConcurrentMerkleTreeAccountSize(height, buffer, canopy);
      const cost = await provider.connection.getMinimumBalanceForRentExemption(
        space
      );
      await sendInstructions(
        provider,
        [
          SystemProgram.createAccount({
            fromPubkey: provider.wallet.publicKey,
            newAccountPubkey: merkle.publicKey,
            lamports: cost,
            space: space,
            programId: SPL_ACCOUNT_COMPRESSION_PROGRAM_ID,
          }),
        ],
        [merkle]
      );
      await hemProgram.methods.initializeDataOnlyV0({
        authority: me,
        newTreeDepth: height,
        newTreeBufferSize: buffer,
        newTreeSpace: new BN(getConcurrentMerkleTreeAccountSize(height, buffer, canopy)),
        newTreeFeeLamports: new BN((LAMPORTS_PER_SOL * 30) / 2 ** height),
        name: "DATAONLY",
        metadataUrl: "test",
      }).accounts({
        dao,
        merkleTree: merkle.publicKey,
      }).preInstructions([
        ComputeBudgetProgram.setComputeUnitLimit({ units: 350000 }),
      ]).rpc({ skipPreflight: true });

      const doAcc = await hemProgram.account.dataOnlyConfigV0.fetch(dataOnlyConfigKey(dao)[0]);

      ({ getAssetFn, getAssetProofFn, hotspot } = await createMockCompression({
        collection: doAcc.collection,
        dao,
        merkle: merkle.publicKey,
        ecc,
        hotspotOwner,
      }));

      await dcProgram.methods
        .mintDataCreditsV0({
          hntAmount: toBN(startDcBal, 8),
          dcAmount: null,
        })
        .accounts({ dcMint })
        .rpc({ skipPreflight: true });
    });
    it("issues and onboards a data only hotspot", async () => {
      let hotspotOwner = Keypair.generate();
      const issueMethod = hemProgram.methods
        .issueDataOnlyEntityV0({
          entityKey: Buffer.from(bs58.decode(ecc)),
        })
        .preInstructions([
          ComputeBudgetProgram.setComputeUnitLimit({ units: 500000 }),
        ])
        .accounts({
          recipient: hotspotOwner.publicKey,
          dao,
          eccVerifier: eccVerifier.publicKey,
        })
        .signers([eccVerifier]);

      const { keyToAsset } = await issueMethod.pubkeys();
      await issueMethod.rpc({ skipPreflight: true });

      console.log(keyToAsset?.toString());
      const ktaAcc = await hemProgram.account.keyToAssetV0.fetch(
        keyToAsset!
      );
      expect(Boolean(ktaAcc)).to.be.true;
      expect(ktaAcc.asset.toString()).to.eq(hotspot.toString());
      expect(ktaAcc.dao.toString()).to.eq(dao.toString());

      const {
        args,
      } = await proofArgsAndAccounts({
        connection: hemProgram.provider.connection,
        assetId: hotspot,
        getAssetFn,
        getAssetProofFn,
      });
      const onboardMethod = hemProgram.methods
        .onboardDataOnlyIotHotspotV0({
          ...args,
          location: null,
          elevation: 50,
          gain: 100,
        }).accounts({
          rewardableEntityConfig,
          hotspotOwner: hotspotOwner.publicKey,
          keyToAsset,
          iotInfo: iotInfoKey(rewardableEntityConfig, ecc)[0],
          subDao,
        }).signers([hotspotOwner]);

      const { iotInfo } = await onboardMethod.pubkeys();
      await onboardMethod.rpc();

      const iotInfoAccount = await hemProgram.account.iotHotspotInfoV0.fetch(
        iotInfo!
      );
      expect(Boolean(iotInfoAccount)).to.be.true;
      expect(iotInfoAccount.asset.toString()).to.eq(hotspot.toString());
      expect(iotInfoAccount.location).to.be.null;
      expect(iotInfoAccount.elevation).to.eq(50);
      expect(iotInfoAccount.gain).to.eq(100);
      expect(iotInfoAccount.isFullHotspot).to.be.false;

      const subDaoAcc = await hsdProgram.account.subDaoV0.fetch(subDao);
      expect(subDaoAcc.dcOnboardingFeesPaid.toNumber()).to.be.eq(subDaoAcc.onboardingDataOnlyDcFee.toNumber());
    });

    it("can swap tree when it's full", async () => {
      let hotspotOwner = Keypair.generate();

      // fill up the tree
      while (true) {
        try {
          ecc = (await HeliumKeypair.makeRandom()).address.b58;
          await hemProgram.methods
            .issueDataOnlyEntityV0({
              entityKey: Buffer.from(bs58.decode(ecc)),
            })
            .preInstructions([
              ComputeBudgetProgram.setComputeUnitLimit({ units: 500000 }),
            ])
            .accounts({
              recipient: hotspotOwner.publicKey,
              dao,
              eccVerifier: eccVerifier.publicKey,
            })
            .signers([eccVerifier]).rpc({ skipPreflight: true });
        } catch (err) {
          break;
        }
      }
      const [height, buffer, canopy] = [3, 8, 0];
      const newMerkle = Keypair.generate();
      const space = getConcurrentMerkleTreeAccountSize(height, buffer, canopy);
      const cost = await provider.connection.getMinimumBalanceForRentExemption(
        space
      );
      await sendInstructions(
        provider,
        [
          SystemProgram.createAccount({
            fromPubkey: provider.wallet.publicKey,
            newAccountPubkey: newMerkle.publicKey,
            lamports: cost,
            space: space,
            programId: SPL_ACCOUNT_COMPRESSION_PROGRAM_ID,
          }),
        ],
        [newMerkle]
      );
      await hemProgram.methods.updateDataOnlyTreeV0().accounts({
        dataOnlyConfig: dataOnlyConfigKey(dao)[0],
        newMerkleTree: newMerkle.publicKey,
      }).rpc({ skipPreflight: true });
    })
  });


  it("initializes a maker", async () => {
    const { rewardableEntityConfig } = await initTestRewardableEntityConfig(
      hemProgram,
      subDao
    );

    const { maker, collection, makerKeypair } = await initTestMaker(
      hemProgram,
      provider,
      rewardableEntityConfig,
      dao
    );

    const account = await hemProgram.account.makerV0.fetch(maker);

    expect(account.collection.toBase58()).eq(collection.toBase58());
    expect(account.issuingAuthority.toBase58()).eq(
      makerKeypair.publicKey.toBase58()
    );
    expect(account.updateAuthority.toBase58()).eq(
      makerKeypair.publicKey.toBase58()
    );
  });

  it("allows revoking a maker", async () => {
    const { rewardableEntityConfig } = await initTestRewardableEntityConfig(
      hemProgram,
      subDao
    );

    const { maker } = await initTestMaker(
      hemProgram,
      provider,
      rewardableEntityConfig,
      dao
    );

    const { pubkeys: { makerApproval } } = await hemProgram.methods.revokeMakerV0().accounts({
      maker,
      rewardableEntityConfig
    }).rpcAndKeys();

    const account = await hemProgram.account.makerApprovalV0.fetchNullable(makerApproval!);
    expect(account).to.be.null;
  })

  it("allows approving and revoking programs", async () => {
    const keypair = Keypair.generate();
    const { pubkeys: { programApproval } } = await hemProgram.methods.approveProgramV0({
      programId: keypair.publicKey
    })
      .accounts({
        dao
      })
      .rpcAndKeys();

    const account = await hemProgram.account.programApprovalV0.fetch(programApproval!);
    expect(account.programId.toBase58()).eq(keypair.publicKey.toBase58());
    await hemProgram.methods
      .revokeProgramV0({
        programId: keypair.publicKey,
      })
      .accounts({
        dao,
      })
      .rpc();

    const account2 = await hemProgram.account.programApprovalV0.fetchNullable(
      programApproval!
    );
    expect(account2).to.be.null;
  })

  describe("with mobile maker and data credits", () => {
    let makerKeypair: Keypair;
    let maker: PublicKey;
    let startDcBal = DC_FEE * 10;

    let merkleTree: MerkleTree;
    let getAssetFn: (
      url: string,
      assetId: PublicKey
    ) => Promise<Asset | undefined>;
    let getAssetProofFn: (
      url: string,
      assetId: PublicKey
    ) => Promise<AssetProof | undefined>;
    let hotspotCollection: PublicKey;
    let rewardableEntityConfig: PublicKey;
    let ecc: string;
    let hotspot: PublicKey;
    let hotspotOwner = Keypair.generate();
    let metadata: any;
    beforeEach(async () => {
      ecc = (await HeliumKeypair.makeRandom()).address.b58;

      ({ rewardableEntityConfig } = await initTestRewardableEntityConfig(
        hemProgram,
        subDao,
        {
          mobileConfig: {
            fullLocationStakingFee: toBN(1000000, 0),
            dataonlyLocationStakingFee: toBN(500000, 0),
          },
        }
      ));
      const makerConf = await initTestMaker(
        hemProgram,
        provider,
        rewardableEntityConfig,
        dao
      );

      await initTestMaker(hemProgram, provider, rewardableEntityConfig, dao);

      await dcProgram.methods
        .mintDataCreditsV0({
          hntAmount: toBN(startDcBal, 8),
          dcAmount: null,
        })
        .accounts({ dcMint })
        .rpc({ skipPreflight: true });

      maker = makerConf.maker;
      makerKeypair = makerConf.makerKeypair;

      ({ getAssetFn, getAssetProofFn, hotspot } = await createMockCompression({
        collection: makerConf.collection,
        dao,
        merkle: makerConf.merkle,
        ecc,
        hotspotOwner,
      }));
    });

    // Only uncomment this when you want to debug the sig verifier service locally.
    // You can run it like:
    // env ANCHOR_WALLET=path/to//helium-program-library/tests/verifier-test.json cargo run
    xit("properly uses the sig verifier service", async () => {
      const issueTx =
        "CroBCiEB7UTmtDnUwT3fGbvn4ASvsi5n6wJiNTs/euxRYXFWiRASIQCIruPASTMtSA87u0hkkApMXY/q2cydP5We1vkyUj9fiSJGMEQCIA46K0Xug+nxpaLi9z25jEI5RtHmWTtvgZFOQBr06jzKAiBifpM+/m/k3SwDAES9FA9QqPv4ElDhh+zCqMbJ15DqYiohAfK7mMA4Bu0mM6e/N81WeNbTEFdgyo4A5g5MgsPQjMazOICS9AFA6PsD";
      const txn = AddGatewayV1.fromString(issueTx);
      const eccKey = txn.gateway?.b58;
      // @ts-ignore
      const addGateway = txn.toProto(true);
      const serialized = helium.blockchain_txn_add_gateway_v1
        .encode(addGateway)
        .finish();

      let tx = await hemProgram.methods
        .issueEntityV0({
          entityKey: Buffer.from(bs58.decode(eccKey)),
        })
        .preInstructions([
          ComputeBudgetProgram.setComputeUnitLimit({ units: 350000 }),
        ])
        .accounts({
          maker,
          recipient: hotspotOwner.publicKey,
          issuingAuthority: makerKeypair.publicKey,
          dao,
          eccVerifier: eccVerifier.publicKey,
        })
        .signers([makerKeypair])
        .transaction();
      tx.recentBlockhash = (
        await provider.connection.getRecentBlockhash()
      ).blockhash;
      tx.feePayer = provider.wallet.publicKey;
      tx.partialSign(makerKeypair);
      tx = await provider.wallet.signTransaction(tx);

      const { transaction } = (
        await axios.post("http://localhost:8000/verify", {
          transaction: tx
            .serialize({
              requireAllSignatures: false,
            })
            .toString("hex"),
          msg: Buffer.from(serialized).toString("hex"),
          signature: Buffer.from(txn.gatewaySignature!).toString("hex"),
        })
      ).data;
      const sig = await provider.connection.sendRawTransaction(
        Buffer.from(transaction, "hex")
      );
      await provider.connection.confirmTransaction(sig);
    });

    it("issues a mobile hotspot", async () => {
      await hemProgram.methods
        .issueEntityV0({
          entityKey: Buffer.from(bs58.decode(ecc)),
        })
        .preInstructions([
          ComputeBudgetProgram.setComputeUnitLimit({ units: 500000 }),
        ])
        .accounts({
          maker,
          recipient: hotspotOwner.publicKey,
          issuingAuthority: makerKeypair.publicKey,
          dao,
          eccVerifier: eccVerifier.publicKey,
        })
        .signers([makerKeypair, eccVerifier])
        .rpc({ skipPreflight: true });

      const method = (
        await onboardMobileHotspot({
          program: hemProgram,
          assetId: hotspot,
          maker,
          dao,
          rewardableEntityConfig,
          getAssetFn,
          getAssetProofFn,
        })
      ).signers([makerKeypair, hotspotOwner]);

      await method.rpc({ skipPreflight: true });
      const { mobileInfo } = await method.pubkeys();

      const mobileInfoAcc = await hemProgram.account.mobileHotspotInfoV0.fetch(
        mobileInfo!
      );
      expect(Boolean(mobileInfoAcc)).to.be.true;
      const subDaoAcc = await hsdProgram.account.subDaoV0.fetch(subDao);
      expect(subDaoAcc.dcOnboardingFeesPaid.toNumber()).to.be.eq(subDaoAcc.onboardingDcFee.toNumber());
    });

    describe("with hotspot", () => {
      let infoKey: PublicKey | undefined;
      beforeEach(async () => {
        await hemProgram.methods
          .issueEntityV0({
            entityKey: Buffer.from(bs58.decode(ecc)),
          })
          .preInstructions([
            ComputeBudgetProgram.setComputeUnitLimit({ units: 350000 }),
          ])
          .accounts({
            maker,
            dao,
            recipient: hotspotOwner.publicKey,
            issuingAuthority: makerKeypair.publicKey,
            eccVerifier: eccVerifier.publicKey,
          })
          .signers([makerKeypair, eccVerifier])
          .rpc({ skipPreflight: true });

        await hsdProgram.methods.updateSubDaoV0({
          authority: null,
          dcBurnAuthority: null,
          emissionSchedule: null,
          onboardingDcFee: new BN(0),
          onboardingDataOnlyDcFee: null,
          activeDeviceAggregator: null,
          registrar: null,
          delegatorRewardsPercent: null,
          activeDeviceAuthority: null,
        })
          .accounts({
            subDao,
          })
          .rpc({ skipPreflight: true });

        const method = (
          await onboardMobileHotspot({
            program: hemProgram,
            assetId: hotspot,
            maker,
            dao,
            rewardableEntityConfig,
            getAssetFn,
            getAssetProofFn,
            location: new BN(100),
          })
        ).signers([makerKeypair, hotspotOwner]);

        ({ mobileInfo: infoKey } = await method.pubkeys());

        await method.rpc({ skipPreflight: true });

        await dcProgram.methods
          .mintDataCreditsV0({
            hntAmount: toBN(startDcBal, 8),
            dcAmount: null,
          })
          .accounts({ dcMint, recipient: hotspotOwner.publicKey })
          .rpc();
      });

      it("onboarding fees be backpaid with DC when subdao fees are raised", async () => {
        const method = hemProgram.methods.tempPayMobileOnboardingFeeV0().accounts({
          rewardableEntityConfig,
          subDao,
          dao,
          keyToAsset: keyToAssetKey(dao, ecc)[0],
          mobileInfo: infoKey!,
        })
        const ata = getAssociatedTokenAddressSync(dcMint, provider.wallet.publicKey);
        const preBalance = await provider.connection.getTokenAccountBalance(ata);
        const preInfoAcc = await hemProgram.account.mobileHotspotInfoV0.fetch(infoKey!);
        expect(preInfoAcc.dcOnboardingFeePaid.toNumber()).to.eq(0);

        await hsdProgram.methods.updateSubDaoV0({
          authority: null,
          dcBurnAuthority: null,
          emissionSchedule: null,
          onboardingDcFee: new BN(4000000),
          onboardingDataOnlyDcFee: null,
          activeDeviceAggregator: null,
          registrar: null,
          delegatorRewardsPercent: null,
          activeDeviceAuthority: null,
        })
          .accounts({
            subDao,
          })
          .rpc({ skipPreflight: true });
        await method.rpc();

        const subDaoAcc = await hsdProgram.account.subDaoV0.fetch(subDao);
        const postBalance = await provider.connection.getTokenAccountBalance(ata);
        expect(postBalance.value.uiAmount).to.be.eq(preBalance.value.uiAmount! - subDaoAcc.onboardingDcFee.toNumber());
        const infoAcc = await hemProgram.account.mobileHotspotInfoV0.fetch(infoKey!);
        expect(infoAcc.dcOnboardingFeePaid.toNumber()).to.eq(subDaoAcc.onboardingDcFee.toNumber());
      });

      it("changes the metadata", async () => {
        const location = new BN(1000);

        const method = (
          await updateMobileMetadata({
            program: hemProgram,
            assetId: hotspot,
            rewardableEntityConfig,
            location,
            getAssetFn,
            getAssetProofFn,
          })
        ).signers([hotspotOwner]);

        const info = (await method.pubkeys()).mobileInfo!;
        await method.rpc({ skipPreflight: true });

        const storageAcc = await hemProgram.account.mobileHotspotInfoV0.fetch(
          info!
        );
        expect(storageAcc.location?.toNumber()).to.eq(location.toNumber());
      });

      it("oracle can update active status", async () => {
<<<<<<< HEAD
        await hemProgram.methods.setEntityActiveV0({ isActive: false }).accounts({
          activeDeviceAuthority: activeDeviceAuthority.publicKey,
          rewardableEntityConfig,
        }).remainingAccounts([{ pubkey: infoKey!, isWritable: true, isSigner: false }])
=======
        await hemProgram.methods.setEntityActiveV0({ isActive: false, entityKey: Buffer.from(bs58.decode(ecc)) }).accounts({
          activeDeviceAuthority: activeDeviceAuthority.publicKey,
          rewardableEntityConfig,
          info: infoKey!,
        })
>>>>>>> a3edc75d
          .signers([activeDeviceAuthority])
          .rpc({ skipPreflight: true });

        const infoAcc = await hemProgram.account.mobileHotspotInfoV0.fetch(infoKey!);
        expect(infoAcc.isActive).to.be.false;
        const subDaoAcc = await hsdProgram.account.subDaoV0.fetch(subDao);
        expect(subDaoAcc.dcOnboardingFeesPaid.toNumber()).to.be.eq(0);
      })
    });
  });

  describe("with iot maker and data credits", () => {
    let makerKeypair: Keypair;
    let maker: PublicKey;
    let startDcBal = DC_FEE * 10;

    let merkleTree: MerkleTree;
    let getAssetFn: (
      url: string,
      assetId: PublicKey
    ) => Promise<Asset | undefined>;
    let getAssetProofFn: (
      url: string,
      assetId: PublicKey
    ) => Promise<AssetProof | undefined>;
    let hotspotCollection: PublicKey;
    let rewardableEntityConfig: PublicKey;
    let ecc: string;
    let hotspot: PublicKey;
    let hotspotOwner = Keypair.generate();
    let metadata: any;

    beforeEach(async () => {
      ecc = (await HeliumKeypair.makeRandom()).address.b58;

      ({ rewardableEntityConfig } = await initTestRewardableEntityConfig(
        hemProgram,
        subDao
      ));
      const makerConf = await initTestMaker(
        hemProgram,
        provider,
        rewardableEntityConfig,
        dao
      );

      await initTestMaker(hemProgram, provider, rewardableEntityConfig, dao);

      await dcProgram.methods
        .mintDataCreditsV0({
          hntAmount: toBN(startDcBal, 8),
          dcAmount: null,
        })
        .accounts({ dcMint: dcMint })
        .rpc({ skipPreflight: true });

      maker = makerConf.maker;
      makerKeypair = makerConf.makerKeypair;
      hotspotCollection = makerConf.collection;

      ({ getAssetFn, getAssetProofFn, hotspot } = await createMockCompression({
        collection: makerConf.collection,
        dao,
        merkle: makerConf.merkle,
        ecc,
        hotspotOwner,
      }));
    });

    it("issues an iot hotspot", async () => {
      await hemProgram.methods
        .issueEntityV0({
          entityKey: Buffer.from(bs58.decode(ecc)),
        })
        .preInstructions([
          ComputeBudgetProgram.setComputeUnitLimit({ units: 350000 }),
        ])
        .accounts({
          maker,
          dao,
          recipient: hotspotOwner.publicKey,
          issuingAuthority: makerKeypair.publicKey,
          eccVerifier: eccVerifier.publicKey,
        })
        .signers([makerKeypair, eccVerifier])
        .rpc({ skipPreflight: true });

      const method = (
        await onboardIotHotspot({
          program: hemProgram,
          assetId: hotspot,
          maker,
          dao,
          rewardableEntityConfig,
          location: new BN(1000),
          getAssetFn,
          getAssetProofFn,
        })
      ).signers([makerKeypair, hotspotOwner]);

      await method.rpc({ skipPreflight: true });
      const { iotInfo } = await method.pubkeys();

      const iotInfoAccount = await hemProgram.account.iotHotspotInfoV0.fetch(
        iotInfo!
      );
      expect(Boolean(iotInfoAccount)).to.be.true;
      const subDaoAcc = await hsdProgram.account.subDaoV0.fetch(subDao);
      expect(subDaoAcc.dcOnboardingFeesPaid.toNumber()).to.be.eq(subDaoAcc.onboardingDcFee.toNumber());
    });

    it("updates entity config", async () => {
      const { rewardableEntityConfig } = await initTestRewardableEntityConfig(
        hemProgram,
        subDao
      );

      await hemProgram.methods
        .updateRewardableEntityConfigV0({
          newAuthority: PublicKey.default,
          settings: null,
        })
        .accounts({
          rewardableEntityConfig,
        })
        .rpc();

      const acc = await hemProgram.account.rewardableEntityConfigV0.fetch(
        rewardableEntityConfig
      );
      expect(acc.authority.toBase58()).to.equal(PublicKey.default.toBase58());
    });

    describe("with hotspot", () => {
      let infoKey: PublicKey | undefined;
      beforeEach(async () => {
        await hemProgram.methods
          .issueEntityV0({
            entityKey: Buffer.from(bs58.decode(ecc)),
          })
          .preInstructions([
            ComputeBudgetProgram.setComputeUnitLimit({ units: 350000 }),
          ])
          .accounts({
            maker,
            dao,
            recipient: hotspotOwner.publicKey,
            issuingAuthority: makerKeypair.publicKey,
            eccVerifier: eccVerifier.publicKey,
          })
          .signers([makerKeypair, eccVerifier])
          .rpc({ skipPreflight: true });

        const method = (
          await onboardIotHotspot({
            program: hemProgram,
            assetId: hotspot,
            maker,
            dao,
            location: new BN(100),
            rewardableEntityConfig,
            getAssetFn,
            getAssetProofFn,
          })
        ).signers([makerKeypair, hotspotOwner]);
        ({ iotInfo: infoKey } = await method.pubkeys());

        await method.rpc({ skipPreflight: true });

        await dcProgram.methods
          .mintDataCreditsV0({
            hntAmount: toBN(startDcBal, 8),
            dcAmount: null,
          })
          .accounts({ dcMint, recipient: hotspotOwner.publicKey })
          .rpc();
      });

      it("oracle can update active status", async () => {
<<<<<<< HEAD
        await hemProgram.methods.setEntityActiveV0({ isActive: false }).accounts({
          activeDeviceAuthority: activeDeviceAuthority.publicKey,
          rewardableEntityConfig,
        }).remainingAccounts([{ pubkey: infoKey!, isWritable: true, isSigner: false }])
=======
        await hemProgram.methods.setEntityActiveV0({ isActive: false, entityKey: Buffer.from(bs58.decode(ecc)) }).accounts({
          activeDeviceAuthority: activeDeviceAuthority.publicKey,
          rewardableEntityConfig,
          info: infoKey!,
        })
>>>>>>> a3edc75d
          .signers([activeDeviceAuthority])
          .rpc({ skipPreflight: true });

        console.log(infoKey);
        const infoAcc = await hemProgram.account.iotHotspotInfoV0.fetch(infoKey!);
        expect(infoAcc.isActive).to.be.false;
        const subDaoAcc = await hsdProgram.account.subDaoV0.fetch(subDao);
        expect(subDaoAcc.dcOnboardingFeesPaid.toNumber()).to.be.eq(0);
      });

      it("changes the metadata", async () => {
        const location = new BN(1000);
        const elevation = 100;
        const gain = 100;

        const method = (
          await updateIotMetadata({
            program: hemProgram,
            assetId: hotspot,
            rewardableEntityConfig,
            location,
            elevation,
            gain,
            getAssetFn,
            getAssetProofFn,
          })
        ).signers([hotspotOwner]);

        const info = (await method.pubkeys()).iotInfo!;
        await method.rpc({ skipPreflight: true });

        const storageAcc = await hemProgram.account.iotHotspotInfoV0.fetch(
          info!
        );
        expect(storageAcc.location?.toNumber()).to.eq(location.toNumber());
        expect(storageAcc.elevation).to.eq(elevation);
        expect(storageAcc.gain).to.eq(gain);
      });

      it("updates maker", async () => {
        await hemProgram.methods
          .updateMakerV0({
            updateAuthority: PublicKey.default,
            issuingAuthority: PublicKey.default,
          })
          .accounts({
            maker,
            updateAuthority: makerKeypair.publicKey,
          })
          .signers([makerKeypair])
          .rpc();

        const acc = await hemProgram.account.makerV0.fetch(maker);
        expect(acc.issuingAuthority.toBase58()).to.eq(
          PublicKey.default.toBase58()
        );
        expect(acc.updateAuthority.toBase58()).to.eq(
          PublicKey.default.toBase58()
        );
      });

      it("doesn't assert gain outside range", async () => {
        const method = (
          await updateIotMetadata({
            program: hemProgram,
            assetId: hotspot,
            location: null,
            elevation: null,
            gain: 1,
            rewardableEntityConfig,
            getAssetFn,
            getAssetProofFn,
          })
        ).signers([hotspotOwner]);

        // @ts-ignore
        expect(method.rpc()).to.be.rejected;

        const method2 = (
          await updateIotMetadata({
            program: hemProgram,
            assetId: hotspot,
            location: null,
            elevation: null,
            gain: 1000,
            rewardableEntityConfig,
            getAssetFn,
            getAssetProofFn,
          })
        ).signers([hotspotOwner]);

        // @ts-ignore
        expect(method2.rpc()).to.be.rejected;
      });
    });
  });
});<|MERGE_RESOLUTION|>--- conflicted
+++ resolved
@@ -711,18 +711,11 @@
       });
 
       it("oracle can update active status", async () => {
-<<<<<<< HEAD
-        await hemProgram.methods.setEntityActiveV0({ isActive: false }).accounts({
-          activeDeviceAuthority: activeDeviceAuthority.publicKey,
-          rewardableEntityConfig,
-        }).remainingAccounts([{ pubkey: infoKey!, isWritable: true, isSigner: false }])
-=======
         await hemProgram.methods.setEntityActiveV0({ isActive: false, entityKey: Buffer.from(bs58.decode(ecc)) }).accounts({
           activeDeviceAuthority: activeDeviceAuthority.publicKey,
           rewardableEntityConfig,
           info: infoKey!,
         })
->>>>>>> a3edc75d
           .signers([activeDeviceAuthority])
           .rpc({ skipPreflight: true });
 
@@ -902,18 +895,11 @@
       });
 
       it("oracle can update active status", async () => {
-<<<<<<< HEAD
-        await hemProgram.methods.setEntityActiveV0({ isActive: false }).accounts({
-          activeDeviceAuthority: activeDeviceAuthority.publicKey,
-          rewardableEntityConfig,
-        }).remainingAccounts([{ pubkey: infoKey!, isWritable: true, isSigner: false }])
-=======
         await hemProgram.methods.setEntityActiveV0({ isActive: false, entityKey: Buffer.from(bs58.decode(ecc)) }).accounts({
           activeDeviceAuthority: activeDeviceAuthority.publicKey,
           rewardableEntityConfig,
           info: infoKey!,
         })
->>>>>>> a3edc75d
           .signers([activeDeviceAuthority])
           .rpc({ skipPreflight: true });
 
