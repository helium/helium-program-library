import { Keypair as HeliumKeypair } from "@helium/crypto";
import { init as initDataCredits } from "@helium/data-credits-sdk";
import { init as initHeliumSubDaos } from "@helium/helium-sub-daos-sdk";
import { getAssociatedTokenAddressSync } from "@solana/spl-token";
import { Asset, AssetProof, createMintInstructions, sendInstructions, toBN, proofArgsAndAccounts } from "@helium/spl-utils";
import { init as initPriceOracle } from "../packages/price-oracle-sdk/src";
import * as anchor from "@coral-xyz/anchor";
import { Program } from "@coral-xyz/anchor";
import { ComputeBudgetProgram, Keypair, PublicKey, LAMPORTS_PER_SOL, SystemProgram } from "@solana/web3.js";
import { AddGatewayV1 } from "@helium/transactions";
import chai from "chai";
import {
<<<<<<< HEAD
  dataOnlyConfigKey,
  entityCreatorKey,
=======
>>>>>>> f30ec6d8
  init as initHeliumEntityManager,
  iotInfoKey,
  onboardIotHotspot,
  onboardMobileHotspot,
  updateIotMetadata,
  updateMobileMetadata
} from "../packages/helium-entity-manager-sdk/src";
import { DataCredits } from "../target/types/data_credits";
import { HeliumEntityManager } from "../target/types/helium_entity_manager";
import { HeliumSubDaos } from "../target/types/helium_sub_daos";
import { initTestDao, initTestSubdao } from "./utils/daos";
import {
  DC_FEE,
  ensureDCIdl,
  ensureHSDIdl,
  initTestDataCredits,
  initTestMaker,
  initTestRewardableEntityConfig,
} from "./utils/fixtures";
// @ts-ignore
import bs58 from "bs58";
const { expect } = chai;
// @ts-ignore
import { helium } from "@helium/proto";
// @ts-ignore
import axios from "axios";

import { MerkleTree } from "@solana/spl-account-compression";
import { BN } from "bn.js";
import chaiAsPromised from "chai-as-promised";
<<<<<<< HEAD
import { MerkleTree } from "../deps/solana-program-library/account-compression/sdk/src/merkle-tree";
import { exists, loadKeypair } from "./utils/solana"; 
import { getConcurrentMerkleTreeAccountSize, SPL_ACCOUNT_COMPRESSION_PROGRAM_ID } from "@solana/spl-account-compression";
import { createMockCompression } from "./utils/compression";
=======
import { createMockCompression } from "./utils/compression";
import { loadKeypair } from "./utils/solana";
>>>>>>> f30ec6d8

chai.use(chaiAsPromised);

describe("helium-entity-manager", () => {
  anchor.setProvider(anchor.AnchorProvider.local("http://127.0.0.1:8899"));

  let dcProgram: Program<DataCredits>;
  let hsdProgram: Program<HeliumSubDaos>;
  let hemProgram: Program<HeliumEntityManager>;

  const provider = anchor.getProvider() as anchor.AnchorProvider;
  const me = provider.wallet.publicKey;
  const eccVerifier = loadKeypair(__dirname + "/keypairs/verifier-test.json");
  let dao: PublicKey;
  let subDao: PublicKey;
  let dcMint: PublicKey;

  beforeEach(async () => {
    dcProgram = await initDataCredits(
      provider,
      anchor.workspace.DataCredits.programId,
      anchor.workspace.DataCredits.idl
    );

    ensureDCIdl(dcProgram);

    hsdProgram = await initHeliumSubDaos(
      provider,
      anchor.workspace.HeliumSubDaos.programId,
      anchor.workspace.HeliumSubDaos.idl
    );

    ensureHSDIdl(hsdProgram);

    hemProgram = await initHeliumEntityManager(
      provider,
      anchor.workspace.HeliumEntityManager.programId,
      anchor.workspace.HeliumEntityManager.idl
    );
    
    const dataCredits = await initTestDataCredits(dcProgram, provider);
    dcMint = dataCredits.dcMint;
    ({ dao } = await initTestDao(
      hsdProgram,
      provider,
      100,
      me,
      dataCredits.dcMint
    ));
    ({ subDao } = await initTestSubdao(hsdProgram, provider, me, dao));
  });

  it("issues iot operations fund", async () => {
    const mint = Keypair.generate();
    await hemProgram.methods
      .issueIotOperationsFundV0()
      .preInstructions(
        await createMintInstructions(provider, 0, me, me, mint)
      )
      .accounts({
        dao,
        recipient: me,
        mint: mint.publicKey,
      })
      .signers([mint])
      .rpc({ skipPreflight: true });

    const addr = getAssociatedTokenAddressSync(mint.publicKey, me);
    const balance = await provider.connection.getTokenAccountBalance(addr)
    expect(balance.value.uiAmount).to.eq(1)
  });

  it("initializes a rewardable entity config", async () => {
    const { rewardableEntityConfig } = await initTestRewardableEntityConfig(
      hemProgram,
      subDao
    );

    const account = await hemProgram.account.rewardableEntityConfigV0.fetch(
      rewardableEntityConfig
    );

    expect(account.authority.toBase58()).eq(
      provider.wallet.publicKey.toBase58()
    );
  });

  it("initializes a data only config", async () => {
    const [height, buffer, canopy] = [14, 64, 11];
    const merkle = Keypair.generate();
    const space = getConcurrentMerkleTreeAccountSize(height, buffer, canopy);
    const cost = await provider.connection.getMinimumBalanceForRentExemption(
      space
    );
    await sendInstructions(
      provider,
      [
        SystemProgram.createAccount({
          fromPubkey: provider.wallet.publicKey,
          newAccountPubkey: merkle.publicKey,
          lamports: cost,
          space: space,
          programId: SPL_ACCOUNT_COMPRESSION_PROGRAM_ID,
        }),
      ],
      [merkle]
    );
    await hemProgram.methods.initializeDataOnlyV0({
      authority: me,
      newTreeDepth: height,
      newTreeBufferSize: buffer,
      newTreeSpace: new BN(getConcurrentMerkleTreeAccountSize(height, buffer, canopy)),
      newTreeFeeLamports: new BN((LAMPORTS_PER_SOL * 30) / 2**height),
      name: "DATAONLY",
      metadataUrl: "test",
    }).accounts({
      dao,
      merkleTree: merkle.publicKey,
    }).preInstructions([
      ComputeBudgetProgram.setComputeUnitLimit({ units: 350000 }),
    ]).rpc();
  });

  describe("with data only config", () => {
    let ecc: string;
    let rewardableEntityConfig: PublicKey;
    let getAssetFn: (
      url: string,
      assetId: PublicKey
    ) => Promise<Asset | undefined>;
    let getAssetProofFn: (
      url: string,
      assetId: PublicKey
    ) => Promise<AssetProof | undefined>;
    let hotspotOwner = Keypair.generate();
    let hotspot: PublicKey;
    let startDcBal = DC_FEE * 10;

    beforeEach(async () => {
      ({ rewardableEntityConfig } = await initTestRewardableEntityConfig(
        hemProgram,
        subDao,
      ));
      ecc = (await HeliumKeypair.makeRandom()).address.b58;
      const [height, buffer, canopy] = [3, 8, 0];
      const merkle = Keypair.generate();
      const space = getConcurrentMerkleTreeAccountSize(height, buffer, canopy);
      const cost = await provider.connection.getMinimumBalanceForRentExemption(
        space
      );
      await sendInstructions(
        provider,
        [
          SystemProgram.createAccount({
            fromPubkey: provider.wallet.publicKey,
            newAccountPubkey: merkle.publicKey,
            lamports: cost,
            space: space,
            programId: SPL_ACCOUNT_COMPRESSION_PROGRAM_ID,
          }),
        ],
        [merkle]
      );
      await hemProgram.methods.initializeDataOnlyV0({
        authority: me,
        newTreeDepth: height,
        newTreeBufferSize: buffer,
        newTreeSpace: new BN(getConcurrentMerkleTreeAccountSize(height, buffer, canopy)),
        newTreeFeeLamports: new BN((LAMPORTS_PER_SOL * 30) / 2**height),
        name: "DATAONLY",
        metadataUrl: "test",
      }).accounts({
        dao,
        merkleTree: merkle.publicKey,
      }).preInstructions([
        ComputeBudgetProgram.setComputeUnitLimit({ units: 350000 }),
      ]).rpc({skipPreflight: true});

      const doAcc = await hemProgram.account.dataOnlyConfigV0.fetch(dataOnlyConfigKey(dao)[0]);

      ({getAssetFn, getAssetProofFn, hotspot} = await createMockCompression({
        collection: doAcc.collection,
        dao,
        merkle: merkle.publicKey,
        ecc,
        hotspotOwner,
      }));

      await dcProgram.methods
        .mintDataCreditsV0({
          hntAmount: toBN(startDcBal, 8),
          dcAmount: null,
        })
        .accounts({ dcMint })
        .rpc({ skipPreflight: true });
    });
    it("issues and onboards a data only hotspot", async () => {
      let hotspotOwner = Keypair.generate();
      const issueMethod = hemProgram.methods
        .issueDataOnlyEntityV0({
          entityKey: Buffer.from(bs58.decode(ecc)),
        })
        .preInstructions([
          ComputeBudgetProgram.setComputeUnitLimit({ units: 500000 }),
        ])
        .accounts({
          recipient: hotspotOwner.publicKey,
          dao,
          eccVerifier: eccVerifier.publicKey,
        })
        .signers([eccVerifier]);

      const { keyToAsset } = await issueMethod.pubkeys();
      await issueMethod.rpc({ skipPreflight: true });
        
      console.log(keyToAsset?.toString());
      const ktaAcc = await hemProgram.account.keyToAssetV0.fetch(
        keyToAsset!
      );
      expect(Boolean(ktaAcc)).to.be.true;
      expect(ktaAcc.asset.toString()).to.eq(hotspot.toString());
      expect(ktaAcc.dao.toString()).to.eq(dao.toString());

      const {
        args,
      } = await proofArgsAndAccounts({
        connection: hemProgram.provider.connection,
        assetId: hotspot,
        getAssetFn,
        getAssetProofFn,
      });
      const onboardMethod = hemProgram.methods
        .onboardDataOnlyIotHotspotV0({
          ...args,
          location: null,
          elevation: 50,
          gain: 100,
        }).accounts({
          rewardableEntityConfig,
          hotspotOwner: hotspotOwner.publicKey,
          keyToAsset,
          iotInfo: iotInfoKey(rewardableEntityConfig, ecc)[0],
          subDao,
        }).signers([hotspotOwner]);
      
      const { iotInfo } = await onboardMethod.pubkeys();
      await onboardMethod.rpc();

      const iotInfoAccount = await hemProgram.account.iotHotspotInfoV0.fetch(
        iotInfo!
      );
      expect(Boolean(iotInfoAccount)).to.be.true;
      expect(iotInfoAccount.asset.toString()).to.eq(hotspot.toString());
      expect(iotInfoAccount.location).to.be.null;
      expect(iotInfoAccount.elevation).to.eq(50);
      expect(iotInfoAccount.gain).to.eq(100);
      expect(iotInfoAccount.isFullHotspot).to.be.false;

    });

    it("can swap tree when it's full", async () => {
      let hotspotOwner = Keypair.generate();
      
      // fill up the tree
      while (true) {
        try {
          ecc = (await HeliumKeypair.makeRandom()).address.b58;
          await hemProgram.methods
          .issueDataOnlyEntityV0({
            entityKey: Buffer.from(bs58.decode(ecc)),
          })
          .preInstructions([
            ComputeBudgetProgram.setComputeUnitLimit({ units: 500000 }),
          ])
          .accounts({
            recipient: hotspotOwner.publicKey,
            dao,
            eccVerifier: eccVerifier.publicKey,
          })
          .signers([eccVerifier]).rpc({ skipPreflight: true });
        } catch (err) {
          break;
        }
      }
      const [height, buffer, canopy] = [3, 8, 0];
      const newMerkle = Keypair.generate();
      const space = getConcurrentMerkleTreeAccountSize(height, buffer, canopy);
      const cost = await provider.connection.getMinimumBalanceForRentExemption(
        space
      );
      await sendInstructions(
        provider,
        [
          SystemProgram.createAccount({
            fromPubkey: provider.wallet.publicKey,
            newAccountPubkey: newMerkle.publicKey,
            lamports: cost,
            space: space,
            programId: SPL_ACCOUNT_COMPRESSION_PROGRAM_ID,
          }),
        ],
        [newMerkle]
      );
      await hemProgram.methods.updateDataOnlyTreeV0().accounts({
        dataOnlyConfig: dataOnlyConfigKey(dao)[0],
        newMerkleTree: newMerkle.publicKey,
      }).rpc({skipPreflight: true});
    })
  });


  it("initializes a maker", async () => {
    const { rewardableEntityConfig } = await initTestRewardableEntityConfig(
      hemProgram,
      subDao
    );

    const { maker, collection, makerKeypair } = await initTestMaker(
      hemProgram,
      provider,
      rewardableEntityConfig,
      dao
    );

    const account = await hemProgram.account.makerV0.fetch(maker);

    expect(account.collection.toBase58()).eq(collection.toBase58());
    expect(account.issuingAuthority.toBase58()).eq(
      makerKeypair.publicKey.toBase58()
    );
    expect(account.updateAuthority.toBase58()).eq(
      makerKeypair.publicKey.toBase58()
    );
  });

  it("allows revoking a maker", async () => {
    const { rewardableEntityConfig } = await initTestRewardableEntityConfig(
      hemProgram,
      subDao
    );

    const { maker } = await initTestMaker(
      hemProgram,
      provider,
      rewardableEntityConfig,
      dao
    );

    const { pubkeys: {makerApproval} } = await hemProgram.methods.revokeMakerV0().accounts({
      maker,
      rewardableEntityConfig
    }).rpcAndKeys();

    const account = await hemProgram.account.makerApprovalV0.fetchNullable(makerApproval!);
    expect(account).to.be.null;
  })

  it("allows approving and revoking programs", async () => {
    const keypair = Keypair.generate();
    const { pubkeys: { programApproval } } =await hemProgram.methods.approveProgramV0({
      programId: keypair.publicKey
    })
    .accounts({
      dao
    })
    .rpcAndKeys();

    const account = await hemProgram.account.programApprovalV0.fetch(programApproval!);
    expect(account.programId.toBase58()).eq(keypair.publicKey.toBase58());
    await hemProgram.methods
      .revokeProgramV0({
        programId: keypair.publicKey,
      })
      .accounts({
        dao,
      })
      .rpc();

    const account2 = await hemProgram.account.programApprovalV0.fetchNullable(
      programApproval!
    );
    expect(account2).to.be.null;
  })

  describe("with mobile maker and data credits", () => {
    let makerKeypair: Keypair;
    let maker: PublicKey;
    let startDcBal = DC_FEE * 10;

    let merkleTree: MerkleTree;
    let getAssetFn: (
      url: string,
      assetId: PublicKey
    ) => Promise<Asset | undefined>;
    let getAssetProofFn: (
      url: string,
      assetId: PublicKey
    ) => Promise<AssetProof | undefined>;
    let hotspotCollection: PublicKey;
    let rewardableEntityConfig: PublicKey;
    let ecc: string;
    let hotspot: PublicKey;
    let hotspotOwner = Keypair.generate();
    let metadata: any;
    beforeEach(async () => {
      ecc = (await HeliumKeypair.makeRandom()).address.b58;

      ({ rewardableEntityConfig } = await initTestRewardableEntityConfig(
        hemProgram,
        subDao,
        {
          mobileConfig: {
            fullLocationStakingFee: toBN(1000000, 0),
            dataonlyLocationStakingFee: toBN(500000, 0),
          },
        }
      ));
      const makerConf = await initTestMaker(
        hemProgram,
        provider,
        rewardableEntityConfig,
        dao
      );

      await initTestMaker(hemProgram, provider, rewardableEntityConfig, dao);

      await dcProgram.methods
        .mintDataCreditsV0({
          hntAmount: toBN(startDcBal, 8),
          dcAmount: null,
        })
        .accounts({ dcMint })
        .rpc({ skipPreflight: true });

      maker = makerConf.maker;
      makerKeypair = makerConf.makerKeypair;

      ({getAssetFn, getAssetProofFn, hotspot} = await createMockCompression({
        collection: makerConf.collection,
        dao,
        merkle: makerConf.merkle,
        ecc,
        hotspotOwner,
      }));
    });

    // Only uncomment this when you want to debug the sig verifier service locally.
    // You can run it like:
    // env ANCHOR_WALLET=path/to//helium-program-library/tests/verifier-test.json cargo run
    xit("properly uses the sig verifier service", async () => {
      const issueTx =
        "CroBCiEB7UTmtDnUwT3fGbvn4ASvsi5n6wJiNTs/euxRYXFWiRASIQCIruPASTMtSA87u0hkkApMXY/q2cydP5We1vkyUj9fiSJGMEQCIA46K0Xug+nxpaLi9z25jEI5RtHmWTtvgZFOQBr06jzKAiBifpM+/m/k3SwDAES9FA9QqPv4ElDhh+zCqMbJ15DqYiohAfK7mMA4Bu0mM6e/N81WeNbTEFdgyo4A5g5MgsPQjMazOICS9AFA6PsD";
      const txn = AddGatewayV1.fromString(issueTx);
      const eccKey = txn.gateway?.b58;
      // @ts-ignore
      const addGateway = txn.toProto(true);
      const serialized = helium.blockchain_txn_add_gateway_v1
        .encode(addGateway)
        .finish();

      let tx = await hemProgram.methods
        .issueEntityV0({
          entityKey: Buffer.from(bs58.decode(eccKey)),
        })
        .preInstructions([
          ComputeBudgetProgram.setComputeUnitLimit({ units: 350000 }),
        ])
        .accounts({
          maker,
          recipient: hotspotOwner.publicKey,
          issuingAuthority: makerKeypair.publicKey,
          dao,
          eccVerifier: eccVerifier.publicKey,
        })
        .signers([makerKeypair])
        .transaction();
      tx.recentBlockhash = (
        await provider.connection.getRecentBlockhash()
      ).blockhash;
      tx.feePayer = provider.wallet.publicKey;
      tx.partialSign(makerKeypair);
      tx = await provider.wallet.signTransaction(tx);

      const { transaction } = (
        await axios.post("http://localhost:8000/verify", {
          transaction: tx
            .serialize({
              requireAllSignatures: false,
            })
            .toString("hex"),
          msg: Buffer.from(serialized).toString("hex"),
          signature: Buffer.from(txn.gatewaySignature!).toString("hex"),
        })
      ).data;
      const sig = await provider.connection.sendRawTransaction(
        Buffer.from(transaction, "hex")
      );
      await provider.connection.confirmTransaction(sig);
    });

    it("issues a mobile hotspot", async () => {
      await hemProgram.methods
        .issueEntityV0({
          entityKey: Buffer.from(bs58.decode(ecc)),
        })
        .preInstructions([
          ComputeBudgetProgram.setComputeUnitLimit({ units: 500000 }),
        ])
        .accounts({
          maker,
          recipient: hotspotOwner.publicKey,
          issuingAuthority: makerKeypair.publicKey,
          dao,
          eccVerifier: eccVerifier.publicKey,
        })
        .signers([makerKeypair, eccVerifier])
        .rpc({ skipPreflight: true });

      const method = (
        await onboardMobileHotspot({
          program: hemProgram,
          assetId: hotspot,
          maker,
          dao,
          rewardableEntityConfig,
          getAssetFn,
          getAssetProofFn,
        })
      ).signers([makerKeypair, hotspotOwner]);

      await method.rpc({ skipPreflight: true });
      const { mobileInfo } = await method.pubkeys();

      const mobileInfoAcc = await hemProgram.account.mobileHotspotInfoV0.fetch(
        mobileInfo!
      );
      expect(Boolean(mobileInfoAcc)).to.be.true;
    });

    describe("with hotspot", () => {
      beforeEach(async () => {
        await hemProgram.methods
          .issueEntityV0({
            entityKey: Buffer.from(bs58.decode(ecc)),
          })
          .preInstructions([
            ComputeBudgetProgram.setComputeUnitLimit({ units: 350000 }),
          ])
          .accounts({
            maker,
            dao,
            recipient: hotspotOwner.publicKey,
            issuingAuthority: makerKeypair.publicKey,
            eccVerifier: eccVerifier.publicKey,
          })
          .signers([makerKeypair, eccVerifier])
          .rpc({ skipPreflight: true });

        const method = (
          await onboardMobileHotspot({
            program: hemProgram,
            assetId: hotspot,
            maker,
            dao,
            rewardableEntityConfig,
            getAssetFn,
            getAssetProofFn,
            location: new BN(100),
          })
        ).signers([makerKeypair, hotspotOwner]);

        await method.rpc({ skipPreflight: true });

        await dcProgram.methods
          .mintDataCreditsV0({
            hntAmount: toBN(startDcBal, 8),
            dcAmount: null,
          })
          .accounts({ dcMint, recipient: hotspotOwner.publicKey })
          .rpc();
      });

      it("changes the metadata", async () => {
        const location = new BN(1000);

        const method = (
          await updateMobileMetadata({
            program: hemProgram,
            assetId: hotspot,
            rewardableEntityConfig,
            location,
            getAssetFn,
            getAssetProofFn,
          })
        ).signers([hotspotOwner]);

        const info = (await method.pubkeys()).mobileInfo!;
        await method.rpc({ skipPreflight: true });

        const storageAcc = await hemProgram.account.mobileHotspotInfoV0.fetch(
          info!
        );
        expect(storageAcc.location?.toNumber()).to.eq(location.toNumber());
      });
    });
  });

  describe("with iot maker and data credits", () => {
    let makerKeypair: Keypair;
    let maker: PublicKey;
    let startDcBal = DC_FEE * 10;

    let merkleTree: MerkleTree;
    let getAssetFn: (
      url: string,
      assetId: PublicKey
    ) => Promise<Asset | undefined>;
    let getAssetProofFn: (
      url: string,
      assetId: PublicKey
    ) => Promise<AssetProof | undefined>;
    let hotspotCollection: PublicKey;
    let rewardableEntityConfig: PublicKey;
    let ecc: string;
    let hotspot: PublicKey;
    let hotspotOwner = Keypair.generate();
    let metadata: any;

    beforeEach(async () => {
      ecc = (await HeliumKeypair.makeRandom()).address.b58;

      ({ rewardableEntityConfig } = await initTestRewardableEntityConfig(
        hemProgram,
        subDao
      ));
      const makerConf = await initTestMaker(
        hemProgram,
        provider,
        rewardableEntityConfig,
        dao
      );

      await initTestMaker(hemProgram, provider, rewardableEntityConfig, dao);

      await dcProgram.methods
        .mintDataCreditsV0({
          hntAmount: toBN(startDcBal, 8),
          dcAmount: null,
        })
        .accounts({ dcMint: dcMint })
        .rpc({ skipPreflight: true });

      maker = makerConf.maker;
      makerKeypair = makerConf.makerKeypair;
      hotspotCollection = makerConf.collection;

      ({getAssetFn, getAssetProofFn, hotspot} = await createMockCompression({
        collection: makerConf.collection,
        dao,
        merkle: makerConf.merkle,
        ecc,
        hotspotOwner,
      }));
    });

    it("issues an iot hotspot", async () => {
      await hemProgram.methods
        .issueEntityV0({
          entityKey: Buffer.from(bs58.decode(ecc)),
        })
        .preInstructions([
          ComputeBudgetProgram.setComputeUnitLimit({ units: 350000 }),
        ])
        .accounts({
          maker,
          dao,
          recipient: hotspotOwner.publicKey,
          issuingAuthority: makerKeypair.publicKey,
          eccVerifier: eccVerifier.publicKey,
        })
        .signers([makerKeypair, eccVerifier])
        .rpc({ skipPreflight: true });

      const method = (
        await onboardIotHotspot({
          program: hemProgram,
          assetId: hotspot,
          maker,
          dao,
          rewardableEntityConfig,
          location: new BN(1000),
          getAssetFn,
          getAssetProofFn,
        })
      ).signers([makerKeypair, hotspotOwner]);

      await method.rpc({ skipPreflight: true });
      const { iotInfo } = await method.pubkeys();

      const iotInfoAccount = await hemProgram.account.iotHotspotInfoV0.fetch(
        iotInfo!
      );
      expect(Boolean(iotInfoAccount)).to.be.true;
    });

    it("updates entity config", async () => {
      const { rewardableEntityConfig } = await initTestRewardableEntityConfig(
        hemProgram,
        subDao
      );

      await hemProgram.methods
        .updateRewardableEntityConfigV0({
          newAuthority: PublicKey.default,
          settings: null,
        })
        .accounts({
          rewardableEntityConfig,
        })
        .rpc();

      const acc = await hemProgram.account.rewardableEntityConfigV0.fetch(
        rewardableEntityConfig
      );
      expect(acc.authority.toBase58()).to.equal(PublicKey.default.toBase58());
    });

    describe("with hotspot", () => {
      beforeEach(async () => {
        await hemProgram.methods
          .issueEntityV0({
            entityKey: Buffer.from(bs58.decode(ecc)),
          })
          .preInstructions([
            ComputeBudgetProgram.setComputeUnitLimit({ units: 350000 }),
          ])
          .accounts({
            maker,
            dao,
            recipient: hotspotOwner.publicKey,
            issuingAuthority: makerKeypair.publicKey,
            eccVerifier: eccVerifier.publicKey,
          })
          .signers([makerKeypair, eccVerifier])
          .rpc({ skipPreflight: true });

        const method = (
          await onboardIotHotspot({
            program: hemProgram,
            assetId: hotspot,
            maker,
            dao,
            location: new BN(100),
            rewardableEntityConfig,
            getAssetFn,
            getAssetProofFn,
          })
        ).signers([makerKeypair, hotspotOwner]);

        await method.rpc({ skipPreflight: true });

        await dcProgram.methods
          .mintDataCreditsV0({
            hntAmount: toBN(startDcBal, 8),
            dcAmount: null,
          })
          .accounts({ dcMint, recipient: hotspotOwner.publicKey })
          .rpc();
      });

      it("changes the metadata", async () => {
        const location = new BN(1000);
        const elevation = 100;
        const gain = 100;

        const method = (
          await updateIotMetadata({
            program: hemProgram,
            assetId: hotspot,
            rewardableEntityConfig,
            location,
            elevation,
            gain,
            getAssetFn,
            getAssetProofFn,
          })
        ).signers([hotspotOwner]);

        const info = (await method.pubkeys()).iotInfo!;
        await method.rpc({ skipPreflight: true });

        const storageAcc = await hemProgram.account.iotHotspotInfoV0.fetch(
          info!
        );
        expect(storageAcc.location?.toNumber()).to.eq(location.toNumber());
        expect(storageAcc.elevation).to.eq(elevation);
        expect(storageAcc.gain).to.eq(gain);
      });

      it("updates maker", async () => {
        await hemProgram.methods
          .updateMakerV0({
            updateAuthority: PublicKey.default,
            issuingAuthority: PublicKey.default,
          })
          .accounts({
            maker,
            updateAuthority: makerKeypair.publicKey,
          })
          .signers([makerKeypair])
          .rpc();

        const acc = await hemProgram.account.makerV0.fetch(maker);
        expect(acc.issuingAuthority.toBase58()).to.eq(
          PublicKey.default.toBase58()
        );
        expect(acc.updateAuthority.toBase58()).to.eq(
          PublicKey.default.toBase58()
        );
      });

      it("doesn't assert gain outside range", async () => {
        const method = (
          await updateIotMetadata({
            program: hemProgram,
            assetId: hotspot,
            location: null,
            elevation: null,
            gain: 1,
            rewardableEntityConfig,
            getAssetFn,
            getAssetProofFn,
          })
        ).signers([hotspotOwner]);

        // @ts-ignore
        expect(method.rpc()).to.be.rejected;

        const method2 = (
          await updateIotMetadata({
            program: hemProgram,
            assetId: hotspot,
            location: null,
            elevation: null,
            gain: 1000,
            rewardableEntityConfig,
            getAssetFn,
            getAssetProofFn,
          })
        ).signers([hotspotOwner]);

        // @ts-ignore
        expect(method2.rpc()).to.be.rejected;
      });
    });
  });
});<|MERGE_RESOLUTION|>--- conflicted
+++ resolved
@@ -1,20 +1,15 @@
+import * as anchor from "@coral-xyz/anchor";
+import { Program } from "@coral-xyz/anchor";
 import { Keypair as HeliumKeypair } from "@helium/crypto";
 import { init as initDataCredits } from "@helium/data-credits-sdk";
 import { init as initHeliumSubDaos } from "@helium/helium-sub-daos-sdk";
+import { Asset, AssetProof, createMintInstructions, proofArgsAndAccounts, sendInstructions, toBN } from "@helium/spl-utils";
+import { AddGatewayV1 } from "@helium/transactions";
 import { getAssociatedTokenAddressSync } from "@solana/spl-token";
-import { Asset, AssetProof, createMintInstructions, sendInstructions, toBN, proofArgsAndAccounts } from "@helium/spl-utils";
-import { init as initPriceOracle } from "../packages/price-oracle-sdk/src";
-import * as anchor from "@coral-xyz/anchor";
-import { Program } from "@coral-xyz/anchor";
-import { ComputeBudgetProgram, Keypair, PublicKey, LAMPORTS_PER_SOL, SystemProgram } from "@solana/web3.js";
-import { AddGatewayV1 } from "@helium/transactions";
+import { ComputeBudgetProgram, Keypair, LAMPORTS_PER_SOL, PublicKey, SystemProgram } from "@solana/web3.js";
 import chai from "chai";
 import {
-<<<<<<< HEAD
   dataOnlyConfigKey,
-  entityCreatorKey,
-=======
->>>>>>> f30ec6d8
   init as initHeliumEntityManager,
   iotInfoKey,
   onboardIotHotspot,
@@ -42,18 +37,11 @@
 // @ts-ignore
 import axios from "axios";
 
-import { MerkleTree } from "@solana/spl-account-compression";
+import { MerkleTree, SPL_ACCOUNT_COMPRESSION_PROGRAM_ID, getConcurrentMerkleTreeAccountSize } from "@solana/spl-account-compression";
 import { BN } from "bn.js";
 import chaiAsPromised from "chai-as-promised";
-<<<<<<< HEAD
-import { MerkleTree } from "../deps/solana-program-library/account-compression/sdk/src/merkle-tree";
-import { exists, loadKeypair } from "./utils/solana"; 
-import { getConcurrentMerkleTreeAccountSize, SPL_ACCOUNT_COMPRESSION_PROGRAM_ID } from "@solana/spl-account-compression";
-import { createMockCompression } from "./utils/compression";
-=======
 import { createMockCompression } from "./utils/compression";
 import { loadKeypair } from "./utils/solana";
->>>>>>> f30ec6d8
 
 chai.use(chaiAsPromised);
 
