import { Keypair as HeliumKeypair } from "@helium/crypto";
import {
  init as initDataCredits
} from "@helium/data-credits-sdk";
import {
  init as initHeliumSubDaos
} from "@helium/helium-sub-daos-sdk";
import { Asset, AssetProof, toBN } from "@helium/spl-utils";
import * as anchor from "@project-serum/anchor";
import { Program } from "@project-serum/anchor";
import { ComputeBudgetProgram, Keypair, PublicKey } from "@solana/web3.js";
import chai from "chai";
import { changeMetadata, hotspotStorageKey, init as initHeliumEntityManager } from "../packages/helium-entity-manager-sdk/src";
import { DataCredits } from "../target/types/data_credits";
import { HeliumEntityManager } from "../target/types/helium_entity_manager";
import { HeliumSubDaos } from "../target/types/helium_sub_daos";
import { initTestDao, initTestSubdao } from "./utils/daos";
import { DC_FEE, ensureDCIdl, initTestHotspotConfig, initTestHotspotIssuer, initWorld } from "./utils/fixtures";
// @ts-ignore
import bs58 from "bs58";
const {expect} = chai;
// @ts-ignore
import animalHash from "angry-purple-tiger";
 
import { BN } from "bn.js";
import chaiAsPromised from 'chai-as-promised';
import { MerkleTree } from "../deps/solana-program-library/account-compression/sdk/src/merkle-tree";
import { computeCompressedNFTHash, getLeafAssetId, TokenProgramVersion, TokenStandard } from "@metaplex-foundation/mpl-bubblegum";

chai.use(chaiAsPromised);

describe("helium-entity-manager", () => {
  anchor.setProvider(anchor.AnchorProvider.local("http://127.0.0.1:8899"));

  let dcProgram: Program<DataCredits>;
  let hsdProgram: Program<HeliumSubDaos>;
  let hemProgram: Program<HeliumEntityManager>;

  const provider = anchor.getProvider() as anchor.AnchorProvider;
  const me = provider.wallet.publicKey;

  let subDao: PublicKey;

  beforeEach(async () => {
    dcProgram = await initDataCredits(
      provider,
      anchor.workspace.DataCredits.programId,
      anchor.workspace.DataCredits.idl
    );

    ensureDCIdl(dcProgram);

    hsdProgram = await initHeliumSubDaos(
      provider,
      anchor.workspace.HeliumSubDaos.programId,
      anchor.workspace.HeliumSubDaos.idl
    );

    hemProgram = await initHeliumEntityManager(
      provider,
      anchor.workspace.HeliumEntityManager.programId,
      anchor.workspace.HeliumEntityManager.idl
    );

    const dao = await initTestDao(
      hsdProgram,
      provider,
      100,
      me
    );
    ({ subDao } = await initTestSubdao(
      hsdProgram,
      provider,
      me,
      dao.dao
    ))
  });

  it("initializes a hotspot config", async () => {
    const { hotspotConfig, collection, onboardingServerKeypair } =
      await initTestHotspotConfig(hemProgram, provider, subDao);

    const account = await hemProgram.account.hotspotConfigV0.fetch(
      hotspotConfig
    );

    expect(account.authority.toBase58()).eq(
      provider.wallet.publicKey.toBase58()
    );
    expect(account.collection.toBase58()).eq(collection.toBase58());
    expect(account.dcFee.toString()).eq(toBN(DC_FEE, 8).toString());
    expect(account.onboardingServer.toBase58()).eq(
      onboardingServerKeypair.publicKey.toBase58()
    );
  });

  it("initializes a hotspot issuer", async () => {
    const { hotspotConfig } = await initTestHotspotConfig(
      hemProgram,
      provider,
      subDao
    );
    const { hotspotIssuer, makerKeypair } = await initTestHotspotIssuer(
      hemProgram,
      provider,
      hotspotConfig
    );

    const account = await hemProgram.account.hotspotIssuerV0.fetch(
      hotspotIssuer
    );

    expect(account.authority.toBase58()).eq(me.toBase58());
    expect(account.count.toNumber()).eq(0);
    expect(account.maker.toBase58()).eq(makerKeypair.publicKey.toBase58());
  });

  describe("with issuer and data credits", () => {
    let makerKeypair: Keypair;
    let hotspotIssuer: PublicKey;
    let hotspotCollection: PublicKey;
    let startDcBal = DC_FEE * 10;
    let dcMint: PublicKey;

    beforeEach(async () => {
      const {
        dataCredits,
        hotspotConfig: hsConfig,
        issuer,
      } = await initWorld(provider, hemProgram, hsdProgram, dcProgram);
      await dcProgram.methods
        .mintDataCreditsV0({
          amount: toBN(DC_FEE*3, 8),
        })
        .accounts({ dcMint: dataCredits.dcMint })
        .rpc({ skipPreflight: true });

      hotspotIssuer = issuer.hotspotIssuer;
      makerKeypair = issuer.makerKeypair;
      hotspotCollection = hsConfig.collection;
      dcMint = dataCredits.dcMint;
    });

    it("issues a hotspot", async () => {
      const ecc = (await HeliumKeypair.makeRandom()).address.b58;
      const hotspotOwner = Keypair.generate().publicKey;

      const method = hemProgram.methods
        .issueHotspotV0({ hotspotKey: ecc, isFullHotspot: true })
        .accounts({
          hotspotIssuer,
          hotspotOwner,
          maker: makerKeypair.publicKey,
        })
        .preInstructions([
          ComputeBudgetProgram.setComputeUnitLimit({ units: 500000 }),
        ])
        .signers([makerKeypair]);

      await method.rpc({ skipPreflight: true });

      const issuerAccount = await hemProgram.account.hotspotIssuerV0.fetch(
        hotspotIssuer
      );

      expect(issuerAccount.count.toNumber()).eq(1);
    });

    it("updates hotspot config", async() => {
      const { hotspotConfig, onboardingServerKeypair } =
        await initTestHotspotConfig(hsProgram, provider, subDao);
      
      await hsProgram.methods.updateHotspotConfigV0({
        newAuthority: PublicKey.default,
        dcFee: null,
        onboardingServer: PublicKey.default,
      }).accounts({
        hotspotConfig,
      }).rpc();

      const acc = await hsProgram.account.hotspotConfigV0.fetch(hotspotConfig);
      assert.isTrue(PublicKey.default.equals(acc.authority));
      assert.isTrue(PublicKey.default.equals(acc.onboardingServer));
    });

    
    describe("with hotspot", () => {
      let hotspot: PublicKey;
      let hotspotOwner: Keypair;
      let hotspotConfig: PublicKey;
      let merkleTree: MerkleTree;
      let hKeypair: HeliumKeypair;
      let getAssetFn: (
        url: string,
        assetId: PublicKey
      ) => Promise<Asset | undefined>;
      let getAssetProofFn: (
        url: string,
        assetId: PublicKey
      ) => Promise<AssetProof | undefined>;

      beforeEach(async () => {
        hKeypair = await HeliumKeypair.makeRandom();
        const ecc = hKeypair.address.b58;
        hotspotOwner = Keypair.generate();
<<<<<<< HEAD

        const method = hemProgram.methods
          .issueHotspotV0({ hotspotKey: ecc, isFullHotspot: true })
=======
        
        const method = hsProgram.methods
          .issueHotspotV0({ eccCompact: Buffer.from(ecc), uri: '', isFullHotspot: true })
>>>>>>> 718c1ac6
          .accounts({
            hotspotIssuer,
            hotspotOwner: hotspotOwner.publicKey,
            maker: makerKeypair.publicKey,
          })
          .preInstructions([
            ComputeBudgetProgram.setComputeUnitLimit({ units: 350000 })
          ])
          .signers([makerKeypair]);
<<<<<<< HEAD
=======
  
        const { hotspot: hsp } = await method.pubkeys();
        hotspot = hsp!;

        await method.rpc();
>>>>>>> 718c1ac6

        await dcProgram.methods
          .mintDataCreditsV0({
            amount: toBN(startDcBal, 8),
          })
          .accounts({ dcMint, recipient: hotspotOwner.publicKey })
          .rpc();

        await method.rpc({ skipPreflight: true });

        // Setup merkle tree -- this isn't needed anywhere but localnet,
        // we're effectively duplicating metaplex digital asset api
        const merkle = (await method.pubkeys()).merkleTree!;
        hotspotConfig = (await method.pubkeys()).hotspotConfig!;
        hotspot = await getLeafAssetId(merkle, new BN(0));

        const leaves = Array(2 ** 3).fill(Buffer.alloc(32));
        const metadata = {
          name: animalHash(ecc).replace(/\s/g, "-").toLowerCase(),
          symbol: "HOTSPOT",
          uri: `https://mobile-metadata.test-helium.com/${ecc}`,
          collection: {
            key: hotspotCollection,
            verified: true,
          },
          creators: [],
          sellerFeeBasisPoints: 0,
          primarySaleHappened: true,
          isMutable: true,
          editionNonce: null,
          tokenStandard: TokenStandard.NonFungible,
          uses: null,
          tokenProgramVersion: TokenProgramVersion.Original,
        };
        const hash = computeCompressedNFTHash(
          hotspot,
          me,
          me,
          new anchor.BN(0),
          metadata
        );
        leaves[0] = hash;
        merkleTree = new MerkleTree(leaves);
        const proof = merkleTree.getProof(0);
        getAssetFn = async () => ({ content: metadata, ownership: { owner: hotspotOwner.publicKey } } as Asset);
        getAssetProofFn = async () => {
          return {
            root: new PublicKey(proof.root),
            proof: proof.proof.map((p) => new PublicKey(p)),
            nodeIndex: 0,
            leaf: new PublicKey(proof.leaf),
            treeId: merkle,
          };
        };
      });

      it("updates hotspot issuer", async() => {
        await hsProgram.methods.updateHotspotIssuerV0({
          maker: PublicKey.default,
          authority: PublicKey.default,
        }).accounts({
          hotspotIssuer,
        }).rpc();
  
        const acc = await hsProgram.account.hotspotIssuerV0.fetch(hotspotIssuer);
        assert.isTrue(PublicKey.default.equals(acc.authority));
        assert.isTrue(PublicKey.default.equals(acc.maker));
      })

      it("changes the metadata", async() => {
        const location = new BN(1000);
        const elevation = 100;
        const gain = 100;
        const hotspotConfig = (await hemProgram.account.hotspotIssuerV0.fetch(hotspotIssuer)).hotspotConfig;

        const method = (
          await changeMetadata({
            program: hemProgram,
            assetId: hotspot,
            hotspotConfig,
            location,
            elevation,
            gain,
            getAssetFn,
            getAssetProofFn,
          })
        ).signers([hotspotOwner]);

        const storage = (await method.pubkeys()).storage!;
        await method.rpc();

        const storageAcc = await hemProgram.account.hotspotStorageV0.fetch(storage!);
        expect(storageAcc.location?.toNumber()).to.eq(location.toNumber());
        expect(storageAcc.elevation).to.eq(elevation);
        expect(storageAcc.gain).to.eq(gain);
      });

      it("doesn't assert gain outside range", async() => {
        const method = (
          await changeMetadata({
            program: hemProgram,
            assetId: hotspot,
            location: null,
            elevation: null,
            gain: 1,
            hotspotConfig,
            getAssetFn,
            getAssetProofFn,
          })
        ).signers([hotspotOwner]);

        // @ts-ignore
        expect(method.rpc()).to.be.rejected;

        const method2 = (
          await changeMetadata({
            program: hemProgram,
            assetId: hotspot,
            location: null,
            elevation: null,
            gain: 1000,
            hotspotConfig,
            getAssetFn,
            getAssetProofFn,
          })
        ).signers([hotspotOwner]);

        // @ts-ignore
        expect(method2.rpc()).to.be.rejected;
      });
    });
  });
});<|MERGE_RESOLUTION|>--- conflicted
+++ resolved
@@ -168,9 +168,9 @@
 
     it("updates hotspot config", async() => {
       const { hotspotConfig, onboardingServerKeypair } =
-        await initTestHotspotConfig(hsProgram, provider, subDao);
+        await initTestHotspotConfig(hemProgram, provider, subDao);
       
-      await hsProgram.methods.updateHotspotConfigV0({
+      await hemProgram.methods.updateHotspotConfigV0({
         newAuthority: PublicKey.default,
         dcFee: null,
         onboardingServer: PublicKey.default,
@@ -178,9 +178,9 @@
         hotspotConfig,
       }).rpc();
 
-      const acc = await hsProgram.account.hotspotConfigV0.fetch(hotspotConfig);
-      assert.isTrue(PublicKey.default.equals(acc.authority));
-      assert.isTrue(PublicKey.default.equals(acc.onboardingServer));
+      const acc = await hemProgram.account.hotspotConfigV0.fetch(hotspotConfig);
+      expect(acc.authority.toBase58()).to.equal(PublicKey.default.toBase58());
+      expect(acc.onboardingServer.toBase58()).to.equal(PublicKey.default.toBase58());
     });
 
     
@@ -203,15 +203,9 @@
         hKeypair = await HeliumKeypair.makeRandom();
         const ecc = hKeypair.address.b58;
         hotspotOwner = Keypair.generate();
-<<<<<<< HEAD
 
         const method = hemProgram.methods
           .issueHotspotV0({ hotspotKey: ecc, isFullHotspot: true })
-=======
-        
-        const method = hsProgram.methods
-          .issueHotspotV0({ eccCompact: Buffer.from(ecc), uri: '', isFullHotspot: true })
->>>>>>> 718c1ac6
           .accounts({
             hotspotIssuer,
             hotspotOwner: hotspotOwner.publicKey,
@@ -221,14 +215,6 @@
             ComputeBudgetProgram.setComputeUnitLimit({ units: 350000 })
           ])
           .signers([makerKeypair]);
-<<<<<<< HEAD
-=======
-  
-        const { hotspot: hsp } = await method.pubkeys();
-        hotspot = hsp!;
-
-        await method.rpc();
->>>>>>> 718c1ac6
 
         await dcProgram.methods
           .mintDataCreditsV0({
@@ -286,16 +272,16 @@
       });
 
       it("updates hotspot issuer", async() => {
-        await hsProgram.methods.updateHotspotIssuerV0({
+        await hemProgram.methods.updateHotspotIssuerV0({
           maker: PublicKey.default,
           authority: PublicKey.default,
         }).accounts({
           hotspotIssuer,
         }).rpc();
   
-        const acc = await hsProgram.account.hotspotIssuerV0.fetch(hotspotIssuer);
-        assert.isTrue(PublicKey.default.equals(acc.authority));
-        assert.isTrue(PublicKey.default.equals(acc.maker));
+        const acc = await hemProgram.account.hotspotIssuerV0.fetch(hotspotIssuer);
+        expect(acc.authority.toBase58()).to.eq(PublicKey.default.toBase58());
+        expect(acc.maker.toBase58()).to.eq(PublicKey.default.toBase58());
       })
 
       it("changes the metadata", async() => {
