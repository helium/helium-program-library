--- conflicted
+++ resolved
@@ -732,12 +732,8 @@
         try {
           await sendInstructions(provider, instructions);
         } catch (e: any) {
-<<<<<<< HEAD
-          expect(e.InstructionError[1].Custom).to.eq(6044);
-=======
           console.log(e);
           expect(e.InstructionError[1].Custom).to.eq(17);
->>>>>>> ff562469
         }
       });
 
