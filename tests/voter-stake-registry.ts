--- conflicted
+++ resolved
@@ -32,23 +32,10 @@
   withSignOffProposal,
   YesNoVote,
 } from "@solana/spl-governance";
-<<<<<<< HEAD
-import {
-  getAssociatedTokenAddress,
-  createTransferInstruction,
-  createAssociatedTokenAccountInstruction,
-} from "@solana/spl-token";
-import {
-  Keypair,
-  PublicKey,
-  SYSVAR_CLOCK_PUBKEY,
-  TransactionInstruction,
-=======
 import { createAssociatedTokenAccountInstruction, createTransferInstruction, getAssociatedTokenAddress } from "@solana/spl-token";
 import {
   Keypair,
   PublicKey, TransactionInstruction
->>>>>>> c5fa8ed9
 } from "@solana/web3.js";
 import chai, { expect } from "chai";
 import chaiAsPromised from "chai-as-promised";
@@ -56,12 +43,7 @@
   init,
   nftVoteRecordKey,
   positionKey,
-<<<<<<< HEAD
-  PROGRAM_ID,
-  voterWeightRecordKey,
-=======
   PROGRAM_ID
->>>>>>> c5fa8ed9
 } from "../packages/voter-stake-registry-sdk/src";
 import { getUnixTimestamp } from "./utils/solana";
 import { SPL_GOVERNANCE_PID } from "./utils/vsr";
