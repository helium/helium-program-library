--- conflicted
+++ resolved
@@ -188,13 +188,8 @@
     });
 
     it("calculates subdao rewards", async () => {
-<<<<<<< HEAD
       await createHotspot();
-      const { subDaoEpochInfo } = await burnDc(1600000);
-=======
-      await createHospot();
       const { subDaoEpochInfo } = await burnDc(16);
->>>>>>> e5f0080f
       const epoch = (
         await program.account.subDaoEpochInfoV0.fetch(subDaoEpochInfo)
       ).epoch;
@@ -247,7 +242,6 @@
 
       // 16 dc burned, activation fee of 50
       // sqrt(1 * 50) * (16)^1/4 = 14.14213562373095 = 14_142_135_623_730
-<<<<<<< HEAD
       const totalUtility = Math.sqrt(currentActiveDeviceCount * 50) * Math.pow(16, 1/4);
       const utility = twelveDecimalsToNumber(daoInfo.totalUtilityScore);
 
@@ -255,11 +249,6 @@
       expect(twelveDecimalsToNumber(subDaoInfo.utilityScore!)).to.eq(
         totalUtility
       );
-=======
-      const totalUtility = "7071067811865";
-      expect(daoInfo.totalUtilityScore.toString()).to.eq(totalUtility);
-      expect(subDaoInfo.utilityScore!.toString()).to.eq(totalUtility);
->>>>>>> e5f0080f
     });
 
     describe("with calculated rewards", () => {
