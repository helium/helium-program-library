import * as anchor from "@coral-xyz/anchor";
import { Program } from "@coral-xyz/anchor";
import { init as cbInit } from "@helium/circuit-breaker-sdk";
import { Keypair as HeliumKeypair } from "@helium/crypto";
import { daoKey, EPOCH_LENGTH } from "@helium/helium-sub-daos-sdk";
import { CircuitBreaker } from "@helium/idls/lib/types/circuit_breaker";
import { HeliumSubDaos } from "@helium/idls/lib/types/helium_sub_daos";
import { VoterStakeRegistry } from "@helium/idls/lib/types/voter_stake_registry";
import { Proposal } from "@helium/modular-governance-idls/lib/types/proposal";
import { init as initProposal } from "@helium/proposal-sdk";
import { init as initProxy } from "@helium/nft-proxy-sdk";
import {
  createAtaAndMint,
  createAtaAndTransfer,
  createMint,
  roundToDecimals,
  sendInstructions,
  toBN,
  toNumber,
} from "@helium/spl-utils";
import { AccountLayout, getMint } from "@solana/spl-token";
import {
  ComputeBudgetProgram,
  Keypair,
  LAMPORTS_PER_SOL,
  PublicKey,
  SystemProgram,
} from "@solana/web3.js";
import { BN } from "bn.js";
import chai, { assert, expect } from "chai";
import chaiAsPromised from "chai-as-promised";
import { init as dcInit } from "../packages/data-credits-sdk/src";
import {
  init as issuerInit,
  onboardIotHotspot,
} from "../packages/helium-entity-manager-sdk/src";
import {
  currentEpoch,
  heliumSubDaosResolvers,
  subDaoEpochInfoKey,
} from "../packages/helium-sub-daos-sdk/src";
import { init as vsrInit } from "../packages/voter-stake-registry-sdk/src";
import { DataCredits } from "../target/types/data_credits";
import { HeliumEntityManager } from "../target/types/helium_entity_manager";
import { burnDataCredits } from "./data-credits";
import { createMockCompression } from "./utils/compression";
import { NftProxy } from "@helium/modular-governance-idls/lib/types/nft_proxy";
import { initTestDao, initTestSubdao } from "./utils/daos";
import { expectBnAccuracy } from "./utils/expectBnAccuracy";
import {
  ensureDCIdl,
  ensureHSDIdl,
  ensureVSRIdl,
  initTestMaker,
  initTestRewardableEntityConfig,
  initWorld,
} from "./utils/fixtures";
import { getUnixTimestamp, loadKeypair } from "./utils/solana";
import { createPosition, initVsr } from "./utils/vsr";
// @ts-ignore
import bs58 from "bs58";
import { random } from "./utils/string";

chai.use(chaiAsPromised);

const THREAD_PID = new PublicKey(
  "CLoCKyJ6DXBJqqu2VWx9RLbgnwwR6BMHHuyasVmfMzBh"
);

const EPOCH_REWARDS = 100000000;
const SUB_DAO_EPOCH_REWARDS = 10000000;
const SECS_PER_DAY = 86400;
const SECS_PER_YEAR = 365 * SECS_PER_DAY;
const MAX_LOCKUP = 4 * SECS_PER_YEAR;
const SCALE = 100;

function sleep(ms: number) {
  return new Promise((resolve) => setTimeout(resolve, ms));
}

describe("helium-sub-daos", () => {
  // Configure the client to use the local cluster.
  anchor.setProvider(anchor.AnchorProvider.local("http://127.0.0.1:8899"));

  const program = new Program<HeliumSubDaos>(
    anchor.workspace.HeliumSubDaos.idl,
    anchor.workspace.HeliumSubDaos.programId,
    anchor.workspace.HeliumSubDaos.provider,
    anchor.workspace.HeliumSubDaos.coder,
    () => {
      return heliumSubDaosResolvers;
    }
  );

  let dcProgram: Program<DataCredits>;
  let hemProgram: Program<HeliumEntityManager>;
  let cbProgram: Program<CircuitBreaker>;
  let vsrProgram: Program<VoterStakeRegistry>;
  let proxyProgram: Program<NftProxy>;
  let proposalProgram: Program<Proposal>;

  let registrar: PublicKey;
  let position: PublicKey;
  let vault: PublicKey;
  let hntMint: PublicKey;
  let positionAuthorityKp: Keypair;

  const provider = anchor.getProvider() as anchor.AnchorProvider;
  const me = provider.wallet.publicKey;

  before(async () => {
    dcProgram = await dcInit(
      provider,
      anchor.workspace.DataCredits.programId,
      anchor.workspace.DataCredits.idl
    );
    cbProgram = await cbInit(
      provider,
      anchor.workspace.CircuitBreaker.programId,
      anchor.workspace.CircuitBreaker.idl
    );
    ensureDCIdl(dcProgram);
    ensureHSDIdl(program);
    hemProgram = await issuerInit(
      provider,
      anchor.workspace.HeliumEntityManager.programId,
      anchor.workspace.HeliumEntityManager.idl
    );
    proxyProgram = await initProxy(provider);

    vsrProgram = await vsrInit(
      provider,
      anchor.workspace.VoterStakeRegistry.programId,
      anchor.workspace.VoterStakeRegistry.idl
    );
    ensureVSRIdl(vsrProgram);

    proposalProgram = await initProposal(provider);
  });

  it("initializes a dao", async () => {
    const { dao, mint } = await initTestDao(
      program,
      provider,
      EPOCH_REWARDS,
      provider.wallet.publicKey
    );
    const account = await program.account.daoV0.fetch(dao!);
    expect(account.authority.toBase58()).eq(me.toBase58());
    expect(account.hntMint.toBase58()).eq(mint.toBase58());
  });

  it("initializes a subdao", async () => {
    const { dao } = await initTestDao(
      program,
      provider,
      EPOCH_REWARDS,
      provider.wallet.publicKey
    );
    const { subDao, treasury, mint, treasuryCircuitBreaker } =
      await initTestSubdao({
        hsdProgram: program,
        provider,
        authority: provider.wallet.publicKey,
        dao,
      });

    const account = await program.account.subDaoV0.fetch(subDao!);
    const breaker =
      await cbProgram.account.accountWindowedCircuitBreakerV0.fetch(
        treasuryCircuitBreaker
      );

    // @ts-ignore
    expect(Boolean(breaker.config.thresholdType.percent)).to.be.true;

    expect(account.authority.toBase58()).eq(me.toBase58());
    expect(account.treasury.toBase58()).eq(treasury.toBase58());
    expect(account.dntMint.toBase58()).eq(mint.toBase58());
  });

  describe("with dao and subdao", () => {
    let dao: PublicKey;
    let subDao: PublicKey;
    let treasury: PublicKey;
    let hstPool: PublicKey;
    let dcMint: PublicKey;
    let rewardsEscrow: PublicKey;
    let genesisVotePowerMultiplierExpirationTs = 1;
    let proxySeasonEnd = new BN(
      new Date().valueOf() / 1000 + 24 * 60 * 60 * 5 * 365
    );
    let initialSupply = toBN(223_000_000, 8);

    async function burnDc(
      amount: number
    ): Promise<{ subDaoEpochInfo: PublicKey }> {
      await dcProgram.methods
        .mintDataCreditsV0({
          hntAmount: toBN(amount, 8),
          dcAmount: null,
        })
        .accounts({ dcMint })
        .rpc({ skipPreflight: true });

      await sendInstructions(provider, [
        SystemProgram.transfer({
          fromPubkey: me,
          toPubkey: PublicKey.findProgramAddressSync(
            [Buffer.from("account_payer", "utf8")],
            dcProgram.programId
          )[0],
          lamports: 100000000,
        }),
      ]);

      return burnDataCredits({
        program: dcProgram,
        subDao,
        amount,
      });
    }

    beforeEach(async () => {
      positionAuthorityKp = Keypair.generate();
      hntMint = await createMint(provider, 8, me, me);
      await createAtaAndMint(provider, hntMint, initialSupply);
      await createAtaAndTransfer(
        provider,
        hntMint,
        toBN(100000000, 8),
        me,
        positionAuthorityKp.publicKey
      );
      await provider.connection.requestAirdrop(
        positionAuthorityKp.publicKey,
        LAMPORTS_PER_SOL
      );
      console.log(`Genesis: ${genesisVotePowerMultiplierExpirationTs}`);

      ({ registrar } = await initVsr(
        vsrProgram,
        proxyProgram,
        provider,
        me,
        hntMint,
        daoKey(hntMint)[0],
        genesisVotePowerMultiplierExpirationTs,
        3,
        proxySeasonEnd
      ));

      ({
        dataCredits: { dcMint },
        subDao: { subDao, treasury },
        dao: { dao, rewardsEscrow },
      } = await initWorld(
        provider,
        hemProgram,
        program,
        dcProgram,
        EPOCH_REWARDS,
        SUB_DAO_EPOCH_REWARDS,
        registrar,
        hntMint
      ));
      hstPool = (await program.account.daoV0.fetch(dao)).hstPool;
    });

    it("updates the dao", async () => {
      const newAuth = Keypair.generate().publicKey;
      await program.methods
        .updateDaoV0({
          authority: newAuth,
          emissionSchedule: null,
          hstEmissionSchedule: null,
          hstPool: null,
          netEmissionsCap: null,
          proposalNamespace: null,
          delegatorRewardsPercent: null,
          rewardsEscrow: null,
        })
        .accounts({
          dao,
        })
        .rpc({ skipPreflight: true });

      const daoAcc = await program.account.daoV0.fetch(dao);
      expect(daoAcc.authority.toString()).to.eq(newAuth.toString());
    });

    it("updates the subdao", async () => {
      const newAuth = Keypair.generate().publicKey;
      await program.methods
        .updateSubDaoV0({
          authority: newAuth,
          dcBurnAuthority: null,
          emissionSchedule: null,
          onboardingDcFee: null,
          onboardingDataOnlyDcFee: null,
          registrar: null,
          activeDeviceAuthority: null,
        })
        .accounts({
          subDao,
        })
        .rpc({ skipPreflight: true });

      const subDaoAcc = await program.account.subDaoV0.fetch(subDao);
      expect(subDaoAcc.authority.toString()).to.eq(newAuth.toString());
    });

    it("allows tracking dc spend", async () => {
      const { subDaoEpochInfo } = await burnDc(10);

      const epochInfo = await program.account.subDaoEpochInfoV0.fetch(
        subDaoEpochInfo
      );

      expect(epochInfo.dcBurned.toNumber()).eq(toBN(10, 0).toNumber());
    });

    describe("with position", () => {
      before(() => {
        genesisVotePowerMultiplierExpirationTs = 1;
      });

      beforeEach(async () => {
        ({ position, vault } = await createPosition(
          vsrProgram,
          provider,
          registrar,
          hntMint,
          { lockupPeriods: 1, lockupAmount: 100 },
          positionAuthorityKp
        ));
      });

      it("updates the subdao vehnt to 0 when the final epoch passes", async () => {
        const epoch = currentEpoch(
          new BN(Number(await getUnixTimestamp(provider)))
        );

        await vsrProgram.methods
          .setTimeOffsetV0(new BN(1 * 60 * 60 * 24))
          .accounts({ registrar })
          .rpc({ skipPreflight: true });
        await program.methods
          .calculateUtilityScoreV0({
            epoch,
          })
          .preInstructions([
            ComputeBudgetProgram.setComputeUnitLimit({ units: 400000 }),
          ])
          .accounts({
            subDao,
            dao,
          })
          .rpc({ skipPreflight: true });

        const subDaoAccount = await program.account.subDaoV0.fetch(subDao);
        expect(subDaoAccount.vehntDelegated.toNumber()).eq(0);
      });
    });

    const vehntOptions = [
      {
        name: "Case 1",
        options: {
          delay: 1000,
          lockupPeriods: 365,
          lockupAmount: 100,
          expectedMultiplier:
            Math.min((SECS_PER_DAY * 365) / MAX_LOCKUP, 1) * SCALE,
        },
      },
      {
        name: "Case 2",
        options: {
          delay: 15000,
          lockupPeriods: 183 * 4,
          lockupAmount: 50,
          expectedMultiplier:
            Math.min((SECS_PER_DAY * 183 * 4) / MAX_LOCKUP, 1) * SCALE,
        },
      },
      {
        name: "Case 3",
        options: {
          delay: 0,
          lockupPeriods: 365 * 4,
          lockupAmount: 50,
          expectedMultiplier:
            Math.min((SECS_PER_DAY * 365 * 4) / MAX_LOCKUP, 1) * SCALE,
        },
      },
      {
        name: "Case 4 (Cliff 100 4 years)",
        options: {
          delay: 15000,
          lockupPeriods: 365 * 4,
          lockupAmount: 100,
          kind: { cliff: {} },
          expectedMultiplier:
            Math.min((SECS_PER_DAY * 365 * 4) / MAX_LOCKUP, 1) * SCALE,
        },
      },
      {
        name: "Case 5 (Constant 100 4 years)",
        options: {
          delay: 0,
          lockupPeriods: 365 * 4,
          lockupAmount: 100,
          kind: { constant: {} },
          expectedMultiplier:
            Math.min((SECS_PER_DAY * 365 * 4) / MAX_LOCKUP, 1) * SCALE,
        },
      },
    ];

    vehntOptions.forEach(function ({ name, options }) {
      describe("vehnt tests - " + name, () => {
        before(() => {
          genesisVotePowerMultiplierExpirationTs = 1;
        });

        beforeEach(async () => {
          ({ position, vault } = await createPosition(
            vsrProgram,
            provider,
            registrar,
            hntMint,
            options,
            positionAuthorityKp
          ));
        });

        it("allows vehnt delegation", async () => {
          const lockupAmount = toBN(options.lockupAmount, 8);
          const method = program.methods
            .delegateV0()
            .accounts({
              position,
              subDao,
              positionAuthority: positionAuthorityKp.publicKey,
            })
            .signers([positionAuthorityKp]);
          const { delegatedPosition } = await method.pubkeys();
          await method.rpc({ skipPreflight: true });

          const acc = await program.account.delegatedPositionV0.fetch(
            delegatedPosition!
          );
          const sdAcc = await program.account.subDaoV0.fetch(subDao);
          const positionAcc = await vsrProgram.account.positionV0.fetch(
            position
          );
          const endTs = positionAcc.lockup.endTs.toNumber();
          const startTs = positionAcc.lockup.startTs.toNumber();
          const multiplier =
            typeof positionAcc.lockup.kind.cliff === "undefined"
              ? 1
              : (endTs - sdAcc.vehntLastCalculatedTs.toNumber()) /
                (endTs - startTs);

          const expectedVeHnt =
            options.lockupAmount * options.expectedMultiplier * multiplier;

          expectBnAccuracy(
            toBN(expectedVeHnt, 8).mul(new BN("1000000000000")),
            sdAcc.vehntDelegated,
            typeof options.kind?.constant !== "undefined" ? 0 : 0.00000000001
          );
          expectBnAccuracy(lockupAmount, acc.hntAmount, 0.01);
        });

        it("calculates subdao rewards", async () => {
          // Onboard one hotspot to add to the utility score
          const { rewardableEntityConfig } =
            await initTestRewardableEntityConfig(hemProgram, subDao);
          const { maker, collection, makerKeypair, merkle } =
            await initTestMaker(
              hemProgram,
              provider,
              rewardableEntityConfig,
              dao
            );
          const eccVerifier = loadKeypair(
            __dirname + "/keypairs/verifier-test.json"
          );
          const ecc = (await HeliumKeypair.makeRandom()).address.b58;
          const hotspotOwner = Keypair.generate();

          const { getAssetFn, getAssetProofFn, hotspot } =
            await createMockCompression({
              collection,
              dao,
              merkle,
              ecc,
              hotspotOwner,
            });
          const issueMethod = hemProgram.methods
            .issueEntityV0({
              entityKey: Buffer.from(bs58.decode(ecc)),
            })
            .preInstructions([
              ComputeBudgetProgram.setComputeUnitLimit({ units: 500000 }),
            ])
            .accounts({
              maker,
              recipient: hotspotOwner.publicKey,
              issuingAuthority: makerKeypair.publicKey,
              dao,
              eccVerifier: eccVerifier.publicKey,
            })
            .signers([makerKeypair, eccVerifier]);

          await issueMethod.rpc({ skipPreflight: true });
          await dcProgram.methods
            .mintDataCreditsV0({
              // $50 onboard, $10 location assert
              dcAmount: toBN(60, 5),
              hntAmount: null,
            })
            .accounts({ dcMint })
            .rpc({ skipPreflight: true });

          const method = (
            await onboardIotHotspot({
              program: hemProgram,
              assetId: hotspot,
              maker,
              dao,
              rewardableEntityConfig,
              location: new BN(1000),
              getAssetFn,
              getAssetProofFn,
              dcFeePayer: me,
            })
          ).signers([makerKeypair, hotspotOwner]);

          const {
            pubkeys: { iotInfo: infoKey },
          } = await method.rpcAndKeys({ skipPreflight: true });

          await hemProgram.methods
            .setEntityActiveV0({
              isActive: true,
              entityKey: Buffer.from(bs58.decode(ecc)),
            })
            .accounts({
              activeDeviceAuthority: me,
              rewardableEntityConfig,
              info: infoKey! as PublicKey,
            })
            .rpc({ skipPreflight: true });

          const { subDaoEpochInfo } = await burnDc(1600000);
          const epoch = (
            await program.account.subDaoEpochInfoV0.fetch(subDaoEpochInfo)
          ).epoch;

          // delegate some vehnt
          await program.methods
            .delegateV0()
            .accounts({
              position,
              subDao,
              positionAuthority: positionAuthorityKp.publicKey,
            })
            .signers([positionAuthorityKp])
            .rpc({ skipPreflight: true });

          const instr = program.methods
            .calculateUtilityScoreV0({
              epoch,
            })
            .preInstructions([
              ComputeBudgetProgram.setComputeUnitLimit({ units: 400000 }),
            ])
            .accounts({
              subDao,
              dao,
            });

          const pubkeys = await instr.pubkeys();
          await instr.rpc({
            skipPreflight: true,
            commitment: "confirmed",
          });

          const subDaoInfo = await program.account.subDaoEpochInfoV0.fetch(
            subDaoEpochInfo
          );
          const daoInfo = await program.account.daoEpochInfoV0.fetch(
            pubkeys.daoEpochInfo!
          );

          expect(daoInfo.numUtilityScoresCalculated).to.eq(1);

          const supply = (await getMint(provider.connection, hntMint)).supply;
          const veHnt = toNumber(subDaoInfo.vehntAtEpochStart, 8);
          const totalUtility = veHnt;
          expect(daoInfo.totalRewards.toString()).to.eq(
            EPOCH_REWARDS.toString()
          );
          expect(daoInfo.currentHntSupply.toString()).to.eq(
            new BN(supply.toString()).add(new BN(EPOCH_REWARDS)).toString()
          );

          expectBnAccuracy(
            toBN(totalUtility, 12),
            daoInfo.totalUtilityScore,
            0.00000002
          );
          expectBnAccuracy(
            toBN(totalUtility, 12),
            subDaoInfo.utilityScore!,
            0.00000002
          );
        });

        it("allows transfers", async () => {
          const { position: newPos } = await createPosition(
            vsrProgram,
            provider,
            registrar,
            hntMint,
            options,
            positionAuthorityKp
          );
          await program.methods
            .transferV0({ amount: toBN(10, 8) })
            .accounts({
              sourcePosition: position,
              targetPosition: newPos,
              depositMint: hntMint,
              positionAuthority: positionAuthorityKp.publicKey,
            })
            .signers([positionAuthorityKp])
            .rpc();
        });

        it("allows lockup resets", async () => {
          await program.methods
            .resetLockupV0({
              kind: { constant: {} },
              periods: 365 * 4,
            })
            .accounts({
              dao,
              position: position,
              positionAuthority: positionAuthorityKp.publicKey,
            })
            .signers([positionAuthorityKp])
            .rpc();
        });

        describe("with delegated vehnt", () => {
          beforeEach(async () => {
            await program.methods
              .delegateV0()
              .accounts({
                position,
                subDao,
                positionAuthority: positionAuthorityKp.publicKey,
              })
              .signers([positionAuthorityKp])
              .rpc({ skipPreflight: true });
          });

          it("does not allow transfers", async () => {
            const { position: newPos } = await createPosition(
              vsrProgram,
              provider,
              registrar,
              hntMint,
              options,
              positionAuthorityKp
            );
            await expect(
              program.methods
                .transferV0({ amount: toBN(10, 8) })
                .accounts({
                  sourcePosition: position,
                  targetPosition: newPos,
                  depositMint: hntMint,
                  positionAuthority: positionAuthorityKp.publicKey,
                })
                .signers([positionAuthorityKp])
                .rpc()
            ).to.eventually.be.rejectedWith(
              "AnchorError caused by account: source_delegated_position. Error Code: PositionChangeWhileDelegated. Error Number: 6014. Error Message: Cannot change a position while it is delegated."
            );
          });

          it("does not allow lockup resets", async () => {
            await expect(
              program.methods
                .resetLockupV0({
                  kind: { constant: {} },
                  periods: 182 * 4,
                })
                .accounts({
                  dao,
                  position: position,
                  positionAuthority: positionAuthorityKp.publicKey,
                })
                .signers([positionAuthorityKp])
                .rpc()
            ).to.eventually.be.rejectedWith(
              "AnchorError caused by account: delegated_position. Error Code: PositionChangeWhileDelegated. Error Number: 6014. Error Message: Cannot change a position while it is delegated."
            );
          });

          it("allows closing delegate", async () => {
            await sleep(options.delay);
            const method = program.methods
              .closeDelegationV0()
              .accounts({
                position,
                subDao,
                positionAuthority: positionAuthorityKp.publicKey,
              })
              .signers([positionAuthorityKp]);

            const { delegatedPosition, subDaoEpochInfo } =
              await method.pubkeys();
            await method.rpc({ skipPreflight: true });

            const sdAcc = await program.account.subDaoV0.fetch(subDao);

            expect(sdAcc.vehntFallRate.toNumber()).to.eq(0);
            // Extremely precise u128 can be off by dust.
            expect(sdAcc.vehntDelegated.toNumber()).to.be.closeTo(0, 15);

            assert.isFalse(
              !!(await provider.connection.getAccountInfo(delegatedPosition!))
            );
          });

          describe("with multiple delegated vehnt", () => {
            let basePosition: PublicKey;
            let basePositionOptions = {
              lockupPeriods: 365 * 1,
              lockupAmount: 1000000,
              kind: { cliff: {} },
              expectedMultiplier:
                Math.min((SECS_PER_DAY * 365 * 1) / MAX_LOCKUP, 1) * SCALE,
            };

            beforeEach(async () => {
              ({ position: basePosition } = await createPosition(
                vsrProgram,
                provider,
                registrar,
                hntMint,
                basePositionOptions,
                positionAuthorityKp
              ));

              await program.methods
                .delegateV0()
                .accounts({
                  position: basePosition,
                  subDao,
                  positionAuthority: positionAuthorityKp.publicKey,
                })
                .signers([positionAuthorityKp])
                .rpc({ skipPreflight: true });
            });

            it("delegates proper vehnt amount", async () => {
              const sdAcc = await program.account.subDaoV0.fetch(subDao);

              const expectedVehnt =
                options.lockupAmount * options.expectedMultiplier +
                basePositionOptions.lockupAmount *
                  basePositionOptions.expectedMultiplier;

              expectBnAccuracy(
                toBN(expectedVehnt, 8).mul(new BN("1000000000000")),
                sdAcc.vehntDelegated,
                0.0000001
              );
            });

            it("allows closing delegate", async () => {
              const method = program.methods
                .closeDelegationV0()
                .accounts({
                  position: basePosition,
                  subDao,
                  positionAuthority: positionAuthorityKp.publicKey,
                })
                .signers([positionAuthorityKp]);

              const { delegatedPosition, subDaoEpochInfo } =
                await method.pubkeys();
              // const sed = await program.account.subDaoEpochInfoV0.fetch(
              //   subDaoEpochInfo!
              // );
              // console.log(sed.fallRatesFromClosingPositions.toString());
              // console.log(sed.vehntInClosingPositions.toString());
              await method.rpc({ skipPreflight: true });

              const sdAcc = await program.account.subDaoV0.fetch(subDao);
              const positionAcc = await vsrProgram.account.positionV0.fetch(
                position
              );
              const endTs = positionAcc.lockup.endTs.toNumber();
              const startTs = positionAcc.lockup.startTs.toNumber();
              const multiplier =
                typeof positionAcc.lockup.kind.cliff === "undefined"
                  ? 1
                  : (endTs - sdAcc.vehntLastCalculatedTs.toNumber()) /
                    (endTs - startTs);

              const expectedVehnt =
                options.lockupAmount * options.expectedMultiplier * multiplier;

              expectBnAccuracy(
                toBN(expectedVehnt, 8).mul(new BN("1000000000000")),
                sdAcc.vehntDelegated,
                0.0000000001
              );

              expect(sdAcc.vehntFallRate.toNumber()).to.be.closeTo(
                typeof positionAcc.lockup.kind.cliff !== "undefined"
                  ? ((options.lockupAmount * options.expectedMultiplier) /
                      (endTs - startTs)) *
                      100000000000000000000
                  : 0,
                1
              );

              assert.isFalse(
                !!(await provider.connection.getAccountInfo(delegatedPosition!))
              );
            });
          });

          describe("with calculated rewards", () => {
            let epoch: anchor.BN;
            let subDaoEpochInfo: PublicKey;

            beforeEach(async () => {
              await vsrProgram.methods
                .setTimeOffsetV0(new BN(1 * 60 * 60 * 24))
                .accounts({ registrar })
                .rpc({ skipPreflight: true });

              ({ subDaoEpochInfo } = await burnDc(1600000));
              epoch = (
                await program.account.subDaoEpochInfoV0.fetch(subDaoEpochInfo)
              ).epoch;

              await program.methods
                .calculateUtilityScoreV0({
                  epoch,
                })
                .preInstructions([
                  ComputeBudgetProgram.setComputeUnitLimit({ units: 400000 }),
                ])
                .accounts({
                  subDao,
                  dao,
                })
                .rpc({ skipPreflight: true });
            });

            it("issues hnt rewards to subdaos, dnt to rewards escrow, and hst to hst pool", async () => {
              const preTreasuryBalance = AccountLayout.decode(
                (await provider.connection.getAccountInfo(treasury))?.data!
              ).amount;
              const preHstBalance = AccountLayout.decode(
                (await provider.connection.getAccountInfo(hstPool))?.data!
              ).amount;
              const preHntBalance = AccountLayout.decode(
                (await provider.connection.getAccountInfo(rewardsEscrow))?.data!
              ).amount;
<<<<<<< HEAD
              const { pubkeys: { prevSubDaoEpochInfo, daoEpochInfo } } = await program.methods
=======
              const {
                pubkeys: { prevSubDaoEpochInfo, daoEpochInfo },
              } = await program.methods
>>>>>>> bd6c3d7c
                .issueRewardsV0({
                  epoch,
                })
                .accounts({
                  subDao,
                })
                .rpcAndKeys({ skipPreflight: true });

<<<<<<< HEAD
              console.log("subDaoEpochInfo", await program.account.subDaoEpochInfoV0.fetch(subDaoEpochInfo!));
              console.log("prevSubDaoEpochInfo", await program.account.subDaoEpochInfoV0.fetch(prevSubDaoEpochInfo!));
              console.log("daoEpochInfo", await program.account.daoEpochInfoV0.fetch(daoEpochInfo!));
=======
              console.log(
                "subDaoEpochInfo",
                await program.account.subDaoEpochInfoV0.fetch(subDaoEpochInfo!)
              );
              console.log(
                "prevSubDaoEpochInfo",
                await program.account.subDaoEpochInfoV0.fetch(
                  prevSubDaoEpochInfo!
                )
              );
              console.log(
                "daoEpochInfo",
                await program.account.daoEpochInfoV0.fetch(daoEpochInfo!)
              );
>>>>>>> bd6c3d7c

              const postTreasuryBalance = AccountLayout.decode(
                (await provider.connection.getAccountInfo(treasury))?.data!
              ).amount;
              const postHntBalance = AccountLayout.decode(
                (await provider.connection.getAccountInfo(rewardsEscrow))?.data!
              ).amount;
              const postHstBalance = AccountLayout.decode(
                (await provider.connection.getAccountInfo(hstPool))?.data!
              ).amount;
              expect(Number(postHntBalance - preHntBalance)).to.be.closeTo(
                EPOCH_REWARDS * (1 - 0.06),
                1 // Allow for 1 unit of difference to handle rounding
              );
              expect((postHstBalance - preHstBalance).toString()).to.eq("0");
              expect((postTreasuryBalance - preTreasuryBalance).toString()).to.eq("0");

              const acc = await program.account.subDaoEpochInfoV0.fetch(
                subDaoEpochInfo
              );
              expect(Boolean(acc.rewardsIssuedAt)).to.be.true;
            });

            it("claim rewards", async () => {
              // Create and vote on two proposals
              const {
                pubkeys: { proposalConfig },
              } = await proposalProgram.methods
                .initializeProposalConfigV0({
                  name: random(10),
                  voteController: registrar,
                  stateController: me,
                  onVoteHook: PublicKey.default,
                  authority: me,
                })
                .rpcAndKeys({ skipPreflight: true });
              for (let i = 0; i < 2; i++) {
                const proposalName = `Proposal ${random(10)}`;
                const {
                  pubkeys: { proposal },
                } = await proposalProgram.methods
                  .initializeProposalV0({
                    seed: Buffer.from(proposalName, "utf-8"),
                    maxChoicesPerVoter: 1,
                    name: proposalName,
                    uri: "https://example.com",
                    choices: [
                      { name: "Yes", uri: null },
                      { name: "No", uri: null },
                    ],
                    tags: ["test"],
                  })
                  .accounts({ proposalConfig })
                  .rpcAndKeys({ skipPreflight: true });
                await proposalProgram.methods
                  .updateStateV0({
                    newState: {
                      voting: {
                        startTs: new anchor.BN(new Date().valueOf() / 1000),
                      } as any,
                    },
                  })
                  .accounts({ proposal })
                  .rpc({ skipPreflight: true });
                const {
                  pubkeys: { marker },
                } = await vsrProgram.methods
                  .voteV0({
                    choice: 0,
                  })
                  .accounts({
                    position,
                    proposal: proposal as PublicKey,
                    voter: positionAuthorityKp.publicKey,
                  })
                  .signers([positionAuthorityKp])
                  .rpcAndKeys({ skipPreflight: true });
                console.log(
                  "track",
                  await program.methods
                    .trackVoteV0()
                    .accounts({
                      marker: marker as PublicKey,
                      dao,
                      subDao,
                      proposal: proposal as PublicKey,
                      position,
                    })
                    .rpc({ skipPreflight: true })
                );
              }
              // issue rewards
              await sendInstructions(provider, [
                await program.methods
                  .issueRewardsV0({
                    epoch,
                  })
                  .accounts({
                    subDao,
                  })
                  .instruction(),
              ]);

              const method = program.methods
                .claimRewardsV1({
                  epoch,
                })
                .accounts({
                  position,
                  subDao,
                  positionAuthority: positionAuthorityKp.publicKey,
                })
                .signers([positionAuthorityKp]);
              const { delegatorAta } = await method.pubkeys();
              const preAtaBalance = AccountLayout.decode(
                (await provider.connection.getAccountInfo(delegatorAta!))?.data!
              ).amount;
              await method.rpc({ skipPreflight: true });

              const postAtaBalance = AccountLayout.decode(
                (await provider.connection.getAccountInfo(delegatorAta!))?.data!
              ).amount;
              expect(
                Number(postAtaBalance) - Number(preAtaBalance)
              ).to.be.within(
                (EPOCH_REWARDS * 6) / 100 - 5,
                (EPOCH_REWARDS * 6) / 100
              );
            });
          });
        });
      });
    });

    describe("with genesis config", () => {
      before(async () => {
        const currTs = Number(await getUnixTimestamp(provider));
        genesisVotePowerMultiplierExpirationTs = currTs + 60 * 60 * 24 * 7; // 7 days from now
      });

      it("correctly adjusts total vehnt at epoch start with changing genesis positions", async () => {
        ({ position, vault } = await createPosition(
          vsrProgram,
          provider,
          registrar,
          hntMint,
          // max lockup
          {
            lockupPeriods: 1460,
            lockupAmount: 100,
            kind: { constant: {} },
          },
          positionAuthorityKp
        ));
        await program.methods
          .delegateV0()
          .accounts({
            position,
            subDao,
            positionAuthority: positionAuthorityKp.publicKey,
          })
          .signers([positionAuthorityKp])
          .rpc({ skipPreflight: true });

        // Burn dc to cause an update to subdao epoch info
        await burnDc(1);

        let offset = 0;
        async function getCurrEpochInfo() {
          const unixTime = Number(await getUnixTimestamp(provider)) + offset;
          return await program.account.subDaoEpochInfoV0.fetch(
            subDaoEpochInfoKey(subDao, unixTime)[0]
          );
        }

        async function ffwd(amount: number) {
          offset = amount;
          await vsrProgram.methods
            .setTimeOffsetV0(new BN(offset))
            .accounts({ registrar })
            .rpc({ skipPreflight: true });
        }

        // Start off the epoch with 0 vehnt since we staked at the start of the epoch
        let subDaoEpochInfo = await getCurrEpochInfo();
        expect(subDaoEpochInfo.vehntAtEpochStart.toNumber()).to.eq(0);

        // Fast forward to a later epoch before genesis end
        await ffwd(EPOCH_LENGTH * 10);
        // Burn dc to cause an update to subdao epoch info
        await burnDc(1);
        subDaoEpochInfo = await getCurrEpochInfo();
        expect(toNumber(subDaoEpochInfo.vehntAtEpochStart, 8)).to.eq(300 * 100);

        // Switch to a cliff vest (start cooldown)
        const {
          pubkeys: { genesisEndSubDaoEpochInfo },
        } = await program.methods
          .closeDelegationV0()
          .accounts({
            position,
            subDao,
            positionAuthority: positionAuthorityKp.publicKey,
          })
          .signers([positionAuthorityKp])
          .rpcAndKeys({ skipPreflight: true });
        await program.methods
          .resetLockupV0({
            kind: { cliff: {} },
            periods: 1460,
          })
          .accounts({
            dao,
            position: position,
            positionAuthority: positionAuthorityKp.publicKey,
          })
          .signers([positionAuthorityKp])
          .rpc({ skipPreflight: true });
        let subDaoAcc = await program.account.subDaoV0.fetch(subDao);
        expect(subDaoAcc.vehntDelegated.eq(new BN(0))).to.be.true;
        expect(subDaoAcc.vehntFallRate.eq(new BN(0))).to.be.true;
        const genesisEndEpoch = await program.account.subDaoEpochInfoV0.fetch(
          genesisEndSubDaoEpochInfo!
        );
        expect(genesisEndEpoch.vehntInClosingPositions.eq(new BN(0))).to.be
          .true;
        expect(genesisEndEpoch.fallRatesFromClosingPositions.eq(new BN(0))).to
          .be.true;

        const {
          pubkeys: {
            genesisEndSubDaoEpochInfo: finalGenesisEndSubDaoEpochInfo,
          },
        } = await program.methods
          .delegateV0()
          .accounts({
            position,
            subDao,
            positionAuthority: positionAuthorityKp.publicKey,
          })
          .signers([positionAuthorityKp])
          .rpcAndKeys({ skipPreflight: true });
        console.log(
          "Final end epoch subdao epoch info",
          finalGenesisEndSubDaoEpochInfo!.toBase58()
        );
        let positionAcc = await vsrProgram.account.positionV0.fetch(position);
        const stakeTime = positionAcc.lockup.startTs;

        console.log("Checking before genesis end");
        await ffwd(EPOCH_LENGTH * 20);
        await burnDc(1);
        subDaoEpochInfo = await getCurrEpochInfo();
        let currTime = subDaoEpochInfo.epoch.toNumber() * EPOCH_LENGTH;
        let timeStaked = currTime - stakeTime.toNumber();
        let expected = roundToDecimals(
          3 *
            100 *
            100 *
            ((1460 * EPOCH_LENGTH - timeStaked) / (1460 * EPOCH_LENGTH)),
          8
        );
        expect(toNumber(subDaoEpochInfo.vehntAtEpochStart, 8)).to.be.closeTo(
          // Fall rates aren't a perfect measurement, we divide the total fall of the position by
          // the total time staked. Imagine the total fall was 1 and the total time was 3. We would have
          // a fall rate of 0.3333333333333333 and could never have enough decimals to represent it
          expected,
          0.0000001
        );

        console.log("Checking genesis end");
        await ffwd(EPOCH_LENGTH * 1460);
        await burnDc(1);
        subDaoEpochInfo = await getCurrEpochInfo();
        currTime = subDaoEpochInfo.epoch.toNumber() * EPOCH_LENGTH;
        timeStaked = currTime - stakeTime.toNumber();
        expected = roundToDecimals(
          3 *
            100 *
            100 *
            ((1460 * EPOCH_LENGTH - timeStaked) / (1460 * EPOCH_LENGTH)),
          8
        );
        expect(toNumber(subDaoEpochInfo.vehntAtEpochStart, 8)).to.be.closeTo(
          expected,
          0.0000001
        );

        console.log("Checking after genesis end");
        await ffwd(EPOCH_LENGTH * 1461);
        await burnDc(1);
        subDaoEpochInfo = await getCurrEpochInfo();
        currTime = subDaoEpochInfo.epoch.toNumber() * EPOCH_LENGTH;
        timeStaked = currTime - stakeTime.toNumber();
        expected = roundToDecimals(
          100 *
            100 *
            ((1460 * EPOCH_LENGTH - timeStaked) / (1460 * EPOCH_LENGTH)),
          8
        );
        expect(toNumber(subDaoEpochInfo.vehntAtEpochStart, 8)).to.be.closeTo(
          expected,
          0.0000001
        );

        console.log("Checking at expiry");
        const unixTime = Number(await getUnixTimestamp(provider));
        const expiryOffset =
          stakeTime.toNumber() + EPOCH_LENGTH * 1460 - unixTime;
        await ffwd(expiryOffset);
        await burnDc(1);
        subDaoEpochInfo = await getCurrEpochInfo();
        currTime = subDaoEpochInfo.epoch.toNumber() * EPOCH_LENGTH;
        timeStaked = currTime - stakeTime.toNumber();
        expected = roundToDecimals(
          100 *
            100 *
            ((1460 * EPOCH_LENGTH - timeStaked) / (1460 * EPOCH_LENGTH)),
          8
        );
        expect(toNumber(subDaoEpochInfo.vehntAtEpochStart, 8)).to.be.closeTo(
          expected,
          0.0000001
        );

        console.log("Checking after expiry");
        await ffwd(expiryOffset + EPOCH_LENGTH * 2);
        await burnDc(1);
        subDaoEpochInfo = await getCurrEpochInfo();
        currTime = subDaoEpochInfo.epoch.toNumber() * EPOCH_LENGTH;
        timeStaked = currTime - stakeTime.toNumber();
        console.log(toNumber(subDaoEpochInfo.vehntAtEpochStart, 8));
        expect(toNumber(subDaoEpochInfo.vehntAtEpochStart, 8)).to.be.closeTo(
          0,
          0.0000001
        );
      });

      it("allows adding expiration ts", async () => {
        const registrarAcc = await vsrProgram.account.registrar.fetch(
          registrar
        );
        const proxyConfig = registrarAcc.proxyConfig;

        ({ position, vault } = await createPosition(
          vsrProgram,
          provider,
          registrar,
          hntMint,
          // max lockup
          {
            lockupPeriods: 1460,
            lockupAmount: 100,
            kind: { cliff: {} },
          },
          positionAuthorityKp
        ));
        const {
          pubkeys: { closingTimeSubDaoEpochInfo, genesisEndSubDaoEpochInfo },
        } = await program.methods
          .delegateV0()
          .accounts({
            position,
            subDao,
            positionAuthority: positionAuthorityKp.publicKey,
          })
          .signers([positionAuthorityKp])
          .rpcAndKeys({ skipPreflight: true });
        const seasonEnd = new BN(
          new Date().valueOf() / 1000 + EPOCH_LENGTH * 5
        );
        await proxyProgram.methods
          .updateProxyConfigV0({
            maxProxyTime: null,
            seasons: [
              {
                start: new BN(0),
                end: seasonEnd,
              },
            ],
          })
          .accounts({
            proxyConfig,
            authority: me,
          })
          .rpc({ skipPreflight: true });
        const subDaoEpochInfo = await program.account.subDaoEpochInfoV0.fetch(
          closingTimeSubDaoEpochInfo!
        );
<<<<<<< HEAD
        const expectedFallRates = subDaoEpochInfo.fallRatesFromClosingPositions.toString();
        const expectedVehntInClosingPositions = subDaoEpochInfo.vehntInClosingPositions.toString();

=======
        const expectedFallRates =
          subDaoEpochInfo.fallRatesFromClosingPositions.toString();
        const expectedVehntInClosingPositions =
          subDaoEpochInfo.vehntInClosingPositions.toString();
>>>>>>> bd6c3d7c
        const newClosingTimeSubDaoEpochInfo = subDaoEpochInfoKey(
          subDao,
          seasonEnd
        )[0];

        await program.methods
          .extendExpirationTsV0()
          .accounts({
            position,
            subDao,
            oldClosingTimeSubDaoEpochInfo: closingTimeSubDaoEpochInfo,
            closingTimeSubDaoEpochInfo: newClosingTimeSubDaoEpochInfo,
            authority: positionAuthorityKp.publicKey,
          })
          .signers([positionAuthorityKp])
          .rpc({ skipPreflight: true });

        console.log(
          closingTimeSubDaoEpochInfo!.toBase58(),
          newClosingTimeSubDaoEpochInfo!.toBase58()
        );
        const oldSubDaoEpochInfo =
          await program.account.subDaoEpochInfoV0.fetch(
            closingTimeSubDaoEpochInfo!
          );
        expect(
          oldSubDaoEpochInfo.fallRatesFromClosingPositions.toNumber()
        ).to.eq(0);
        expect(oldSubDaoEpochInfo.vehntInClosingPositions.toNumber()).to.eq(0);

        const newSubDaoEpochInfo =
          await program.account.subDaoEpochInfoV0.fetch(
            newClosingTimeSubDaoEpochInfo!
          );
        expect(
          newSubDaoEpochInfo.fallRatesFromClosingPositions.toString()
        ).to.eq("23782343987823439");

        const genesisEndEpoch = await program.account.subDaoEpochInfoV0.fetch(
          genesisEndSubDaoEpochInfo!
        );
        expect(genesisEndEpoch.fallRatesFromClosingPositions.toNumber()).to.eq(
          0
        );
        expect(genesisEndEpoch.vehntInClosingPositions.toNumber()).to.eq(0);
      });

      describe("with proxy season that ends before genesis end", () => {
        before(async () => {
          // 15 days from now
          proxySeasonEnd = new BN(
            new Date().valueOf() / 1000 + 15 * EPOCH_LENGTH
          );
        });

        it("correctly adjusts total vehnt at epoch start with changing genesis positions", async () => {
          ({ position, vault } = await createPosition(
            vsrProgram,
            provider,
            registrar,
            hntMint,
            // max lockup
            {
              lockupPeriods: 1460,
              lockupAmount: 100,
              kind: { constant: {} },
            },
            positionAuthorityKp
          ));
          await program.methods
            .delegateV0()
            .accounts({
              position,
              subDao,
              positionAuthority: positionAuthorityKp.publicKey,
            })
            .signers([positionAuthorityKp])
            .rpc({ skipPreflight: true });

          // Burn dc to cause an update to subdao epoch info
          await burnDc(1);

          let offset = 0;
          async function getCurrEpochInfo() {
            const unixTime = Number(await getUnixTimestamp(provider)) + offset;
            return await program.account.subDaoEpochInfoV0.fetch(
              subDaoEpochInfoKey(subDao, unixTime)[0]
            );
          }

          async function ffwd(amount: number) {
            offset = amount;
            await vsrProgram.methods
              .setTimeOffsetV0(new BN(offset))
              .accounts({ registrar })
              .rpc({ skipPreflight: true });
          }

          // Start off the epoch with 0 vehnt since we staked at the start of the epoch
          let subDaoEpochInfo = await getCurrEpochInfo();
          expect(subDaoEpochInfo.vehntAtEpochStart.toNumber()).to.eq(0);

          // Fast forward to a later epoch before genesis end and position expiration
          await ffwd(EPOCH_LENGTH * 10);
          // Burn dc to cause an update to subdao epoch info
          await burnDc(1);
          subDaoEpochInfo = await getCurrEpochInfo();
          expect(toNumber(subDaoEpochInfo.vehntAtEpochStart, 8)).to.eq(
            300 * 100
          );

          // Switch to a cliff vest (start cooldown)
          const {
            pubkeys: { genesisEndSubDaoEpochInfo },
          } = await program.methods
            .closeDelegationV0()
            .accounts({
              position,
              subDao,
              positionAuthority: positionAuthorityKp.publicKey,
            })
            .signers([positionAuthorityKp])
            .rpcAndKeys({ skipPreflight: true });
          await program.methods
            .resetLockupV0({
              kind: { cliff: {} },
              periods: 1460,
            })
            .accounts({
              dao,
              position: position,
              positionAuthority: positionAuthorityKp.publicKey,
            })
            .signers([positionAuthorityKp])
            .rpc({ skipPreflight: true });
          let subDaoAcc = await program.account.subDaoV0.fetch(subDao);
          console.log(subDaoAcc.vehntDelegated);
          console.log(subDaoAcc.vehntFallRate);
          expect(subDaoAcc.vehntDelegated.eq(new BN(0))).to.be.true;
          expect(subDaoAcc.vehntFallRate.eq(new BN(0))).to.be.true;
          const genesisEndEpoch = await program.account.subDaoEpochInfoV0.fetch(
            genesisEndSubDaoEpochInfo!
          );
          expect(genesisEndEpoch.vehntInClosingPositions.eq(new BN(0))).to.be
            .true;
          expect(genesisEndEpoch.fallRatesFromClosingPositions.eq(new BN(0))).to
            .be.true;

          const {
            pubkeys: {
              genesisEndSubDaoEpochInfo: finalGenesisEndSubDaoEpochInfo,
            },
          } = await program.methods
            .delegateV0()
            .accounts({
              position,
              subDao,
              positionAuthority: positionAuthorityKp.publicKey,
            })
            .signers([positionAuthorityKp])
            .rpcAndKeys({ skipPreflight: true });
          console.log(
            "Final end epoch subdao epoch info",
            finalGenesisEndSubDaoEpochInfo!.toBase58()
          );
          let positionAcc = await vsrProgram.account.positionV0.fetch(position);
          const stakeTime = positionAcc.lockup.startTs;

          // Get to the actual expiration epoch and make sure to get an update
          await ffwd(EPOCH_LENGTH * 15);
          // Burn dc to cause an update to subdao epoch info
          await burnDc(1);

          console.log("Checking after delegation expiration");
          await ffwd(EPOCH_LENGTH * 20);
          await burnDc(1);
          subDaoEpochInfo = await getCurrEpochInfo();
          let currTime = subDaoEpochInfo.epoch.toNumber() * EPOCH_LENGTH;
          let timeStaked = currTime - stakeTime.toNumber();
          let expected = 0;
          expect(toNumber(subDaoEpochInfo.vehntAtEpochStart, 8)).to.be.closeTo(
            // Fall rates aren't a perfect measurement, we divide the total fall of the position by
            // the total time staked. Imagine the total fall was 1 and the total time was 3. We would have
            // a fall rate of 0.3333333333333333 and could never have enough decimals to represent it
            expected,
            0.0000001
          );

          console.log("Checking genesis end");
          await ffwd(EPOCH_LENGTH * 1460);
          await burnDc(1);
          subDaoEpochInfo = await getCurrEpochInfo();
          currTime = subDaoEpochInfo.epoch.toNumber() * EPOCH_LENGTH;
          timeStaked = currTime - stakeTime.toNumber();
          expected = 0;
          expect(toNumber(subDaoEpochInfo.vehntAtEpochStart, 8)).to.be.closeTo(
            expected,
            0.0000001
          );

          console.log("Checking after genesis end");
          await ffwd(EPOCH_LENGTH * 1461);
          await burnDc(1);
          subDaoEpochInfo = await getCurrEpochInfo();
          currTime = subDaoEpochInfo.epoch.toNumber() * EPOCH_LENGTH;
          timeStaked = currTime - stakeTime.toNumber();
          expected = 0;
          expect(toNumber(subDaoEpochInfo.vehntAtEpochStart, 8)).to.be.closeTo(
            expected,
            0.0000001
          );

          console.log("Checking at expiry");
          const unixTime = Number(await getUnixTimestamp(provider));
          const expiryOffset =
            stakeTime.toNumber() + EPOCH_LENGTH * 1460 - unixTime;
          await ffwd(expiryOffset);
          await burnDc(1);
          subDaoEpochInfo = await getCurrEpochInfo();
          currTime = subDaoEpochInfo.epoch.toNumber() * EPOCH_LENGTH;
          timeStaked = currTime - stakeTime.toNumber();
          expected = 0;
          expect(toNumber(subDaoEpochInfo.vehntAtEpochStart, 8)).to.be.closeTo(
            expected,
            0.0000001
          );

          console.log("Checking after expiry");
          await ffwd(expiryOffset + EPOCH_LENGTH * 2);
          await burnDc(1);
          subDaoEpochInfo = await getCurrEpochInfo();
          currTime = subDaoEpochInfo.epoch.toNumber() * EPOCH_LENGTH;
          timeStaked = currTime - stakeTime.toNumber();
          console.log(toNumber(subDaoEpochInfo.vehntAtEpochStart, 8));
          expect(toNumber(subDaoEpochInfo.vehntAtEpochStart, 8)).to.be.closeTo(
            0,
            0.0000001
          );
        });
      });
    });
  });
});<|MERGE_RESOLUTION|>--- conflicted
+++ resolved
@@ -879,13 +879,9 @@
               const preHntBalance = AccountLayout.decode(
                 (await provider.connection.getAccountInfo(rewardsEscrow))?.data!
               ).amount;
-<<<<<<< HEAD
-              const { pubkeys: { prevSubDaoEpochInfo, daoEpochInfo } } = await program.methods
-=======
               const {
                 pubkeys: { prevSubDaoEpochInfo, daoEpochInfo },
               } = await program.methods
->>>>>>> bd6c3d7c
                 .issueRewardsV0({
                   epoch,
                 })
@@ -894,11 +890,6 @@
                 })
                 .rpcAndKeys({ skipPreflight: true });
 
-<<<<<<< HEAD
-              console.log("subDaoEpochInfo", await program.account.subDaoEpochInfoV0.fetch(subDaoEpochInfo!));
-              console.log("prevSubDaoEpochInfo", await program.account.subDaoEpochInfoV0.fetch(prevSubDaoEpochInfo!));
-              console.log("daoEpochInfo", await program.account.daoEpochInfoV0.fetch(daoEpochInfo!));
-=======
               console.log(
                 "subDaoEpochInfo",
                 await program.account.subDaoEpochInfoV0.fetch(subDaoEpochInfo!)
@@ -913,7 +904,6 @@
                 "daoEpochInfo",
                 await program.account.daoEpochInfoV0.fetch(daoEpochInfo!)
               );
->>>>>>> bd6c3d7c
 
               const postTreasuryBalance = AccountLayout.decode(
                 (await provider.connection.getAccountInfo(treasury))?.data!
@@ -1303,16 +1293,10 @@
         const subDaoEpochInfo = await program.account.subDaoEpochInfoV0.fetch(
           closingTimeSubDaoEpochInfo!
         );
-<<<<<<< HEAD
-        const expectedFallRates = subDaoEpochInfo.fallRatesFromClosingPositions.toString();
-        const expectedVehntInClosingPositions = subDaoEpochInfo.vehntInClosingPositions.toString();
-
-=======
         const expectedFallRates =
           subDaoEpochInfo.fallRatesFromClosingPositions.toString();
         const expectedVehntInClosingPositions =
           subDaoEpochInfo.vehntInClosingPositions.toString();
->>>>>>> bd6c3d7c
         const newClosingTimeSubDaoEpochInfo = subDaoEpochInfoKey(
           subDao,
           seasonEnd
