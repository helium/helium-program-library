--- conflicted
+++ resolved
@@ -150,10 +150,6 @@
     const { subDao, treasury, mint, treasuryCircuitBreaker } =
       await initTestSubdao({
         hsdProgram: program,
-<<<<<<< HEAD
-        vsrProgram,
-=======
->>>>>>> 701e5d2d
         provider,
         authority: provider.wallet.publicKey,
         dao,
@@ -241,17 +237,7 @@
 
       ({
         dataCredits: { dcMint },
-<<<<<<< HEAD
-        subDao: {
-          subDao,
-          treasury,
-          rewardsEscrow,
-          mint: dntMint,
-          subDaoRegistrar,
-        },
-=======
         subDao: { subDao, treasury, rewardsEscrow },
->>>>>>> 701e5d2d
         dao: { dao },
       } = await initWorld(
         provider,
@@ -263,56 +249,6 @@
         registrar,
         hntMint
       ));
-<<<<<<< HEAD
-      // Add on the voting rewards
-      let {
-        pubkeys: { vetokenTracker: tracker },
-      } = await rewardsProgram.methods
-        .initializeVetokenTrackerV0({
-          votingRewardsTiers: [
-            {
-              numVetokens: new anchor.BN(0),
-              percent: delegatorRewardsPercent(0),
-            },
-            {
-              numVetokens: new anchor.BN(10),
-              percent: delegatorRewardsPercent(50),
-            },
-            {
-              numVetokens: new anchor.BN(1000000000000000),
-              percent: delegatorRewardsPercent(100),
-            },
-          ],
-        })
-        .accounts({
-          registrar: subDaoRegistrar,
-          proposalNamespace: me,
-          rewardsMint: dntMint,
-          payer: me,
-          rewardsAuthority: subDao,
-        })
-        .rpcAndKeys({ skipPreflight: true });
-      vetokenTracker = tracker!;
-      await program.methods
-        .updateSubDaoV0({
-          vetokenTracker,
-          votingRewardsPercent: delegatorRewardsPercent(2),
-          authority: null,
-          dcBurnAuthority: null,
-          emissionSchedule: null,
-          onboardingDcFee: null,
-          onboardingDataOnlyDcFee: null,
-          registrar: null,
-          delegatorRewardsPercent: null,
-          activeDeviceAuthority: null,
-        })
-        .accounts({
-          subDao,
-        })
-        .rpc({ skipPreflight: true });
-
-=======
->>>>>>> 701e5d2d
       hstPool = (await program.account.daoV0.fetch(dao)).hstPool;
     });
 
@@ -937,29 +873,6 @@
                 })
                 .rpc({ skipPreflight: true });
 
-<<<<<<< HEAD
-              const {
-                pubkeys: { vsrEpochInfo },
-              } = await program.methods
-                .issueVotingRewardsV0({
-                  epoch,
-                })
-                .accounts({
-                  subDao,
-                  vsrEpochInfo: vsrEpochInfoKey(
-                    vetokenTracker,
-                    epoch.mul(new BN(EPOCH_LENGTH))
-                  )[0],
-                })
-                .rpcAndKeys({ skipPreflight: true });
-
-              const vsrEpochInfoAcc =
-                await rewardsProgram.account.vsrEpochInfoV0.fetch(
-                  vsrEpochInfo!
-                );
-
-=======
->>>>>>> 701e5d2d
               await program.methods
                 .issueHstPoolV0({
                   epoch,
@@ -987,10 +900,6 @@
               expect((postMobileBalance - preMobileBalance).toString()).to.eq(
                 ((SUB_DAO_EPOCH_REWARDS / 100) * 94).toString()
               );
-<<<<<<< HEAD
-              expect(vsrEpochInfoAcc.rewardsAmount.toString()).to.eq("0");
-=======
->>>>>>> 701e5d2d
 
               const acc = await program.account.subDaoEpochInfoV0.fetch(
                 subDaoEpochInfo
