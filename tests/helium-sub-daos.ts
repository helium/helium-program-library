import { sendInstructions } from "@helium-foundation/spl-utils";
import { AccountLayout } from "@solana/spl-token";
import * as anchor from "@project-serum/anchor";
import { BN, Program } from "@project-serum/anchor";
import { SystemProgram, PublicKey, SYSVAR_CLOCK_PUBKEY } from "@solana/web3.js";
import { expect } from "chai";
import { heliumSubDaosResolvers } from "../packages/helium-sub-daos-sdk/src";
import { HeliumSubDaos } from "../target/types/helium_sub_daos";
import { TestTracker } from "../target/types/test_tracker";
import { createAtaAndMint, createMint, mintTo } from "./utils/token";

const EPOCH_REWARDS = 100000000;

export const initTestDao = async (
  program: Program<HeliumSubDaos>,
  provider: anchor.AnchorProvider
): Promise<{
  mint: PublicKey;
  dao: PublicKey;
  treasury: PublicKey;
}> => {
  const me = provider.wallet.publicKey;
  const mint = await createMint(provider, 6, me, me);
  const method = await program.methods
    .initializeDaoV0({
      authority: me,
      rewardPerEpoch: new BN(EPOCH_REWARDS),
    })
    .accounts({
      mint,
    });
  const { dao, treasury } = await method.pubkeys();
  await method.rpc();

  return { mint, dao: dao!, treasury: treasury! };
};

export const initTestSubdao = async (
  program: Program<HeliumSubDaos>,
  provider: anchor.AnchorProvider,
  dao: PublicKey
): Promise<{
  mint: PublicKey;
  subDao: PublicKey;
  collection: PublicKey;
  treasury: PublicKey;
}> => {
  const me = provider.wallet.publicKey;
  const daoAcc = await program.account.daoV0.fetch(dao);
  const subDaoMint = await createMint(provider, 6, me, me);
  const treasury = await createAtaAndMint(provider, daoAcc.mint, 0);
  const collection = await createMint(provider, 6, me, me);
  const method = await program.methods
    .initializeSubDaoV0({
      authority: me,
    })
    .accounts({
      dao,
      subDaoMint,
      hotspotCollection: collection,
      treasury,
    });
  const { subDao } = await method.pubkeys();
  await method.rpc();

  return { mint: subDaoMint, subDao: subDao!, collection, treasury };
};

describe("helium-sub-daos", () => {
  // Configure the client to use the local cluster.
  anchor.setProvider(anchor.AnchorProvider.local("http://127.0.0.1:8899"));

  const program = new Program<HeliumSubDaos>(
    anchor.workspace.HeliumSubDaos.idl,
    anchor.workspace.HeliumSubDaos.programId,
    anchor.workspace.HeliumSubDaos.provider,
    anchor.workspace.HeliumSubDaos.coder,
    () => {
      return heliumSubDaosResolvers;
    }
  );
  const testTracker = new Program<TestTracker>(
    anchor.workspace.TestTracker.idl,
    anchor.workspace.TestTracker.programId,
    anchor.workspace.TestTracker.provider,
    anchor.workspace.TestTracker.coder,
    () => {
      return heliumSubDaosResolvers;
    }
  );

  anchor.workspace.TestTracker as Program<TestTracker>;
  const provider = anchor.getProvider() as anchor.AnchorProvider;
  const me = provider.wallet.publicKey;

<<<<<<< HEAD
=======
  async function initTestDao(): Promise<{
    mint: PublicKey;
    dao: PublicKey;
    treasury: PublicKey;
  }> {
    const mint = await createMint(provider, 6, me, me);
    const method = await program.methods
      .initializeDaoV0({
        authority: me,
        rewardPerEpoch: new BN(EPOCH_REWARDS)
      })
      .accounts({
        mint,
      });
    const { dao, treasury } = await method.pubkeys();
    await method.rpc();

    return { mint, dao: dao!, treasury: treasury! };
  }

  async function initTestSubdao(dao: PublicKey): Promise<{
    mint: PublicKey;
    subDao: PublicKey;
    collection: PublicKey;
    treasury: PublicKey;
  }> {
    const daoAcc = await program.account.daoV0.fetch(dao);
    const subDaoMint = await createMint(provider, 6, me, me);
    const treasury = await createAtaAndMint(provider, daoAcc.mint, 0);
    const collection = await createMint(provider, 6, me, me);
    const method = await program.methods
      .initializeSubDaoV0({
        authority: me,
      })
      .accounts({
        dao,
        subDaoMint,
        hotspotCollection: collection,
        treasury,
        mint: daoAcc.mint,
      });
    const { subDao } = await method.pubkeys();
    await method.rpc();

    return { mint: subDaoMint, subDao: subDao!, collection, treasury };
  }

>>>>>>> 1b7bc6b4
  it("initializes a dao", async () => {
    const { dao, treasury, mint } = await initTestDao(program, provider);
    const account = await program.account.daoV0.fetch(dao!);
    expect(account.authority.toBase58()).eq(me.toBase58());
    expect(account.mint.toBase58()).eq(mint.toBase58());
    expect(account.treasury.toBase58()).eq(treasury!.toBase58());
  });

  it("initializes a subdao", async () => {
    const { dao } = await initTestDao(program, provider);
    const { subDao, collection, treasury, mint } = await initTestSubdao(
      program,
      provider,
      dao
    );

    const account = await program.account.subDaoV0.fetch(subDao!);

    expect(account.authority.toBase58()).eq(me.toBase58());
    expect(account.hotspotCollection.toBase58()).eq(collection.toBase58());
    expect(account.treasury.toBase58()).eq(treasury.toBase58());
    expect(account.mint.toBase58()).eq(mint.toBase58());
    expect(account.totalDevices.toNumber()).eq(0);
  });

  describe("with dao and subdao", () => {
    let dao: PublicKey;
    let subDao: PublicKey;
    let collection: PublicKey;
    let treasury: PublicKey;
    let daoTreasury: PublicKey;
    let mint: PublicKey;

    beforeEach(async () => {
      ({
        dao,
        treasury: daoTreasury,
        mint,
      } = await initTestDao(program, provider));
      ({ subDao, collection, treasury } = await initTestSubdao(
        program,
        provider,
        dao
      ));
    });

    it("allows tracking hotspots", async () => {
      const method = await testTracker.methods
        .testAddDevice(collection)
        .accounts({
          // @ts-ignore
          trackerAccounts: {
            subDao,
          },
        });
      const {
        // @ts-ignore
        trackerAccounts: { subDaoEpochInfo },
      } = await method.pubkeys();
      await method.rpc({
        skipPreflight: true,
      });

      const epochInfo = await program.account.subDaoEpochInfoV0.fetch(
        subDaoEpochInfo
      );
      expect(epochInfo.totalDevices.toNumber()).eq(1);
    });

    it("allows tracking dc spend", async () => {
      const method = await testTracker.methods
        .testDcBurn(new anchor.BN(2))
        .preInstructions([
          SystemProgram.transfer({
            fromPubkey: me,
            toPubkey: PublicKey.findProgramAddressSync(
              [Buffer.from("dc", "utf8")],
              testTracker.programId
            )[0],
            lamports: 100000000,
          }),
        ])
        .accounts({
          // @ts-ignore
          trackerAccounts: {
            subDao,
          },
        });
      const {
        // @ts-ignore
        trackerAccounts: { subDaoEpochInfo },
      } = await method.pubkeys();
      await method.rpc();

      const epochInfo = await program.account.subDaoEpochInfoV0.fetch(
        subDaoEpochInfo
      );
      expect(epochInfo.dcBurned.toNumber()).eq(2);
    });

    describe("with tracked state", () => {
      let subDaoEpochInfo: PublicKey;
      beforeEach(async () => {
        const {
          instruction,
          signers,
          pubkeys: {
            // @ts-ignore
            trackerAccounts: { subDaoEpochInfo: resultSubDaoEpochInfo },
          },
        } = await testTracker.methods
          // $4 worth
          .testDcBurn(new anchor.BN("40000000000000"))
          .accounts({
            // @ts-ignore
            trackerAccounts: {
              subDao,
            },
          })
          .prepare();
        subDaoEpochInfo = resultSubDaoEpochInfo;
        const { instruction: instruction1, signers: signers1 } =
          await testTracker.methods
            .testAddDevice(collection)
            .accounts({
              // @ts-ignore
              trackerAccounts: {
                subDao,
              },
            })
            .prepare();

        await sendInstructions(
          provider,
          [
            SystemProgram.transfer({
              fromPubkey: me,
              toPubkey: PublicKey.findProgramAddressSync(
                [Buffer.from("dc_token_auth", "utf8")],
                testTracker.programId
              )[0],
              lamports: 100000000,
            }),
            instruction,
            instruction1,
          ],
          [...signers, ...signers1]
        );
      });

      it("calculates subdao rewards", async () => {
        const epoch = (
          await program.account.subDaoEpochInfoV0.fetch(subDaoEpochInfo)
        ).epoch;

        const { pubkeys, instruction: instruction2 } = await program.methods
          .calculateUtilityScoreV0({
            epoch,
          })
          .accounts({
            subDao,
            dao,
          })
          .prepare();
        await sendInstructions(provider, [instruction2], []);

        const subDaoInfo = await program.account.subDaoEpochInfoV0.fetch(
          subDaoEpochInfo
        );
        const daoInfo = await program.account.daoEpochInfoV0.fetch(
          pubkeys.daoEpochInfo!
        );

        expect(daoInfo.numUtilityScoresCalculated).to.eq(1);
        // sqrt(4) * sqrt(1 * 50) = 14.14213562373095 = 14_142_135_623_730
        const totalUtility = "14142135623730";
        expect(daoInfo.totalUtilityScore.toString()).to.eq(totalUtility);
        expect(subDaoInfo.utilityScore!.toString()).to.eq(totalUtility);
      });

      describe("with calculated rewards", () => {
        let epoch: anchor.BN;

        beforeEach(async () => {
          epoch = (
            await program.account.subDaoEpochInfoV0.fetch(subDaoEpochInfo)
          ).epoch;
          await program.methods
            .calculateUtilityScoreV0({
              epoch,
            })
            .accounts({
              subDao,
              dao,
            })
            .rpc();
        });

        it("issues rewards to subdaos", async () => {
          await mintTo(provider, mint, EPOCH_REWARDS, daoTreasury);
          await sendInstructions(provider, [
            await program.methods
              .issueRewardsV0({
                epoch,
              })
              .accounts({
                subDao,
              })
              .instruction(),
          ]);

          const accountInfo = AccountLayout.decode(
            (await provider.connection.getAccountInfo(treasury))?.data!
          );
          expect(accountInfo.amount.toString()).to.eq(EPOCH_REWARDS.toString());
        });
      });
    });
  });
});<|MERGE_RESOLUTION|>--- conflicted
+++ resolved
@@ -59,6 +59,7 @@
       subDaoMint,
       hotspotCollection: collection,
       treasury,
+      mint: daoAcc.mint,
     });
   const { subDao } = await method.pubkeys();
   await method.rpc();
@@ -93,56 +94,6 @@
   const provider = anchor.getProvider() as anchor.AnchorProvider;
   const me = provider.wallet.publicKey;
 
-<<<<<<< HEAD
-=======
-  async function initTestDao(): Promise<{
-    mint: PublicKey;
-    dao: PublicKey;
-    treasury: PublicKey;
-  }> {
-    const mint = await createMint(provider, 6, me, me);
-    const method = await program.methods
-      .initializeDaoV0({
-        authority: me,
-        rewardPerEpoch: new BN(EPOCH_REWARDS)
-      })
-      .accounts({
-        mint,
-      });
-    const { dao, treasury } = await method.pubkeys();
-    await method.rpc();
-
-    return { mint, dao: dao!, treasury: treasury! };
-  }
-
-  async function initTestSubdao(dao: PublicKey): Promise<{
-    mint: PublicKey;
-    subDao: PublicKey;
-    collection: PublicKey;
-    treasury: PublicKey;
-  }> {
-    const daoAcc = await program.account.daoV0.fetch(dao);
-    const subDaoMint = await createMint(provider, 6, me, me);
-    const treasury = await createAtaAndMint(provider, daoAcc.mint, 0);
-    const collection = await createMint(provider, 6, me, me);
-    const method = await program.methods
-      .initializeSubDaoV0({
-        authority: me,
-      })
-      .accounts({
-        dao,
-        subDaoMint,
-        hotspotCollection: collection,
-        treasury,
-        mint: daoAcc.mint,
-      });
-    const { subDao } = await method.pubkeys();
-    await method.rpc();
-
-    return { mint: subDaoMint, subDao: subDao!, collection, treasury };
-  }
-
->>>>>>> 1b7bc6b4
   it("initializes a dao", async () => {
     const { dao, treasury, mint } = await initTestDao(program, provider);
     const account = await program.account.daoV0.fetch(dao!);
