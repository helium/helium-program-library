--- conflicted
+++ resolved
@@ -150,10 +150,6 @@
     const { subDao, treasury, mint, treasuryCircuitBreaker } =
       await initTestSubdao({
         hsdProgram: program,
-<<<<<<< HEAD
-        vsrProgram,
-=======
->>>>>>> 701e5d2d
         provider,
         authority: provider.wallet.publicKey,
         dao,
@@ -241,13 +237,8 @@
 
       ({
         dataCredits: { dcMint },
-<<<<<<< HEAD
-        subDao: { subDao, treasury, mint: dntMint, subDaoRegistrar },
+        subDao: { subDao, treasury, mint: dntMint },
         dao: { dao, rewardsEscrow },
-=======
-        subDao: { subDao, treasury, rewardsEscrow },
-        dao: { dao },
->>>>>>> 701e5d2d
       } = await initWorld(
         provider,
         hemProgram,
@@ -258,48 +249,6 @@
         registrar,
         hntMint
       ));
-<<<<<<< HEAD
-      // Add on the voting rewards
-      let {
-        pubkeys: { vetokenTracker: tracker },
-      } = await rewardsProgram.methods
-        .initializeVetokenTrackerV0({
-          votingRewardsTiers: [
-            {
-              numVetokens: new BN(0),
-              percent: delegatorRewardsPercent(100),
-            },
-          ],
-        })
-        .accounts({
-          registrar: subDaoRegistrar,
-          proposalNamespace: me,
-          rewardsMint: dntMint,
-          payer: me,
-          rewardsAuthority: subDao,
-        })
-        .rpcAndKeys({ skipPreflight: true });
-      vetokenTracker = tracker!;
-      await program.methods
-        .updateSubDaoV0({
-          vetokenTracker,
-          votingRewardsPercent: delegatorRewardsPercent(0),
-          authority: null,
-          dcBurnAuthority: null,
-          emissionSchedule: null,
-          onboardingDcFee: null,
-          onboardingDataOnlyDcFee: null,
-          registrar: null,
-          delegatorRewardsPercent: null,
-          activeDeviceAuthority: null,
-        })
-        .accounts({
-          subDao,
-        })
-        .rpc({ skipPreflight: true });
-
-=======
->>>>>>> 701e5d2d
       hstPool = (await program.account.daoV0.fetch(dao)).hstPool;
     });
 
@@ -533,10 +482,6 @@
               ecc,
               hotspotOwner,
             });
-<<<<<<< HEAD
-=======
-          console.log("I AM ISSUING");
->>>>>>> 701e5d2d
           const issueMethod = hemProgram.methods
             .issueEntityV0({
               entityKey: Buffer.from(bs58.decode(ecc)),
@@ -638,12 +583,7 @@
 
           const supply = (await getMint(provider.connection, hntMint)).supply;
           const veHnt = toNumber(subDaoInfo.vehntAtEpochStart, 8);
-<<<<<<< HEAD
           const totalUtility = veHnt;
-=======
-          const totalUtility =
-            Math.max(veHnt, 1) * Math.pow(50, 1 / 4) * Math.sqrt(16) * 1;
->>>>>>> 701e5d2d
           expect(daoInfo.totalRewards.toString()).to.eq(
             EPOCH_REWARDS.toString()
           );
@@ -931,29 +871,6 @@
                 })
                 .rpc({ skipPreflight: true });
 
-<<<<<<< HEAD
-              // const { pubkeys: { vsrEpochInfo } } =await program.methods
-              //   .issueVotingRewardsV0({
-              //     epoch,
-              //   })
-              //   .accounts({
-              //     subDao,
-              //     vsrEpochInfo: vsrEpochInfoKey(vetokenTracker, epoch.mul(new BN(EPOCH_LENGTH)))[0],
-              //   })
-              //   .rpcAndKeys({ skipPreflight: true });
-
-              // const vsrEpochInfoAcc = await rewardsProgram.account.vsrEpochInfoV0.fetch(vsrEpochInfo!);
-=======
-              await program.methods
-                .issueHstPoolV0({
-                  epoch,
-                })
-                .accounts({
-                  dao,
-                })
-                .rpc({ skipPreflight: true });
->>>>>>> 701e5d2d
-
               const postBalance = AccountLayout.decode(
                 (await provider.connection.getAccountInfo(treasury))?.data!
               ).amount;
@@ -969,16 +886,8 @@
               );
               expect((postHstBalance - preHstBalance).toString()).to.eq("0");
               expect((postMobileBalance - preMobileBalance).toString()).to.eq(
-<<<<<<< HEAD
-                "0"
-              );
-              // expect(
-              //   vsrEpochInfoAcc.rewardsAmount.toString()
-              // ).to.eq((0.02 * SUB_DAO_EPOCH_REWARDS).toString());
-=======
                 ((SUB_DAO_EPOCH_REWARDS / 100) * 94).toString()
               );
->>>>>>> 701e5d2d
 
               const acc = await program.account.subDaoEpochInfoV0.fetch(
                 subDaoEpochInfo
