--- conflicted
+++ resolved
@@ -91,19 +91,7 @@
   // Configure the client to use the local cluster.
   anchor.setProvider(anchor.AnchorProvider.local("http://127.0.0.1:8899"));
 
-<<<<<<< HEAD
-  const program = new Program<HeliumSubDaos>(
-    anchor.workspace.HeliumSubDaos.idl,
-    anchor.workspace.HeliumSubDaos.provider,
-    anchor.workspace.HeliumSubDaos.coder,
-    () => {
-      return heliumSubDaosResolvers;
-    }
-  );
-
-=======
   let program: Program<HeliumSubDaos>
->>>>>>> 5894308d
   let dcProgram: Program<DataCredits>;
   let noEmitProgram: Program<NoEmit>;
   let hemProgram: Program<HeliumEntityManager>;
