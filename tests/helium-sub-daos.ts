import { HeliumSubDaos } from "@helium-foundation/idls/lib/types/helium_sub_daos";
import { TestTracker } from "@helium-foundation/idls/lib/types/test_tracker";
import { sendInstructions, toBN } from "@helium-foundation/spl-utils";
import { Keypair as HeliumKeypair } from "@helium/crypto";
import * as anchor from "@project-serum/anchor";
import { BN, Program } from "@project-serum/anchor";
<<<<<<< HEAD
import { AccountLayout } from "@solana/spl-token";
import { Keypair, PublicKey, SystemProgram } from "@solana/web3.js";
=======
import { SystemProgram, PublicKey, Keypair } from "@solana/web3.js";
>>>>>>> eba38bfc
import { expect } from "chai";
import { init as dcInit } from "../packages/data-credits-sdk/src";
import { heliumSubDaosResolvers } from "../packages/helium-sub-daos-sdk/src";
<<<<<<< HEAD
import { init as issuerInit } from "../packages/hotspot-issuance-sdk/src";
import { DataCredits } from "../target/types/data_credits";
import { HotspotIssuance } from "../target/types/hotspot_issuance";
import { ensureDCIdl, initWorld } from "./utils/fixtures";
import {
  createAtaAndMint,
  createMint,
  createTestNft,
  mintTo,
} from "./utils/token";
=======
import { HeliumSubDaos } from "../target/types/helium_sub_daos";
import { TestTracker } from "../target/types/test_tracker";
import { createAtaAndMint, createMint, mintTo } from "./utils/token";
import { initTestDao, initTestSubdao } from "./utils/daos";
import { DataCredits } from "../target/types/data_credits";
import * as dc from "../packages/data-credits-sdk/src";
import { burnDataCreditsInstructions } from "../packages/data-credits-sdk/src";
import {
  getAssociatedTokenAddress,
  getAccount,
  getMint,
} from "@solana/spl-token";
import { toBN, toNumber, execute } from "../packages/spl-utils/src";

>>>>>>> eba38bfc

const EPOCH_REWARDS = 100000000;

export const initTestDao = async (
  program: Program<HeliumSubDaos>,
  provider: anchor.AnchorProvider
): Promise<{
  mint: PublicKey;
  dao: PublicKey;
  treasury: PublicKey;
}> => {
  const me = provider.wallet.publicKey;
  const mint = await createMint(provider, 6, me, me);
  const method = await program.methods
    .initializeDaoV0({
      authority: me,
      rewardPerEpoch: new BN(EPOCH_REWARDS),
    })
    .accounts({
      mint,
    });
  const { dao, treasury } = await method.pubkeys();
  await method.rpc();

  return { mint, dao: dao!, treasury: treasury! };
};

export const initTestSubdao = async (
  program: Program<HeliumSubDaos>,
  provider: anchor.AnchorProvider,
  dao: PublicKey,
  collection: PublicKey
): Promise<{
  mint: PublicKey;
  subDao: PublicKey;
  treasury: PublicKey;
}> => {
  const me = provider.wallet.publicKey;
  const daoAcc = await program.account.daoV0.fetch(dao);
  const subDaoMint = await createMint(provider, 6, me, me);
  const treasury = await createAtaAndMint(provider, daoAcc.mint, 0);
  const method = await program.methods
    .initializeSubDaoV0({
      authority: me,
    })
    .accounts({
      dao,
      subDaoMint,
      hotspotCollection: collection,
      treasury,
      mint: daoAcc.mint,
    });
  const { subDao } = await method.pubkeys();
  await method.rpc();

  return { mint: subDaoMint, subDao: subDao!, treasury };
};

describe("helium-sub-daos", () => {
  // Configure the client to use the local cluster.
  anchor.setProvider(anchor.AnchorProvider.local("http://127.0.0.1:8899"));

  let dcProgram: Program<DataCredits>;
  const program = new Program<HeliumSubDaos>(
    anchor.workspace.HeliumSubDaos.idl,
    anchor.workspace.HeliumSubDaos.programId,
    anchor.workspace.HeliumSubDaos.provider,
    anchor.workspace.HeliumSubDaos.coder,
    () => {
      return heliumSubDaosResolvers;
    }
  );

  let dcProgram: Program<DataCredits>;
  let issuerProgram: Program<HotspotIssuance>;

  anchor.workspace.TestTracker as Program<TestTracker>;
  const provider = anchor.getProvider() as anchor.AnchorProvider;
  const me = provider.wallet.publicKey;

<<<<<<< HEAD
  before(async () => {
    dcProgram = await dcInit(
      provider,
      anchor.workspace.DataCredits.programId,
      anchor.workspace.DataCredits.idl
    );
    ensureDCIdl(dcProgram);
    issuerProgram = await issuerInit(
      provider,
      anchor.workspace.HotspotIssuance.programId,
      anchor.workspace.HotspotIssuance.idl
    );
  });

  it("initializes a dao", async () => {
    const { dao, treasury, mint } = await initTestDao(program, provider);
=======
  const hntDecimals = 8;
  const dcDecimals = 8;

  before(async() => {
    dcProgram = await dc.init(provider, dc.PROGRAM_ID, anchor.workspace.DataCredits.idl);
    const dcKey = dc.dataCreditsKey()[0];
    let hntMint: PublicKey;
    let dcMint: PublicKey;
    // setup data credits
    if (await dc.isInitialized(dcProgram)) {
      // accounts for rerunning tests on same localnet
      const dcAcc = await dcProgram.account.dataCreditsV0.fetch(dcKey);
      hntMint = dcAcc.hntMint;
      dcMint = dcAcc.dcMint;

    } else {
      // fresh start
      hntMint = await createMint(provider, hntDecimals, me, me);
      dcMint = await createMint(provider, dcDecimals, dcKey, dcKey);

      await dcProgram.methods.initializeDataCreditsV0({authority: me}).accounts({hntMint, dcMint, payer: me}).rpc();
    }
    await createAtaAndMint(provider, hntMint, toBN(4000000, hntDecimals).toNumber(), me);
    const ix = await dc.mintDataCreditsInstructions({
      program: dcProgram,
      provider,
      amount: 4000000,
    });
    await execute(program, provider, ix);

  })

  it("initializes a dao", async () => {
    const { dao, treasury, mint } = await initTestDao(program, provider, EPOCH_REWARDS, me);
>>>>>>> eba38bfc
    const account = await program.account.daoV0.fetch(dao!);
    expect(account.authority.toBase58()).eq(me.toBase58());
    expect(account.mint.toBase58()).eq(mint.toBase58());
    expect(account.treasury.toBase58()).eq(treasury!.toBase58());
  });

  it("initializes a subdao", async () => {
<<<<<<< HEAD
    const { dao } = await initTestDao(program, provider);
    const collection = (await createTestNft(provider, me)).mintKey;
    const { subDao, treasury, mint } = await initTestSubdao(
      program,
      provider,
      dao,
      collection
    );
=======
    const { dao } = await initTestDao(program, provider, EPOCH_REWARDS, me);
    const { subDao, collection, treasury, mint } = await initTestSubdao(program, provider, me, dao);
>>>>>>> eba38bfc

    const account = await program.account.subDaoV0.fetch(subDao!);

    expect(account.authority.toBase58()).eq(me.toBase58());
    expect(account.hotspotCollection.toBase58()).eq(collection.toBase58());
    expect(account.treasury.toBase58()).eq(treasury.toBase58());
    expect(account.mint.toBase58()).eq(mint.toBase58());
    expect(account.totalDevices.toNumber()).eq(0);
  });

  describe("with dao and subdao", () => {
    let dao: PublicKey;
    let subDao: PublicKey;
    let hotspotIssuer: PublicKey;
    let treasury: PublicKey;
    let daoTreasury: PublicKey;
    let mint: PublicKey;
    let onboardingServerKeypair: Keypair;
    let makerKeypair: Keypair;
    let subDaoEpochInfo: PublicKey;

    beforeEach(async () => {
<<<<<<< HEAD
      ({
        hotspotConfig: { onboardingServerKeypair },
        subDao: { subDao, treasury, mint },
        dao: { dao, treasury: daoTreasury },
        issuer: { makerKeypair, hotspotIssuer },
      } = await initWorld(provider, issuerProgram, program, dcProgram));
=======
      ({ dao, treasury: daoTreasury, mint } = await initTestDao(program, provider, EPOCH_REWARDS, me));
      ({ subDao, collection, treasury } = await initTestSubdao(program, provider, me, dao));
    });
>>>>>>> eba38bfc

      const ecc = await (await HeliumKeypair.makeRandom()).address.publicKey;
      const hotspotOwner = Keypair.generate().publicKey;

      const method = await issuerProgram.methods
        .issueHotspotV0({ eccCompact: Buffer.from(ecc) })
        .accounts({
          hotspotIssuer,
          onboardingServer: onboardingServerKeypair.publicKey,
          maker: makerKeypair.publicKey,
          hotspotOwner,
          subDao,
        })
        .signers([onboardingServerKeypair, makerKeypair]);

      subDaoEpochInfo = (await method.pubkeys()).subDaoEpochInfo!;
      await method.rpc();
    });

    it("allows tracking hotspots", async () => {
      const epochInfo = await program.account.subDaoEpochInfoV0.fetch(
        subDaoEpochInfo
      );
      expect(epochInfo.totalDevices.toNumber()).eq(1);
    });

<<<<<<< HEAD
    it("allows tracking dc spend", async () => {
      await sendInstructions(provider, [
        SystemProgram.transfer({
          fromPubkey: me,
          toPubkey: PublicKey.findProgramAddressSync(
            [Buffer.from("dc", "utf8")],
            dcProgram.programId
          )[0],
          lamports: 100000000,
        }),
      ]);

      const epochInfo = await program.account.subDaoEpochInfoV0.fetch(
        subDaoEpochInfo
      );
      expect(epochInfo.dcBurned.toNumber()).eq(toBN(1, 8).toNumber());
    });

    it("calculates subdao rewards", async () => {
      const epoch = (
        await program.account.subDaoEpochInfoV0.fetch(subDaoEpochInfo)
      ).epoch;

      const { pubkeys, instruction: instruction2 } = await program.methods
        .calculateUtilityScoreV0({
          epoch,
        })
        .accounts({
          subDao,
          dao,
        })
        .prepare();
      await sendInstructions(provider, [instruction2], []);
=======
    describe("with tracked state", () => {
      let subDaoEpochInfo: PublicKey;
      beforeEach(async () => {

        const ix = await burnDataCreditsInstructions({
          program: dcProgram,
          provider,
          amount: 400000,
          subDao,
          owner: me,
        })
        subDaoEpochInfo = ix.output.subDaoEpochInfo;
        const { instruction: instruction1, signers: signers1 } =
          await testTracker.methods
            .testAddDevice(collection)
            .accounts({
              // @ts-ignore
              trackerAccounts: {
                subDao,
              },
            })
            .prepare();

        await sendInstructions(
          provider,
          [
            SystemProgram.transfer({
              fromPubkey: me,
              toPubkey: PublicKey.findProgramAddressSync(
                [Buffer.from("account_payer", "utf8")],
                dc.PROGRAM_ID
              )[0],
              lamports: 100000000,
            }),
            ix.instructions[0],
            instruction1,
          ],
          [...ix.signers, ...signers1]
        );
      });
>>>>>>> eba38bfc

      const subDaoInfo = await program.account.subDaoEpochInfoV0.fetch(
        subDaoEpochInfo
      );
      const daoInfo = await program.account.daoEpochInfoV0.fetch(
        pubkeys.daoEpochInfo!
      );

      expect(daoInfo.numUtilityScoresCalculated).to.eq(1);
      // sqrt(50) * sqrt(1 * 0.00001 + 50) = ...
      const totalUtility = "20000000000000";
      expect(daoInfo.totalUtilityScore.toString()).to.eq(totalUtility);
      expect(subDaoInfo.utilityScore!.toString()).to.eq(totalUtility);
    });

    describe("with calculated rewards", () => {
      let epoch: anchor.BN;

      beforeEach(async () => {
        epoch = (await program.account.subDaoEpochInfoV0.fetch(subDaoEpochInfo))
          .epoch;
        await program.methods
          .calculateUtilityScoreV0({
            epoch,
          })
          .accounts({
            subDao,
            dao,
          })
          .rpc();
      });

      it("issues rewards to subdaos", async () => {
        await mintTo(provider, mint, EPOCH_REWARDS, daoTreasury);
        await sendInstructions(provider, [
          await program.methods
            .issueRewardsV0({
              epoch,
            })
            .accounts({
              subDao,
            })
<<<<<<< HEAD
            .instruction(),
        ]);
=======
            .rpc();
        })

        it("issues rewards to subdaos", async () => {
          await mintTo(provider, mint, EPOCH_REWARDS, daoTreasury);
          await sendInstructions(provider, [
            await program.methods
              .issueRewardsV0({
                epoch,
              })
              .accounts({
                subDao,
                dao,
                treasury,
              })
              .instruction(),
          ]);
>>>>>>> eba38bfc

        const accountInfo = AccountLayout.decode(
          (await provider.connection.getAccountInfo(treasury))?.data!
        );
        expect(accountInfo.amount.toString()).to.eq(EPOCH_REWARDS.toString());
      });
    });
  });
});<|MERGE_RESOLUTION|>--- conflicted
+++ resolved
@@ -1,30 +1,10 @@
-import { HeliumSubDaos } from "@helium-foundation/idls/lib/types/helium_sub_daos";
-import { TestTracker } from "@helium-foundation/idls/lib/types/test_tracker";
-import { sendInstructions, toBN } from "@helium-foundation/spl-utils";
-import { Keypair as HeliumKeypair } from "@helium/crypto";
+import { sendInstructions } from "@helium-foundation/spl-utils";
+import { AccountLayout } from "@solana/spl-token";
 import * as anchor from "@project-serum/anchor";
 import { BN, Program } from "@project-serum/anchor";
-<<<<<<< HEAD
-import { AccountLayout } from "@solana/spl-token";
-import { Keypair, PublicKey, SystemProgram } from "@solana/web3.js";
-=======
 import { SystemProgram, PublicKey, Keypair } from "@solana/web3.js";
->>>>>>> eba38bfc
 import { expect } from "chai";
-import { init as dcInit } from "../packages/data-credits-sdk/src";
 import { heliumSubDaosResolvers } from "../packages/helium-sub-daos-sdk/src";
-<<<<<<< HEAD
-import { init as issuerInit } from "../packages/hotspot-issuance-sdk/src";
-import { DataCredits } from "../target/types/data_credits";
-import { HotspotIssuance } from "../target/types/hotspot_issuance";
-import { ensureDCIdl, initWorld } from "./utils/fixtures";
-import {
-  createAtaAndMint,
-  createMint,
-  createTestNft,
-  mintTo,
-} from "./utils/token";
-=======
 import { HeliumSubDaos } from "../target/types/helium_sub_daos";
 import { TestTracker } from "../target/types/test_tracker";
 import { createAtaAndMint, createMint, mintTo } from "./utils/token";
@@ -39,64 +19,7 @@
 } from "@solana/spl-token";
 import { toBN, toNumber, execute } from "../packages/spl-utils/src";
 
->>>>>>> eba38bfc
-
 const EPOCH_REWARDS = 100000000;
-
-export const initTestDao = async (
-  program: Program<HeliumSubDaos>,
-  provider: anchor.AnchorProvider
-): Promise<{
-  mint: PublicKey;
-  dao: PublicKey;
-  treasury: PublicKey;
-}> => {
-  const me = provider.wallet.publicKey;
-  const mint = await createMint(provider, 6, me, me);
-  const method = await program.methods
-    .initializeDaoV0({
-      authority: me,
-      rewardPerEpoch: new BN(EPOCH_REWARDS),
-    })
-    .accounts({
-      mint,
-    });
-  const { dao, treasury } = await method.pubkeys();
-  await method.rpc();
-
-  return { mint, dao: dao!, treasury: treasury! };
-};
-
-export const initTestSubdao = async (
-  program: Program<HeliumSubDaos>,
-  provider: anchor.AnchorProvider,
-  dao: PublicKey,
-  collection: PublicKey
-): Promise<{
-  mint: PublicKey;
-  subDao: PublicKey;
-  treasury: PublicKey;
-}> => {
-  const me = provider.wallet.publicKey;
-  const daoAcc = await program.account.daoV0.fetch(dao);
-  const subDaoMint = await createMint(provider, 6, me, me);
-  const treasury = await createAtaAndMint(provider, daoAcc.mint, 0);
-  const method = await program.methods
-    .initializeSubDaoV0({
-      authority: me,
-    })
-    .accounts({
-      dao,
-      subDaoMint,
-      hotspotCollection: collection,
-      treasury,
-      mint: daoAcc.mint,
-    });
-  const { subDao } = await method.pubkeys();
-  await method.rpc();
-
-  return { mint: subDaoMint, subDao: subDao!, treasury };
-};
 
 describe("helium-sub-daos", () => {
   // Configure the client to use the local cluster.
@@ -112,37 +35,29 @@
       return heliumSubDaosResolvers;
     }
   );
-
-  let dcProgram: Program<DataCredits>;
-  let issuerProgram: Program<HotspotIssuance>;
+  const testTracker = new Program<TestTracker>(
+    anchor.workspace.TestTracker.idl,
+    anchor.workspace.TestTracker.programId,
+    anchor.workspace.TestTracker.provider,
+    anchor.workspace.TestTracker.coder,
+    () => {
+      return heliumSubDaosResolvers;
+    }
+  );
 
   anchor.workspace.TestTracker as Program<TestTracker>;
   const provider = anchor.getProvider() as anchor.AnchorProvider;
   const me = provider.wallet.publicKey;
 
-<<<<<<< HEAD
-  before(async () => {
-    dcProgram = await dcInit(
-      provider,
-      anchor.workspace.DataCredits.programId,
-      anchor.workspace.DataCredits.idl
-    );
-    ensureDCIdl(dcProgram);
-    issuerProgram = await issuerInit(
-      provider,
-      anchor.workspace.HotspotIssuance.programId,
-      anchor.workspace.HotspotIssuance.idl
-    );
-  });
-
-  it("initializes a dao", async () => {
-    const { dao, treasury, mint } = await initTestDao(program, provider);
-=======
   const hntDecimals = 8;
   const dcDecimals = 8;
 
-  before(async() => {
-    dcProgram = await dc.init(provider, dc.PROGRAM_ID, anchor.workspace.DataCredits.idl);
+  before(async () => {
+    dcProgram = await dc.init(
+      provider,
+      dc.PROGRAM_ID,
+      anchor.workspace.DataCredits.idl
+    );
     const dcKey = dc.dataCreditsKey()[0];
     let hntMint: PublicKey;
     let dcMint: PublicKey;
@@ -152,27 +67,37 @@
       const dcAcc = await dcProgram.account.dataCreditsV0.fetch(dcKey);
       hntMint = dcAcc.hntMint;
       dcMint = dcAcc.dcMint;
-
     } else {
       // fresh start
       hntMint = await createMint(provider, hntDecimals, me, me);
       dcMint = await createMint(provider, dcDecimals, dcKey, dcKey);
 
-      await dcProgram.methods.initializeDataCreditsV0({authority: me}).accounts({hntMint, dcMint, payer: me}).rpc();
+      await dcProgram.methods
+        .initializeDataCreditsV0({ authority: me })
+        .accounts({ hntMint, dcMint, payer: me })
+        .rpc();
     }
-    await createAtaAndMint(provider, hntMint, toBN(4000000, hntDecimals).toNumber(), me);
+    await createAtaAndMint(
+      provider,
+      hntMint,
+      toBN(4000000, hntDecimals).toNumber(),
+      me
+    );
     const ix = await dc.mintDataCreditsInstructions({
       program: dcProgram,
       provider,
       amount: 4000000,
     });
     await execute(program, provider, ix);
-
-  })
+  });
 
   it("initializes a dao", async () => {
-    const { dao, treasury, mint } = await initTestDao(program, provider, EPOCH_REWARDS, me);
->>>>>>> eba38bfc
+    const { dao, treasury, mint } = await initTestDao(
+      program,
+      provider,
+      EPOCH_REWARDS,
+      me
+    );
     const account = await program.account.daoV0.fetch(dao!);
     expect(account.authority.toBase58()).eq(me.toBase58());
     expect(account.mint.toBase58()).eq(mint.toBase58());
@@ -180,19 +105,13 @@
   });
 
   it("initializes a subdao", async () => {
-<<<<<<< HEAD
-    const { dao } = await initTestDao(program, provider);
-    const collection = (await createTestNft(provider, me)).mintKey;
-    const { subDao, treasury, mint } = await initTestSubdao(
+    const { dao } = await initTestDao(program, provider, EPOCH_REWARDS, me);
+    const { subDao, collection, treasury, mint } = await initTestSubdao(
       program,
       provider,
-      dao,
-      collection
-    );
-=======
-    const { dao } = await initTestDao(program, provider, EPOCH_REWARDS, me);
-    const { subDao, collection, treasury, mint } = await initTestSubdao(program, provider, me, dao);
->>>>>>> eba38bfc
+      me,
+      dao
+    );
 
     const account = await program.account.subDaoV0.fetch(subDao!);
 
@@ -206,99 +125,58 @@
   describe("with dao and subdao", () => {
     let dao: PublicKey;
     let subDao: PublicKey;
-    let hotspotIssuer: PublicKey;
+    let collection: PublicKey;
     let treasury: PublicKey;
     let daoTreasury: PublicKey;
     let mint: PublicKey;
-    let onboardingServerKeypair: Keypair;
-    let makerKeypair: Keypair;
-    let subDaoEpochInfo: PublicKey;
 
     beforeEach(async () => {
-<<<<<<< HEAD
       ({
-        hotspotConfig: { onboardingServerKeypair },
-        subDao: { subDao, treasury, mint },
-        dao: { dao, treasury: daoTreasury },
-        issuer: { makerKeypair, hotspotIssuer },
-      } = await initWorld(provider, issuerProgram, program, dcProgram));
-=======
-      ({ dao, treasury: daoTreasury, mint } = await initTestDao(program, provider, EPOCH_REWARDS, me));
-      ({ subDao, collection, treasury } = await initTestSubdao(program, provider, me, dao));
-    });
->>>>>>> eba38bfc
-
-      const ecc = await (await HeliumKeypair.makeRandom()).address.publicKey;
-      const hotspotOwner = Keypair.generate().publicKey;
-
-      const method = await issuerProgram.methods
-        .issueHotspotV0({ eccCompact: Buffer.from(ecc) })
+        dao,
+        treasury: daoTreasury,
+        mint,
+      } = await initTestDao(program, provider, EPOCH_REWARDS, me));
+      ({ subDao, collection, treasury } = await initTestSubdao(
+        program,
+        provider,
+        me,
+        dao
+      ));
+    });
+
+    it("allows tracking hotspots", async () => {
+      const method = await testTracker.methods
+        .testAddDevice(collection)
         .accounts({
-          hotspotIssuer,
-          onboardingServer: onboardingServerKeypair.publicKey,
-          maker: makerKeypair.publicKey,
-          hotspotOwner,
-          subDao,
-        })
-        .signers([onboardingServerKeypair, makerKeypair]);
-
-      subDaoEpochInfo = (await method.pubkeys()).subDaoEpochInfo!;
-      await method.rpc();
-    });
-
-    it("allows tracking hotspots", async () => {
+          // @ts-ignore
+          trackerAccounts: {
+            subDao,
+          },
+        });
+      const {
+        // @ts-ignore
+        trackerAccounts: { subDaoEpochInfo },
+      } = await method.pubkeys();
+      await method.rpc({
+        skipPreflight: true,
+      });
+
       const epochInfo = await program.account.subDaoEpochInfoV0.fetch(
         subDaoEpochInfo
       );
       expect(epochInfo.totalDevices.toNumber()).eq(1);
     });
 
-<<<<<<< HEAD
-    it("allows tracking dc spend", async () => {
-      await sendInstructions(provider, [
-        SystemProgram.transfer({
-          fromPubkey: me,
-          toPubkey: PublicKey.findProgramAddressSync(
-            [Buffer.from("dc", "utf8")],
-            dcProgram.programId
-          )[0],
-          lamports: 100000000,
-        }),
-      ]);
-
-      const epochInfo = await program.account.subDaoEpochInfoV0.fetch(
-        subDaoEpochInfo
-      );
-      expect(epochInfo.dcBurned.toNumber()).eq(toBN(1, 8).toNumber());
-    });
-
-    it("calculates subdao rewards", async () => {
-      const epoch = (
-        await program.account.subDaoEpochInfoV0.fetch(subDaoEpochInfo)
-      ).epoch;
-
-      const { pubkeys, instruction: instruction2 } = await program.methods
-        .calculateUtilityScoreV0({
-          epoch,
-        })
-        .accounts({
-          subDao,
-          dao,
-        })
-        .prepare();
-      await sendInstructions(provider, [instruction2], []);
-=======
     describe("with tracked state", () => {
       let subDaoEpochInfo: PublicKey;
       beforeEach(async () => {
-
         const ix = await burnDataCreditsInstructions({
           program: dcProgram,
           provider,
           amount: 400000,
           subDao,
           owner: me,
-        })
+        });
         subDaoEpochInfo = ix.output.subDaoEpochInfo;
         const { instruction: instruction1, signers: signers1 } =
           await testTracker.methods
@@ -328,29 +206,13 @@
           [...ix.signers, ...signers1]
         );
       });
->>>>>>> eba38bfc
-
-      const subDaoInfo = await program.account.subDaoEpochInfoV0.fetch(
-        subDaoEpochInfo
-      );
-      const daoInfo = await program.account.daoEpochInfoV0.fetch(
-        pubkeys.daoEpochInfo!
-      );
-
-      expect(daoInfo.numUtilityScoresCalculated).to.eq(1);
-      // sqrt(50) * sqrt(1 * 0.00001 + 50) = ...
-      const totalUtility = "20000000000000";
-      expect(daoInfo.totalUtilityScore.toString()).to.eq(totalUtility);
-      expect(subDaoInfo.utilityScore!.toString()).to.eq(totalUtility);
-    });
-
-    describe("with calculated rewards", () => {
-      let epoch: anchor.BN;
-
-      beforeEach(async () => {
-        epoch = (await program.account.subDaoEpochInfoV0.fetch(subDaoEpochInfo))
-          .epoch;
-        await program.methods
+
+      it("calculates subdao rewards", async () => {
+        const epoch = (
+          await program.account.subDaoEpochInfoV0.fetch(subDaoEpochInfo)
+        ).epoch;
+
+        const { pubkeys, instruction: instruction2 } = await program.methods
           .calculateUtilityScoreV0({
             epoch,
           })
@@ -358,25 +220,40 @@
             subDao,
             dao,
           })
-          .rpc();
-      });
-
-      it("issues rewards to subdaos", async () => {
-        await mintTo(provider, mint, EPOCH_REWARDS, daoTreasury);
-        await sendInstructions(provider, [
+          .prepare();
+        await sendInstructions(provider, [instruction2], []);
+
+        const subDaoInfo = await program.account.subDaoEpochInfoV0.fetch(
+          subDaoEpochInfo
+        );
+        const daoInfo = await program.account.daoEpochInfoV0.fetch(
+          pubkeys.daoEpochInfo!
+        );
+
+        expect(daoInfo.numUtilityScoresCalculated).to.eq(1);
+        // sqrt(4) * sqrt(1 * 50) = 14.14213562373095 = 14_142_135_623_730
+        const totalUtility = "14142135623730";
+        expect(daoInfo.totalUtilityScore.toString()).to.eq(totalUtility);
+        expect(subDaoInfo.utilityScore!.toString()).to.eq(totalUtility);
+      });
+
+      describe("with calculated rewards", () => {
+        let epoch: anchor.BN;
+
+        beforeEach(async () => {
+          epoch = (
+            await program.account.subDaoEpochInfoV0.fetch(subDaoEpochInfo)
+          ).epoch;
           await program.methods
-            .issueRewardsV0({
+            .calculateUtilityScoreV0({
               epoch,
             })
             .accounts({
               subDao,
+              dao,
             })
-<<<<<<< HEAD
-            .instruction(),
-        ]);
-=======
             .rpc();
-        })
+        });
 
         it("issues rewards to subdaos", async () => {
           await mintTo(provider, mint, EPOCH_REWARDS, daoTreasury);
@@ -392,12 +269,12 @@
               })
               .instruction(),
           ]);
->>>>>>> eba38bfc
-
-        const accountInfo = AccountLayout.decode(
-          (await provider.connection.getAccountInfo(treasury))?.data!
-        );
-        expect(accountInfo.amount.toString()).to.eq(EPOCH_REWARDS.toString());
+
+          const accountInfo = AccountLayout.decode(
+            (await provider.connection.getAccountInfo(treasury))?.data!
+          );
+          expect(accountInfo.amount.toString()).to.eq(EPOCH_REWARDS.toString());
+        });
       });
     });
   });
