--- conflicted
+++ resolved
@@ -189,13 +189,8 @@
     });
 
     const vehntOptions = [
-<<<<<<< HEAD
-      { name: "Case 1", options: {delay: 0, lockupPeriods: 183, lockupAmount: 100, stakeAmount: 100} },
-      // { name: "Case 2", options: {delay: 15000, lockupPeriods: 183*4, lockupAmount: 50, stakeAmount: 1} },
-=======
       { name: "Case 1", options: {delay: 1000, lockupPeriods: 183, lockupAmount: 100, stakeAmount: 100} },
       { name: "Case 2", options: {delay: 15000, lockupPeriods: 183*4, lockupAmount: 50, stakeAmount: 1} },
->>>>>>> 617b514d
       // { name: "Case 3", options: {delay: 45000, lockupPeriods: 183*8, lockupAmount: 100, stakeAmount: 10000} },
       // { name: "Case 4", options: {delay: 5000, lockupPeriods: 183*8, lockupAmount: 1000, stakeAmount: 10000} },
     ]
@@ -294,13 +289,6 @@
             clockwork: THREAD_PID,
           }).remainingAccounts(remainingAccounts).signers([voterKp]).rpc({skipPreflight: true});
           
-<<<<<<< HEAD
-          const epoch = (
-            await program.account.subDaoEpochInfoV0.fetch(subDaoEpochInfo)
-          ).epoch;
-    
-=======
->>>>>>> 617b514d
           const instr = program.methods
             .calculateUtilityScoreV0({
               epoch,
