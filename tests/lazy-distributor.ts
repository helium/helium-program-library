--- conflicted
+++ resolved
@@ -5,18 +5,13 @@
 import * as anchor from "@project-serum/anchor";
 import { Program } from "@project-serum/anchor";
 import { Keypair, PublicKey } from "@solana/web3.js";
-<<<<<<< HEAD
-import { expect } from "chai";
+import { assert, expect } from "chai";
 import { MerkleTree } from "../deps/solana-program-library/account-compression/sdk/src/merkle-tree";
 import {
   distributeCompressionRewards,
   init,
   initializeCompressionRecipient
 } from "../packages/lazy-distributor-sdk/src";
-=======
-import { assert, expect } from "chai";
-import { init } from "../packages/lazy-distributor-sdk/src";
->>>>>>> 718c1ac6
 import { PROGRAM_ID } from "../packages/lazy-distributor-sdk/src/constants";
 import { LazyDistributor } from "../target/types/lazy_distributor";
 import { createCompressionNft } from "./utils/compression";
