import * as anchor from "@coral-xyz/anchor";
import { BN, Program } from "@coral-xyz/anchor";
import { bs58 } from "@coral-xyz/anchor/dist/cjs/utils/bytes";
import Address from "@helium/address";
import { ThresholdType } from "@helium/circuit-breaker-sdk";
import { Keypair as HeliumKeypair } from "@helium/crypto";
import {
  PROGRAM_ID as DC_PID,
  init as initDataCredits
} from "@helium/data-credits-sdk";
import {
  daoKey,
  PROGRAM_ID as HSD_PID,
  init as initHeliumSubDaos
} from "@helium/helium-sub-daos-sdk";
import {
  Asset,
  AssetProof,
  createAtaAndMint,
  createMint,
  getAsset,
  sendAndConfirmWithRetry,
  sendInstructions
} from "@helium/spl-utils";
import {
  ComputeBudgetProgram, Keypair, LAMPORTS_PER_SOL, PublicKey,
  SystemProgram,
  Transaction
} from "@solana/web3.js";
import chai, { assert, expect } from "chai";
import chaiHttp from "chai-http";
import fs from "fs";
import * as client from "../packages/distributor-oracle/src/client";
import {
  Database,
  OracleServer
} from "../packages/distributor-oracle/src/server";
import {
  PROGRAM_ID as HEM_PID,
  init as initHeliumEntityManager,
  keyToAssetKey
} from "../packages/helium-entity-manager-sdk/src";
import {
  initializeCompressionRecipient,
  init as initLazy,
  PROGRAM_ID as LD_PID
} from "../packages/lazy-distributor-sdk/src";
import {
  init as initRewards,
  oracleSignerKey,
  PROGRAM_ID as REWARDS_PID
} from "../packages/rewards-oracle-sdk/src";
import {
  PROGRAM_ID as VSR_PID,
  init as vsrInit
} from "../packages/voter-stake-registry-sdk/src";
import { HeliumEntityManager } from "../target/types/helium_entity_manager";
import { LazyDistributor } from "../target/types/lazy_distributor";
import { RewardsOracle } from "../target/types/rewards_oracle";
import {
  ensureLDIdl,
  initWorld
} from "./utils/fixtures";
import { initVsr } from "./utils/vsr";
import { createMockCompression } from "./utils/compression";

chai.use(chaiHttp);

export class DatabaseMock implements Database {
  inMemHash: {
    totalClicks: number;
    lifetimeRewards: number;
    byHotspot: {
      [key: string]: {
        totalClicks: number;
        lifetimeRewards: number;
      };
    };
  };

  constructor(
    readonly hemProgram: Program<HeliumEntityManager>,
    readonly getAssetFn: (
      url: string,
      asset: PublicKey
    ) => Promise<Asset | undefined> = getAsset
  ) {
    this.inMemHash = {
      totalClicks: 0,
      lifetimeRewards: 0,
      byHotspot: {},
    };
  }

  async getCurrentRewardsByEntity(entityKey: Buffer): Promise<string> {
    const pubkey = Address.fromBin(entityKey);
    return Math.floor(
      (this.inMemHash.byHotspot[pubkey.b58]?.lifetimeRewards || 0) *
        Math.pow(10, 8)
    ).toString();
  }

  async getActiveDevices(): Promise<number> {
    return 0;
  }

  async getBulkRewards(entityKeys: string[]): Promise<Record<string, string>> {
    let _this = this;
    const res: Record<string, string> = entityKeys.reduce((acc: Record<string, string>, key) => {
      acc[key] = Math.floor(
        (_this.inMemHash.byHotspot[key]?.lifetimeRewards || 0) *
          Math.pow(10, 8)
      ).toString();
      return acc;
    }, {});

    return res;
  }

  reset() {
    this.inMemHash = {
      totalClicks: 0,
      lifetimeRewards: 0,
      byHotspot: {},
    };
  }

  async getCurrentRewards(assetId: PublicKey) {
    const asset = await this.getAssetFn(
      // @ts-ignore
      this.hemProgram.provider.connection._rpcEndpoint,
      assetId
    );
    if (!asset) {
      console.error("No asset found", assetId.toBase58());
      return "0";
    }
    const eccCompact = asset.content.json_uri.split("/").slice(-1)[0] as string;
    try {
      const pubkey = Address.fromB58(eccCompact);
      return Math.floor(
        (this.inMemHash.byHotspot[pubkey.b58]?.lifetimeRewards || 0) *
          Math.pow(10, 8)
      ).toString();
    } catch (err) {
      console.error("Mint with error: ", asset.toString());
      console.error(err);
      return "0";
    }
  }

  async incrementHotspotRewards(hotspotKey: string) {
    this.inMemHash = {
      ...this.inMemHash,
      totalClicks: this.inMemHash.totalClicks + 1,
      byHotspot: {
        ...this.inMemHash.byHotspot,
        [hotspotKey]: {
          totalClicks:
            (this.inMemHash.byHotspot[hotspotKey]?.totalClicks || 0) + 1,
          lifetimeRewards:
            this.inMemHash.byHotspot[hotspotKey]?.lifetimeRewards || 0,
        },
      },
    };
  }

  async endEpoch() {
    const rewardablePercentageByHotspot: { [key: string]: number } = {};
    const { totalClicks, byHotspot } = this.inMemHash;
    const clickRewardsDiff = totalClicks;
    const maxEpochRewards = +(process.env.EPOCH_MAX_REWARDS || 50);

    if (maxEpochRewards > 0) {
      for (const [key, value] of Object.entries(byHotspot)) {
        const diff = value.totalClicks;
        let awardedAmount =
          diff <= 0 ? 0 : (diff / clickRewardsDiff) * maxEpochRewards;

        rewardablePercentageByHotspot[key] = awardedAmount;

        this.inMemHash = {
          totalClicks: 0,
          lifetimeRewards: this.inMemHash.lifetimeRewards + awardedAmount,
          byHotspot: {
            ...this.inMemHash.byHotspot,
            [key]: {
              totalClicks: 0,
              lifetimeRewards:
                this.inMemHash.byHotspot[key].lifetimeRewards + awardedAmount,
            },
          },
        };
      }
    }

    return rewardablePercentageByHotspot;
  }
}

function loadKeypair(keypair: string): Keypair {
  return Keypair.fromSecretKey(
    new Uint8Array(JSON.parse(fs.readFileSync(keypair).toString()))
  );
}

describe("distributor-oracle", () => {
  anchor.setProvider(anchor.AnchorProvider.local("http://127.0.0.1:8899"));
  let ldProgram: Program<LazyDistributor>;
  let rewardsProgram: Program<RewardsOracle>;
  let hemProgram: Program<HeliumEntityManager>;
  let oracleServer: OracleServer;
  const provider = anchor.getProvider() as anchor.AnchorProvider;
  const me = provider.wallet.publicKey;
  const oracle = Keypair.generate();
  let rewardsMint: PublicKey;
  let lazyDistributor: PublicKey;
  let recipient: PublicKey;
  let asset: PublicKey;
  let daoK: PublicKey;
  let ecc: string;
  let getAssetFn: () => Promise<Asset | undefined>;
  let getAssetProofFn: () => Promise<AssetProof | undefined>;

  beforeEach(async () => {
    ldProgram = await initLazy(
      provider,
      LD_PID,
      anchor.workspace.LazyDistributor.idl
    );
    rewardsProgram = await initRewards(
      provider,
      REWARDS_PID,
      anchor.workspace.RewardsOracle.idl
    );
    hemProgram = await initHeliumEntityManager(
      provider,
      HEM_PID,
      anchor.workspace.HeliumEntityManager.idl
    );

    rewardsMint = await createMint(provider, 6, me, me);

    const hntMint = await createMint(provider, 8, me, me);

    let method = await ldProgram.methods
      .initializeLazyDistributorV0({
        authority: me,
        oracles: [
          {
            oracle: oracle.publicKey,
            url: "https://some-url/",
          },
        ],
        windowConfig: {
          windowSizeSeconds: new anchor.BN(10),
          thresholdType: ThresholdType.Absolute as never,
          threshold: new anchor.BN(1000000000),
        },
        approver: oracleSignerKey()[0]
      })
      .accounts({
        rewardsMint,
      });
    await method.rpc({ skipPreflight: true });

    const pubkeys = await method.pubkeys();
    lazyDistributor = pubkeys.lazyDistributor!;
    await createAtaAndMint(
      provider,
      pubkeys.rewardsMint!,
      1000000000000,
      pubkeys.lazyDistributor
    );

    const hsdProgram = await initHeliumSubDaos(
      provider,
      HSD_PID,
      anchor.workspace.HeliumSubDaos.idl
    );
    const dcProgram = await initDataCredits(
      provider,
      DC_PID,
      anchor.workspace.DataCredits.idl
    );
    const vsrProgram = await vsrInit(
      provider,
      VSR_PID,
      anchor.workspace.VoterStakeRegistry.idl
    );

    const { registrar } = await initVsr(
      vsrProgram,
      provider,
      me,
      hntMint,
      daoKey(hntMint)[0],
      1,
      3
    );

    await ensureLDIdl(ldProgram);

    console.log(dcProgram.methods);
    const {
      dao: { dao },
      dataCredits: { dcMint },
      maker: { maker, makerKeypair, merkle, collection },
      rewardableEntityConfig: { rewardableEntityConfig },
    } = await initWorld(
      provider,
      hemProgram,
      hsdProgram,
      dcProgram,
      1,
      1,
      registrar,
      hntMint
    );
    daoK = dao;
    const eccVerifier = loadKeypair(__dirname + "/keypairs/verifier-test.json");
    ecc = (await HeliumKeypair.makeRandom()).address.b58;

    const hotspotOwner = Keypair.generate();
    await hemProgram.methods
      .issueEntityV0({
        entityKey: Buffer.from(bs58.decode(ecc)),
      })
      .preInstructions([
        ComputeBudgetProgram.setComputeUnitLimit({ units: 500000 }),
      ])
      .accounts({
        maker,
        recipient: hotspotOwner.publicKey,
        issuingAuthority: makerKeypair.publicKey,
        dao,
        eccVerifier: eccVerifier.publicKey,
      })
      .signers([makerKeypair, eccVerifier])
      .rpc({ skipPreflight: true });

<<<<<<< HEAD
    const hotspot = await getLeafAssetId(merkle, new BN(0));

    const leaves = Array(2 ** 3).fill(Buffer.alloc(32));
    const creators = [
      {
        address: entityCreatorKey(dao)[0],
        verified: true,
        share: 100,
      },
    ];
    const metadata: any = {
      name: animalHash(ecc).replace(/\s/g, "-").toLowerCase().slice(0, 32),
      symbol: "HOTSPOT",
      uri: `https://entities.nft.helium.io/${ecc}`,
      collection: {
        key: collection,
        verified: true,
      },
      creators,
      sellerFeeBasisPoints: 0,
      primarySaleHappened: true,
      isMutable: true,
      editionNonce: null,
      tokenStandard: TokenStandard.NonFungible,
      uses: null,
      tokenProgramVersion: TokenProgramVersion.Original,
    };
    PublicKey.prototype.toString = PublicKey.prototype.toBase58;

    const hash = computeCompressedNFTHash(
      hotspot,
      hotspotOwner.publicKey,
      hotspotOwner.publicKey,
      new anchor.BN(0),
      metadata
    );
    leaves[0] = hash;
    const merkleTree = new MerkleTree(leaves);
    const proof = merkleTree.getProof(0);
    asset = await getLeafAssetId(merkle, new BN(0));
    getAssetFn = async () =>
      ({
        id: asset,
        content: {
          metadata: {
            name: metadata.name,
            symbol: metadata.symbol,
          },
          json_uri: metadata.uri,
        },
        royalty: {
          basis_points: metadata.sellerFeeBasisPoints,
          primary_sale_happened: true,
        },
        mutable: true,
        supply: {
          edition_nonce: null,
        },
        grouping: [
          {
            group_key: "collection",
            group_value: metadata.collection.key as PublicKey,
          },
        ],
        uses: metadata.uses,
        creators: metadata.creators,
        ownership: {
          owner: hotspotOwner.publicKey,
          delegate: hotspotOwner.publicKey,
        },
        compression: {
          compressed: true,
          leafId: 0,
          eligible: true,
          dataHash: computeDataHash(metadata),
          creatorHash: computeCreatorHash(creators),
        },
      } as Asset);
    getAssetProofFn = async () => {
      return {
        root: new PublicKey(proof.root),
        proof: proof.proof.map((p) => new PublicKey(p)),
        nodeIndex: 0,
        leaf: new PublicKey(proof.leaf),
        treeId: merkle,
      };
    };
=======
    ({getAssetFn, getAssetProofFn, hotspot: asset} = await createMockCompression({
      collection: collection,
      dao,
      merkle: merkle,
      ecc,
      hotspotOwner,
    }));
>>>>>>> f30ec6d8
    const recipientMethod = await initializeCompressionRecipient({
      program: ldProgram,
      assetId: asset,
      lazyDistributor,
      getAssetFn,
      getAssetProofFn,
    });

    await recipientMethod.rpc({ skipPreflight: true });
    recipient = (await recipientMethod.pubkeys()).recipient!;

    let db = new DatabaseMock(hemProgram, getAssetFn);
    db.incrementHotspotRewards(ecc);
    oracleServer = new OracleServer(
      ldProgram,
      rewardsProgram,
      hemProgram,
      oracle,
      db,
      lazyDistributor
    );
    await oracleServer.start();
    await sendInstructions(provider, [
      SystemProgram.transfer({
        fromPubkey: me,
        toPubkey: oracle.publicKey,
        lamports: LAMPORTS_PER_SOL,
      }),
    ]);
  });

  afterEach(async function () {
    if (oracleServer) await oracleServer.close();
  });

  it("allows oracle to set current reward", async () => {
    const keyToAsset = keyToAssetKey(daoK, ecc)[0];
    await rewardsProgram.methods
      .setCurrentRewardsWrapperV0({
        currentRewards: new anchor.BN("5000000"),
        oracleIndex: 0,
        entityKey: Buffer.from(bs58.decode(ecc)),
      })
      .accounts({
        lazyDistributor,
        recipient,
        keyToAsset,
        oracle: oracle.publicKey,
        lazyDistributorProgram: new PublicKey(
          "1azyuavdMyvsivtNxPoz6SucD18eDHeXzFCUPq5XU7w"
        ),
      })
      .signers([oracle])
      .rpc();

    const recipientAcc = await ldProgram.account.recipientV0.fetch(recipient);
    // @ts-ignore
    expect(recipientAcc?.currentRewards.length).to.eq(1);

    // @ts-ignore
    expect(recipientAcc?.currentRewards[0].toNumber()).to.eq(5000000);
  });

  it("should provide the current rewards for a hotspot", async () => {
    const res = await chai
      .request(oracleServer.server)
      .get("/?assetId=hdaoVTCqhfHHo75XdAMxBKdUqvq1i5bF23sisBqVgGR");

    assert.equal(res.status, 200);
    assert.typeOf(res.body, "object");
    assert.equal(
      res.body.currentRewards,
      await oracleServer.db.getCurrentRewards(asset)
    );
  });

  it("should bulk sign transactions", async() => {
    const unsigned = await client.formBulkTransactions({
      dao: daoK,
      program: ldProgram,
      rewardsOracleProgram: rewardsProgram,
      provider,
      getAssetFn,
      getAssetProofFn,
      rewards: [
        {
          oracleKey: oracle.publicKey,
          currentRewards: await oracleServer.db.getBulkRewards([ecc]),
        },
      ],
      assets: [asset],
      compressionAssetAccs: [(await getAssetFn())!],
      lazyDistributor,
      skipOracleSign: true,
    });
    console.log(unsigned);
    const tx = await provider.wallet.signTransaction(unsigned[0]);
    const serializedTx = tx.serialize({
      requireAllSignatures: false,
      verifySignatures: false,
    });

    const res = await chai
      .request(oracleServer.server)
      .post("/bulk-sign")
      .send({ transactions: [[...serializedTx]] });

    assert.hasAllKeys(res.body, ["transactions", "success"]);
    const signedTx = Transaction.from(res.body.transactions[0].data);
    await sendAndConfirmWithRetry(
      provider.connection,
      signedTx.serialize(),
      {
        skipPreflight: true,
      },
      "confirmed"
    );

    const recipientAcc = await ldProgram.account.recipientV0.fetch(recipient);
    assert.equal(
      recipientAcc.totalRewards.toNumber(),
      Number(await oracleServer.db.getCurrentRewards(asset))
    );
  })

  it("should sign and execute properly formed transactions", async () => {
    const unsigned = await client.formTransaction({
      dao: daoK,
      program: ldProgram,
      rewardsOracleProgram: rewardsProgram,
      provider,
      getAssetFn,
      getAssetProofFn,
      rewards: [
        {
          oracleKey: oracle.publicKey,
          currentRewards: await oracleServer.db.getCurrentRewards(asset),
        },
      ],
      asset: asset,
      lazyDistributor,
      skipOracleSign: true,
    });
    const tx = await provider.wallet.signTransaction(unsigned);
    const serializedTx = tx.serialize({
      requireAllSignatures: false,
      verifySignatures: false,
    });

    const res = await chai
      .request(oracleServer.server)
      .post("/")
      .send({ transaction: serializedTx });

    assert.hasAllKeys(res.body, ["transaction", "success"]);
    const signedTx = Transaction.from(res.body.transaction.data);
    await sendAndConfirmWithRetry(
      provider.connection,
      signedTx.serialize(),
      {
        skipPreflight: true,
      },
      "confirmed"
    );

    const recipientAcc = await ldProgram.account.recipientV0.fetch(recipient);
    assert.equal(
      recipientAcc.totalRewards.toNumber(),
      Number(await oracleServer.db.getCurrentRewards(asset))
    );
  });

  describe("Transaction validation tests", () => {
    it("doesn't sign if setRewards value is incorrect", async () => {
      const ix = await ldProgram.methods
        .setCurrentRewardsV0({
          currentRewards: new BN(
            (await oracleServer.db.getCurrentRewards(asset)) + 1000
          ),
          oracleIndex: 0,
        })
        .accounts({
          lazyDistributor,
          recipient,
          oracle: oracle.publicKey,
        })
        .instruction();
      let tx = new Transaction();
      tx.add(ix);
      tx.recentBlockhash = (
        await provider.connection.getLatestBlockhash()
      ).blockhash;
      tx.feePayer = provider.wallet.publicKey;

      const serializedTx = tx.serialize({
        requireAllSignatures: false,
        verifySignatures: false,
      });

      const res = await chai
        .request(oracleServer.server)
        .post("/")
        .send({ transaction: serializedTx });

      assert.equal(Object.keys(res.body).length, 1);
      assert("error" in res.body);
    });

    it("doesn't sign if unauthorised instructions are included", async () => {
      const ix = await ldProgram.methods
        .setCurrentRewardsV0({
          currentRewards: new BN(
            await oracleServer.db.getCurrentRewards(asset)
          ),
          oracleIndex: 0,
        })
        .accounts({
          lazyDistributor,
          recipient,
          oracle: oracle.publicKey,
        })
        .instruction();
      let tx = new Transaction();
      tx.add(ix);
      tx.add(
        SystemProgram.transfer({
          fromPubkey: oracle.publicKey,
          toPubkey: me,
          lamports: 100000000,
        })
      );
      tx.recentBlockhash = (
        await provider.connection.getLatestBlockhash()
      ).blockhash;
      tx.feePayer = provider.wallet.publicKey;

      const serializedTx = tx.serialize({
        requireAllSignatures: false,
        verifySignatures: false,
      });

      const res = await chai
        .request(oracleServer.server)
        .post("/")
        .send({ transaction: serializedTx });

      assert.equal(Object.keys(res.body).length, 1);
      assert("error" in res.body);
    });

    it("doesn't sign if oracle is set as the fee payer", async () => {
      const ix = await ldProgram.methods
        .setCurrentRewardsV0({
          currentRewards: new BN(
            await oracleServer.db.getCurrentRewards(asset)
          ),
          oracleIndex: 0,
        })
        .accounts({
          lazyDistributor,
          recipient,
          oracle: oracle.publicKey,
        })
        .instruction();
      let tx = new Transaction();
      tx.add(ix);
      tx.recentBlockhash = (
        await provider.connection.getLatestBlockhash()
      ).blockhash;
      tx.feePayer = oracle.publicKey;

      const serializedTx = tx.serialize({
        requireAllSignatures: false,
        verifySignatures: false,
      });

      const res = await chai
        .request(oracleServer.server)
        .post("/")
        .send({ transaction: serializedTx });

      assert.equal(Object.keys(res.body).length, 1);
      assert("error" in res.body);
    });
  });
});<|MERGE_RESOLUTION|>--- conflicted
+++ resolved
@@ -339,95 +339,6 @@
       .signers([makerKeypair, eccVerifier])
       .rpc({ skipPreflight: true });
 
-<<<<<<< HEAD
-    const hotspot = await getLeafAssetId(merkle, new BN(0));
-
-    const leaves = Array(2 ** 3).fill(Buffer.alloc(32));
-    const creators = [
-      {
-        address: entityCreatorKey(dao)[0],
-        verified: true,
-        share: 100,
-      },
-    ];
-    const metadata: any = {
-      name: animalHash(ecc).replace(/\s/g, "-").toLowerCase().slice(0, 32),
-      symbol: "HOTSPOT",
-      uri: `https://entities.nft.helium.io/${ecc}`,
-      collection: {
-        key: collection,
-        verified: true,
-      },
-      creators,
-      sellerFeeBasisPoints: 0,
-      primarySaleHappened: true,
-      isMutable: true,
-      editionNonce: null,
-      tokenStandard: TokenStandard.NonFungible,
-      uses: null,
-      tokenProgramVersion: TokenProgramVersion.Original,
-    };
-    PublicKey.prototype.toString = PublicKey.prototype.toBase58;
-
-    const hash = computeCompressedNFTHash(
-      hotspot,
-      hotspotOwner.publicKey,
-      hotspotOwner.publicKey,
-      new anchor.BN(0),
-      metadata
-    );
-    leaves[0] = hash;
-    const merkleTree = new MerkleTree(leaves);
-    const proof = merkleTree.getProof(0);
-    asset = await getLeafAssetId(merkle, new BN(0));
-    getAssetFn = async () =>
-      ({
-        id: asset,
-        content: {
-          metadata: {
-            name: metadata.name,
-            symbol: metadata.symbol,
-          },
-          json_uri: metadata.uri,
-        },
-        royalty: {
-          basis_points: metadata.sellerFeeBasisPoints,
-          primary_sale_happened: true,
-        },
-        mutable: true,
-        supply: {
-          edition_nonce: null,
-        },
-        grouping: [
-          {
-            group_key: "collection",
-            group_value: metadata.collection.key as PublicKey,
-          },
-        ],
-        uses: metadata.uses,
-        creators: metadata.creators,
-        ownership: {
-          owner: hotspotOwner.publicKey,
-          delegate: hotspotOwner.publicKey,
-        },
-        compression: {
-          compressed: true,
-          leafId: 0,
-          eligible: true,
-          dataHash: computeDataHash(metadata),
-          creatorHash: computeCreatorHash(creators),
-        },
-      } as Asset);
-    getAssetProofFn = async () => {
-      return {
-        root: new PublicKey(proof.root),
-        proof: proof.proof.map((p) => new PublicKey(p)),
-        nodeIndex: 0,
-        leaf: new PublicKey(proof.leaf),
-        treeId: merkle,
-      };
-    };
-=======
     ({getAssetFn, getAssetProofFn, hotspot: asset} = await createMockCompression({
       collection: collection,
       dao,
@@ -435,7 +346,6 @@
       ecc,
       hotspotOwner,
     }));
->>>>>>> f30ec6d8
     const recipientMethod = await initializeCompressionRecipient({
       program: ldProgram,
       assetId: asset,
