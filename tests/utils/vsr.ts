import { VoterStakeRegistry } from "@helium/idls/lib/types/voter_stake_registry";
<<<<<<< HEAD
import {
  createAtaAndTransfer,
  createMintInstructions,
  sendInstructions,
  toBN,
} from "@helium/spl-utils";
=======
import { createAtaAndTransfer, createMintInstructions, sendInstructions, toBN, truthy } from "@helium/spl-utils";
>>>>>>> f93fb1bc
import { AnchorProvider, BN, Program, web3 } from "@project-serum/anchor";
import {
  getGovernanceProgramVersion,
  MintMaxVoteWeightSource,
  withCreateRealm,
} from "@solana/spl-governance";
import { getAssociatedTokenAddress } from "@solana/spl-token";
import { Keypair, PublicKey, TransactionInstruction } from "@solana/web3.js";
import { positionKey } from "../../packages/voter-stake-registry-sdk/src";
export const SPL_GOVERNANCE_PID = new PublicKey(
  "GovER5Lthms3bLBqWub97yVrMmEogzX7xNjdXpPPCVZw"
);

export async function initVsr(
  program: Program<VoterStakeRegistry>,
  provider: AnchorProvider,
  me: PublicKey,
  hntMint: PublicKey,
<<<<<<< HEAD
  positionKp: Keypair,
  options: { delay: number; lockupPeriods: number; lockupAmount: number }
=======
>>>>>>> f93fb1bc
) {
  const programVersion = await getGovernanceProgramVersion(
    program.provider.connection,
    SPL_GOVERNANCE_PID
  );
  // Create Realm
  const name = `Realm-${new Keypair().publicKey.toBase58().slice(0, 6)}`;
  const realmAuthorityPk = me;
  let instructions: TransactionInstruction[] = [];
  let signers: Keypair[] = [];
  const realmPk = await withCreateRealm(
    instructions,
    SPL_GOVERNANCE_PID,
    programVersion,
    name,
    realmAuthorityPk,
    hntMint,
    me,
    undefined,
    MintMaxVoteWeightSource.FULL_SUPPLY_FRACTION,
    new BN(1)
  );

  const createRegistrar = program.methods.initializeRegistrarV0().accounts({
    realm: realmPk,
    realmGoverningTokenMint: hntMint,
  });
  instructions.push(await createRegistrar.instruction());
  const { registrar } = await createRegistrar.pubkeys();

  // Configure voting mint
  const minLockupSeconds = 15811200; // 6 months
  instructions.push(
    await program.methods
      .configureVotingMintV0({
        idx: 0, // idx
        digitShift: 0, // digit shift
        lockedVoteWeightScaledFactor: new BN(1_000_000_000), // locked vote weight scaled factor
        minimumRequiredLockupSecs: new BN(minLockupSeconds), // min lockup seconds
        maxExtraLockupVoteWeightScaledFactor: new BN(100), // scaled factor
        genesisVotePowerMultiplier: 3,
        genesisVotePowerMultiplierExpirationTs: new BN(1),
        lockupSaturationSecs: new BN(minLockupSeconds * 8), // lockup saturation seconds
      })
      .accounts({
        registrar,
        mint: hntMint,
      })
      .remainingAccounts([
        {
          pubkey: hntMint,
          isSigner: false,
          isWritable: false,
        },
      ])
      .instruction()
  );

  await sendInstructions(provider, instructions, signers);

  return {
    registrar: registrar!,
    realm: realmPk,
    hntMint,
  };
}

export async function createPosition(
  program: Program<VoterStakeRegistry>,
  provider: AnchorProvider,
  registrar: PublicKey,
  hntMint: PublicKey,
  options: { delay: number; lockupPeriods: number; lockupAmount: number },
  positionKp?: Keypair
) {
  let positionOwner = positionKp?.publicKey || provider.wallet.publicKey;
  const instructions: TransactionInstruction[] = [];
  const mintKeypair = Keypair.generate();
  // create deposit entry
  const position = positionKey(mintKeypair.publicKey)[0];
  instructions.push(
    ...(await createMintInstructions(
      provider,
      0,
      position,
      position,
      mintKeypair
    ))
  );
  instructions.push(
    await program.methods
      .initializePositionV0({
        kind: { cliff: {} },
        periods: options.lockupPeriods,
      })
      .accounts({
        // lock for 6 months
        registrar,
        mint: mintKeypair.publicKey,
        depositMint: hntMint,
        positionAuthority: positionOwner,
        payer: positionOwner,
      })
      .signers([positionKp].filter(truthy))
      .instruction()
  );

  // deposit some hnt
  instructions.push(
    await program.methods
      .depositV0({ amount: toBN(options.lockupAmount, 8) })
      .accounts({
        registrar,
        position,
        mint: hntMint,
        depositAuthority: positionOwner,
      })
      .signers([positionKp].filter(truthy))
      .instruction()
  );

  await sendInstructions(
    provider,
    instructions,
    [mintKeypair, positionKp].filter(truthy)
  );

  return {
    position,
    vault: await getAssociatedTokenAddress(
      hntMint,
      position,
      true
    )
  }
}<|MERGE_RESOLUTION|>--- conflicted
+++ resolved
@@ -1,14 +1,11 @@
 import { VoterStakeRegistry } from "@helium/idls/lib/types/voter_stake_registry";
-<<<<<<< HEAD
 import {
   createAtaAndTransfer,
   createMintInstructions,
   sendInstructions,
   toBN,
+  truthy,
 } from "@helium/spl-utils";
-=======
-import { createAtaAndTransfer, createMintInstructions, sendInstructions, toBN, truthy } from "@helium/spl-utils";
->>>>>>> f93fb1bc
 import { AnchorProvider, BN, Program, web3 } from "@project-serum/anchor";
 import {
   getGovernanceProgramVersion,
@@ -26,12 +23,7 @@
   program: Program<VoterStakeRegistry>,
   provider: AnchorProvider,
   me: PublicKey,
-  hntMint: PublicKey,
-<<<<<<< HEAD
-  positionKp: Keypair,
-  options: { delay: number; lockupPeriods: number; lockupAmount: number }
-=======
->>>>>>> f93fb1bc
+  hntMint: PublicKey
 ) {
   const programVersion = await getGovernanceProgramVersion(
     program.provider.connection,
@@ -161,10 +153,6 @@
 
   return {
     position,
-    vault: await getAssociatedTokenAddress(
-      hntMint,
-      position,
-      true
-    )
-  }
+    vault: await getAssociatedTokenAddress(hntMint, position, true),
+  };
 }