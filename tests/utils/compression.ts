--- conflicted
+++ resolved
@@ -237,11 +237,7 @@
   const proof = merkleTree.getProof(0);
   let getAssetFn = async () =>
     ({
-<<<<<<< HEAD
-      id: await getLeafAssetId(merkle, new BN(0)),
-=======
       id: hotspot,
->>>>>>> f30ec6d8
       content: {
         metadata: {
           name: metadata.name,
