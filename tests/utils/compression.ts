<<<<<<< HEAD
=======
import { resolveIndividual } from "@helium/anchor-resolvers";
>>>>>>> 7f45c86f
import {
  computeCompressedNFTHash,
  computeCreatorHash,
  computeDataHash,
  getLeafAssetId, PROGRAM_ID as BUBBLEGUM_PROGRAM_ID, TokenProgramVersion,
  TokenStandard
} from "@metaplex-foundation/mpl-bubblegum";
import { Asset, AssetProof, resolveIndividual } from "@helium/spl-utils";
import { Metadata, PROGRAM_ID as TOKEN_METADATA_PROGRAM_ID } from "@metaplex-foundation/mpl-token-metadata";
import * as anchor from "@coral-xyz/anchor";
import { Program } from "@coral-xyz/anchor";
import {
  ConcurrentMerkleTreeAccount,
  getConcurrentMerkleTreeAccountSize,
  SPL_ACCOUNT_COMPRESSION_PROGRAM_ID
} from "@solana/spl-account-compression";
import { Keypair, PublicKey, SystemProgram } from "@solana/web3.js";
import { MerkleTree } from "../../deps/solana-program-library/account-compression/sdk/src/merkle-tree";
import { Bubblegum as MplBubblegum, IDL as BubblegumIdl } from "./bubblegum";
import { entityCreatorKey } from "@helium/helium-entity-manager-sdk";
// @ts-ignore
import animalHash from "angry-purple-tiger";
import { BN } from "bn.js";


export async function createCompressionNft({
  provider,
  recipient,
  merkle = Keypair.generate(),
  data = {},
  collectionKey,
}: {
  provider: anchor.AnchorProvider;
  recipient: PublicKey;
  merkle?: Keypair;
  data?: any;
  collectionKey?: PublicKey;
}): Promise<{
  merkle: Keypair;
  asset: PublicKey;
  collectionKey: PublicKey | undefined;
  merkleTree: MerkleTree;
  metadata: any;
  creatorHash: Buffer;
  dataHash: Buffer;
}> {
  const bubblegum = new Program<MplBubblegum>(
    BubblegumIdl as MplBubblegum,
    new PublicKey("BGUMAp9Gq7iTEuizy4pqaxsTyUCBK68MDfK752saRPUY"),
    provider,
    undefined,
    () => {
      return resolveIndividual(async ({ path }) => {
        switch (path[path.length - 1]) {
          case "tokenMetadataProgram":
            return new PublicKey("metaqbxxUerdq28cj1RbAWkYQm3ybzjb6a8bt518x1s");
          case "compressionProgram":
            return new PublicKey("cmtDvXumGCrqC1Age74AVPhSRVXJMd8PJS91L8KbNCK");
          case "logWrapper":
            return new PublicKey("noopb9bkMVfRPU8AsbpTUg8AQkHtKwMYZiFUjNRtMmV");
          default:
            return;
        }
      });
    }
  ) as Program<MplBubblegum>;
  if (!(await provider.connection.getAccountInfo(merkle.publicKey))) {
    const space = getConcurrentMerkleTreeAccountSize(3, 8);
    await bubblegum.methods
      .createTree(3, 8, false)
      .preInstructions([
        SystemProgram.createAccount({
          fromPubkey: provider.wallet.publicKey,
          newAccountPubkey: merkle.publicKey,
          lamports: await provider.connection.getMinimumBalanceForRentExemption(
            space
          ),
          space: space,
          programId: SPL_ACCOUNT_COMPRESSION_PROGRAM_ID,
        }),
      ])
      .accounts({
        merkleTree: merkle.publicKey,
      })
      .signers([merkle])
      .rpc();
  }

  const metadata = {
    name: "Test Compressed NFT",
    symbol: "TST",
    uri: "https://metaplex.com",
    creators: [],
    editionNonce: 0,
    tokenProgramVersion: TokenProgramVersion.Original,
    tokenStandard: TokenStandard.Fungible,
    uses: null,
    collection: null,
    primarySaleHappened: false,
    sellerFeeBasisPoints: 0,
    isMutable: false,
    ...data,
  };

  if (collectionKey) {
    const collectionMetadata = await PublicKey.findProgramAddressSync(
      [
        Buffer.from("metadata", "utf-8"),
        TOKEN_METADATA_PROGRAM_ID.toBuffer(),
        collectionKey.toBuffer(),
      ],
      TOKEN_METADATA_PROGRAM_ID
    )[0];
    const editionAccount = await PublicKey.findProgramAddressSync(
      [
        Buffer.from("metadata", "utf-8"),
        TOKEN_METADATA_PROGRAM_ID.toBuffer(),
        collectionKey.toBuffer(),
        Buffer.from("edition", "utf8"),
      ],
      TOKEN_METADATA_PROGRAM_ID
    )[0];
    const collection = await Metadata.fromAccountAddress(provider.connection, collectionMetadata);

    await bubblegum.methods
      .mintToCollectionV1({
        ...metadata,
        tokenStandard: { fungible: {} },
        tokenProgramVersion: { original: {} },
      })
      .accounts({
        merkleTree: merkle.publicKey,
        leafOwner: recipient,
        leafDelegate: recipient,
        collectionMint: collectionKey,
        collectionMetadata: collectionMetadata,
        editionAccount,
        collectionAuthority: collection.updateAuthority,
        collectionAuthorityRecordPda: BUBBLEGUM_PROGRAM_ID,
      })
      .rpc({ skipPreflight: true });
  } else {
    await bubblegum.methods
      .mintV1({
        ...metadata,
        tokenStandard: { fungible: {} },
        tokenProgramVersion: { original: {} },
      })
      .accounts({
        merkleTree: merkle.publicKey,
        leafOwner: recipient,
        leafDelegate: recipient,
      })
      .rpc({ skipPreflight: true });
  }

  const asset = await getLeafAssetId(merkle.publicKey, new anchor.BN(0));
  const tree = await ConcurrentMerkleTreeAccount.fromAccountAddress(
    provider.connection,
    merkle.publicKey,
    "confirmed"
  );
  const leaves = Array(2 ** tree.getMaxDepth()).fill(Buffer.alloc(32));
  leaves[0] = computeCompressedNFTHash(
    asset,
    recipient,
    recipient,
    new anchor.BN(0),
    metadata
  );
  const merkleTree = new MerkleTree(leaves);

  return {
    asset,
    merkle,
    collectionKey,
    metadata,
    merkleTree,
    creatorHash: computeCreatorHash([]),
    dataHash: computeDataHash(metadata),
  };
}

// Setup merkle tree -- this isn't needed anywhere but localnet,
// we're effectively duplicating metaplex digital asset api
export async function createMockCompression({
  collection,
  dao,
  merkle,
  ecc,
  hotspotOwner = Keypair.generate(),
} : {
  collection: PublicKey,
  dao: PublicKey,
  ecc: string,
  merkle: PublicKey,
  hotspotOwner: Keypair,
}) {

  const creators = [
    {
      address: entityCreatorKey(dao)[0],
      verified: true,
      share: 100,
    },
  ];
  let metadata: any = {
    name: animalHash(ecc).replace(/\s/g, "-").toLowerCase().slice(0, 32),
    symbol: "HOTSPOT",
    uri: `https://entities.nft.helium.io/${ecc}`,
    collection: {
      key: collection,
      verified: true,
    },
    creators,
    sellerFeeBasisPoints: 0,
    primarySaleHappened: true,
    isMutable: true,
    editionNonce: null,
    tokenStandard: TokenStandard.NonFungible,
    uses: null,
    tokenProgramVersion: TokenProgramVersion.Original,
  };
  let hotspot = await getLeafAssetId(merkle, new BN(0));

  const hash = computeCompressedNFTHash(
    hotspot,
    hotspotOwner.publicKey,
    hotspotOwner.publicKey,
    new anchor.BN(0),
    metadata
  );
  const leaves = Array(2 ** 3).fill(Buffer.alloc(32));
  leaves[0] = hash;
  let merkleTree = new MerkleTree(leaves);
  const proof = merkleTree.getProof(0);
  let getAssetFn = async () =>
    ({
      id: hotspot,
      content: {
        metadata: {
          name: metadata.name,
          symbol: metadata.symbol,
        },
        json_uri: metadata.uri,
      },
      royalty: {
        basis_points: metadata.sellerFeeBasisPoints,
        primary_sale_happened: true,
      },
      mutable: true,
      supply: {
        edition_nonce: null,
      },
      grouping: metadata.collection.key,
      uses: metadata.uses,
      creators: metadata.creators,
      ownership: { owner: hotspotOwner.publicKey },
      compression: {
        compressed: true,
        eligible: true,
        dataHash: computeDataHash(metadata),
        creatorHash: computeCreatorHash(creators),
      },
    } as Asset);
  let getAssetProofFn = async () => {
    return {
      root: new PublicKey(proof.root),
      proof: proof.proof.map((p) => new PublicKey(p)),
      nodeIndex: 0,
      leaf: new PublicKey(proof.leaf),
      treeId: merkle,
    };
  };

  return {
    getAssetFn,
    getAssetProofFn,
    hotspot,
  }
}<|MERGE_RESOLUTION|>--- conflicted
+++ resolved
@@ -1,7 +1,4 @@
-<<<<<<< HEAD
-=======
 import { resolveIndividual } from "@helium/anchor-resolvers";
->>>>>>> 7f45c86f
 import {
   computeCompressedNFTHash,
   computeCreatorHash,
