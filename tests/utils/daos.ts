import * as anchor from "@project-serum/anchor";
import { BN } from "@project-serum/anchor";
import { ComputeBudgetProgram, PublicKey } from "@solana/web3.js";
import { HeliumSubDaos } from "../../target/types/helium_sub_daos";
import { createAtaAndMint, createMint, toBN } from "@helium/spl-utils";
import { ThresholdType } from "@helium/circuit-breaker-sdk";
import { toU128 } from "../../packages/treasury-management-sdk/src";
import { DC_FEE } from "./fixtures";
import { subDaoKey } from "@helium/helium-sub-daos-sdk";

const THREAD_PID = new PublicKey("3XXuUFfweXBwFgFfYaejLvZE4cGZiHgKiGfMtdxNzYmv");

export async function initTestDao(
  program: anchor.Program<HeliumSubDaos>,
  provider: anchor.AnchorProvider,
  epochRewards: number,
  authority: PublicKey,
  dcMint?: PublicKey,
  mint?: PublicKey
): Promise<{
  mint: PublicKey;
  dao: PublicKey;
}> {
  const me = provider.wallet.publicKey;
  if (!mint) {
    mint = await createMint(provider, 8, me, me);
  }

  if (!dcMint) {
    dcMint = await createMint(provider, 8, me, me);
  }

  const method = await program.methods
    .initializeDaoV0({
      authority: authority,
      emissionSchedule: [
        {
          startUnixTime: new anchor.BN(0),
          emissionsPerEpoch: new BN(epochRewards),
        },
      ],
    })
    .accounts({
      hntMint: mint,
      dcMint,
    });
  const { dao } = await method.pubkeys();

  if (!(await provider.connection.getAccountInfo(dao!))) {
    await method.rpc({ skipPreflight: true });
  }

  return { mint: mint!, dao: dao! };
}

export async function initTestSubdao(
  program: anchor.Program<HeliumSubDaos>,
  provider: anchor.AnchorProvider,
  authority: PublicKey,
  dao: PublicKey,
  epochRewards?: number
): Promise<{
  mint: PublicKey;
  subDao: PublicKey;
  treasury: PublicKey;
  rewardsEscrow: PublicKey;
  stakerPool: PublicKey;
  treasuryCircuitBreaker: PublicKey;
}> {
  const daoAcc = await program.account.daoV0.fetch(dao);
  const dntMint = await createMint(provider, 8, authority, authority);
  const rewardsEscrow = await createAtaAndMint(provider, dntMint, 0, provider.wallet.publicKey);
  const subDao = subDaoKey(dntMint)[0];
  const thread = PublicKey.findProgramAddressSync([
    Buffer.from("thread", "utf8"), subDao.toBuffer(), Buffer.from("end-epoch", "utf8")
  ], THREAD_PID)[0];
  const method = program.methods
    .initializeSubDaoV0({
      onboardingDcFee: toBN(DC_FEE, 0),
      authority: authority,
      emissionSchedule: [
        {
          startUnixTime: new anchor.BN(0),
          emissionsPerEpoch: new BN(epochRewards || 10),
        },
      ],
      treasuryCurve: {
        exponentialCurveV0: {
          k: toU128(1),
        },
      } as any,
      treasuryWindowConfig: {
        windowSizeSeconds: new anchor.BN(60),
        thresholdType: ThresholdType.Absolute as never,
        threshold: new anchor.BN("10000000000000000000"),
      },
      dcBurnAuthority: authority,
    })
    .preInstructions([
      ComputeBudgetProgram.setComputeUnitLimit({ units: 350000 }),
    ])
    .accounts({
      dao,
      rewardsEscrow,
      dntMint,
      hntMint: daoAcc.hntMint,
<<<<<<< HEAD
      thread,
      clockwork: THREAD_PID
=======
      activeDeviceAggregator: new PublicKey(
        "GvDMxPzN1sCj7L26YDK2HnMRXEQmQ2aemov8YBtPS7vR"
      ), // Copied from mainnet to localnet
>>>>>>> 617b514d
    });
  const { treasury, treasuryCircuitBreaker, stakerPool } = await method.pubkeys();
  await method.rpc();

  return {
    treasuryCircuitBreaker: treasuryCircuitBreaker!,
    mint: dntMint,
    subDao: subDao!,
    treasury: treasury!,
    rewardsEscrow,
    stakerPool: stakerPool!,
  };
}<|MERGE_RESOLUTION|>--- conflicted
+++ resolved
@@ -104,14 +104,11 @@
       rewardsEscrow,
       dntMint,
       hntMint: daoAcc.hntMint,
-<<<<<<< HEAD
       thread,
       clockwork: THREAD_PID
-=======
       activeDeviceAggregator: new PublicKey(
         "GvDMxPzN1sCj7L26YDK2HnMRXEQmQ2aemov8YBtPS7vR"
       ), // Copied from mainnet to localnet
->>>>>>> 617b514d
     });
   const { treasury, treasuryCircuitBreaker, stakerPool } = await method.pubkeys();
   await method.rpc();
