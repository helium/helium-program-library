--- conflicted
+++ resolved
@@ -66,11 +66,7 @@
 }> {
   const daoAcc = await program.account.daoV0.fetch(dao);
   const dntMint = await createMint(provider, 8, authority, authority);
-<<<<<<< HEAD
   const rewardsEscrow = await createAtaAndMint(provider, dntMint, 0, provider.wallet.publicKey);
-=======
-  const rewardsEscrow = await createAtaAndMint(provider, dntMint, 0, provider.wallet.publicKey)
->>>>>>> b26b42be
   const method = await program.methods
     .initializeSubDaoV0({
       onboardingDcFee: toBN(DC_FEE, 0),
