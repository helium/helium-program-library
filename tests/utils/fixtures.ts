--- conflicted
+++ resolved
@@ -1,5 +1,11 @@
 import * as anchor from "@coral-xyz/anchor";
 import { Program } from "@coral-xyz/anchor";
+import { PROGRAM_ID as DC_ID } from "@helium/data-credits-sdk";
+import { PROGRAM_ID as HEM_ID } from "@helium/helium-entity-manager-sdk";
+import { PROGRAM_ID as HSD_ID } from "@helium/helium-sub-daos-sdk";
+import { PROGRAM_ID as IRM_ID } from '@helium/iot-routing-manager-sdk';
+import { PROGRAM_ID as LD_ID } from "@helium/lazy-distributor-sdk";
+import { PROGRAM_ID as MEM_ID } from "@helium/mobile-entity-manager-sdk";
 import {
   createAtaAndMint,
   createAtaAndTransfer,
@@ -7,15 +13,16 @@
   sendMultipleInstructions,
   toBN,
 } from "@helium/spl-utils";
+import { PROGRAM_ID as VSR_ID } from "@helium/voter-stake-registry-sdk";
 import {
   SPL_ACCOUNT_COMPRESSION_PROGRAM_ID,
   getConcurrentMerkleTreeAccountSize,
 } from "@solana/spl-account-compression";
 import {
+  ComputeBudgetProgram,
   Keypair,
   PublicKey,
   SystemProgram,
-  ComputeBudgetProgram,
 } from "@solana/web3.js";
 import { execSync } from "child_process";
 import { ThresholdType } from "../../packages/circuit-breaker-sdk/src";
@@ -26,19 +33,10 @@
 import { DataCredits } from "../../target/types/data_credits";
 import { HeliumEntityManager } from "../../target/types/helium_entity_manager";
 import { HeliumSubDaos } from "../../target/types/helium_sub_daos";
+import { IotRoutingManager } from "../../target/types/iot_routing_manager";
 import { LazyDistributor } from "../../target/types/lazy_distributor";
 import { initTestDao, initTestSubdao } from "./daos";
 import { random } from "./string";
-<<<<<<< HEAD
-import { IotRoutingManager } from "../../target/types/iot_routing_manager";
-=======
-import { PROGRAM_ID as DC_ID } from "@helium/data-credits-sdk";
-import { PROGRAM_ID as MEM_ID } from "@helium/mobile-entity-manager-sdk";
-import { PROGRAM_ID as VSR_ID } from "@helium/voter-stake-registry-sdk";
-import { PROGRAM_ID as HEM_ID } from "@helium/helium-entity-manager-sdk";
-import { PROGRAM_ID as HSD_ID } from "@helium/helium-sub-daos-sdk";
-import { PROGRAM_ID as LD_ID } from "@helium/lazy-distributor-sdk";
->>>>>>> 9a0b09f3
 
 // TODO: replace this with helium default uri once uploaded
 const DEFAULT_METADATA_URL =
@@ -305,37 +303,12 @@
   await ensureIdl("data_credits", DC_ID);
 }
 
-<<<<<<< HEAD
-export async function ensureIrmIdl(irmProgram: Program<IotRoutingManager>) {
-  try {
-    execSync(
-      `${ANCHOR_PATH} idl init --filepath ${__dirname}/../../target/idl/iot_routing_manager.json ${irmProgram.programId}`,
-      { stdio: "inherit", shell: "/bin/bash" }
-    );
-  } catch {
-    execSync(
-      `${ANCHOR_PATH} idl upgrade --filepath ${__dirname}/../../target/idl/iot_routing_manager.json ${irmProgram.programId}`,
-      { stdio: "inherit", shell: "/bin/bash" }
-    );
-  }
-}
-
-export async function ensureLDIdl(ldProgram: Program<LazyDistributor>) {
-  try {
-    execSync(
-      `${ANCHOR_PATH} idl init --filepath ${__dirname}/../../target/idl/lazy_distributor.json ${ldProgram.programId}`,
-      { stdio: "inherit", shell: "/bin/bash" }
-    );
-  } catch {
-    execSync(
-      `${ANCHOR_PATH} idl upgrade --filepath ${__dirname}/../../target/idl/lazy_distributor.json ${ldProgram.programId}`,
-      { stdio: "inherit", shell: "/bin/bash" }
-    );
-  }
-=======
 export async function ensureMemIdl() {
   await ensureIdl("mobile_entity_manager", MEM_ID);
->>>>>>> 9a0b09f3
+}
+
+export async function ensure IRMIdl() {
+  await ensureIdl("iot_routing_manager", IRM_ID);
 }
 
 export async function ensureLDIdl() {
