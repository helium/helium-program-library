--- conflicted
+++ resolved
@@ -307,12 +307,7 @@
   epochRewards?: number,
   subDaoEpochRewards?: number,
   registrar?: PublicKey,
-<<<<<<< HEAD
   hntMint?: PublicKey
-=======
-  hntMint?: PublicKey,
-  subDaoRegistrar?: PublicKey
->>>>>>> 701e5d2d
 ): Promise<{
   dao: {
     mint: PublicKey;
