--- conflicted
+++ resolved
@@ -26,11 +26,7 @@
 import { LazyDistributor } from "../../target/types/lazy_distributor";
 import { initTestDao, initTestSubdao } from "./daos";
 import { random } from "./string";
-<<<<<<< HEAD
 import { IotRoutingManager } from "../../target/types/iot_routing_manager";
-import { PositionVotingRewards } from "../../target/types/position_voting_rewards";
-=======
->>>>>>> 701e5d2d
 
 // TODO: replace this with helium default uri once uploaded
 const DEFAULT_METADATA_URL =
@@ -364,12 +360,8 @@
   epochRewards?: number,
   subDaoEpochRewards?: number,
   registrar?: PublicKey,
-<<<<<<< HEAD
-  hntMint?: PublicKey
-=======
   hntMint?: PublicKey,
   subDaoRegistrar?: PublicKey
->>>>>>> 701e5d2d
 ): Promise<{
   dao: { mint: PublicKey; dao: PublicKey };
   subDao: {
