{
  "scripts": {
    "versionup": "lerna version --conventional-commits --no-git-tag-version",
    "versionup:patch": "lerna version patch --conventional-commits --no-git-tag-version",
    "versionup:minor": "lerna version minor --conventional-commits --no-git-tag-version",
    "versionup:major": "lerna version major --conventional-commits --no-git-tag-version",
    "lint:fix": "prettier */*.js \"*/**/*{.js,.ts}\" -w",
    "lint": "prettier */*.js \"*/**/*{.js,.ts}\" --check",
    "build": "lerna run --parallel prebuild && tsc --build",
    "watch": "lerna run --parallel prebuild && tsc --build --watch",
    "clean": "npx shx rm -rf {.,packages/*}/{node_modules,lib,dist}",
    "fmt": "cargo fmt --check",
    "clippy": "cargo clippy --all-targets -- -D warnings -A clippy::result_large_err -A clippy::too_many_arguments"
  },
  "workspaces": [
    "packages/*"
  ],
  "pre-commit": [
    "fmt"
  ],
  "private": true,
  "dependencies": {
    "@coral-xyz/anchor": "^0.26.0",
    "@coral-xyz/anchor-cli": "^0.26.0",
    "@coral-xyz/borsh": "^0.2.6",
<<<<<<< HEAD
    "@helium/crypto": "^4.6.2",
    "@helium/modular-governance-idls": "^0.0.2",
    "@helium/proposal-sdk": "^0.0.2",
=======
    "@helium/crypto": "^4.10.2",
>>>>>>> 0bff9255
    "@helium/transactions": "^3.38.0",
    "@metaplex-foundation/mpl-bubblegum": "^0.6.2",
    "@pythnetwork/client": "^2.8.0",
    "@solana/spl-account-compression": "^0.1.4",
    "@switchboard-xyz/switchboard-v2": "^0.0.165",
    "angry-purple-tiger": "^1.0.5",
    "lerna": "^5.5.4",
    "long": "^5.2.1"
  },
  "devDependencies": {
    "@solana/spl-governance": "^0.3.17",
    "@types/bn.js": "^5.1.0",
    "@types/chai": "^4.3.0",
    "@types/chai-as-promised": "^7.1.5",
    "@types/mocha": "^9.0.0",
    "chai": "^4.3.4",
    "chai-as-promised": "^7.1.1",
    "chai-http": "^4.3.0",
    "long": "^5.2.1",
    "mocha": "^9.0.3",
    "pre-commit": "^1.2.2",
    "prettier": "^2.6.2",
    "shx": "^0.3.4",
    "ts-mocha": "^10.0.0",
    "typescript": "^4.3.5"
  }
}<|MERGE_RESOLUTION|>--- conflicted
+++ resolved
@@ -23,13 +23,9 @@
     "@coral-xyz/anchor": "^0.26.0",
     "@coral-xyz/anchor-cli": "^0.26.0",
     "@coral-xyz/borsh": "^0.2.6",
-<<<<<<< HEAD
-    "@helium/crypto": "^4.6.2",
     "@helium/modular-governance-idls": "^0.0.2",
     "@helium/proposal-sdk": "^0.0.2",
-=======
     "@helium/crypto": "^4.10.2",
->>>>>>> 0bff9255
     "@helium/transactions": "^3.38.0",
     "@metaplex-foundation/mpl-bubblegum": "^0.6.2",
     "@pythnetwork/client": "^2.8.0",
