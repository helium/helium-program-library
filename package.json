--- conflicted
+++ resolved
@@ -14,12 +14,9 @@
     "@helium/crypto": "^4.6.2",
     "@metaplex-foundation/mpl-bubblegum": "^0.3.0",
     "@project-serum/anchor": "0.24.2",
-<<<<<<< HEAD
     "@pythnetwork/client": "^2.8.0",
-=======
     "@solana/spl-account-compression": "^0.1.4",
     "angry-purple-tiger": "^1.0.5",
->>>>>>> a0f1fa20
     "lerna": "^5.5.4"
   },
   "devDependencies": {
