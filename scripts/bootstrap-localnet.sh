--- conflicted
+++ resolved
@@ -17,11 +17,7 @@
 for f in "${KEYPAIRS[@]}"; do
 	if [ ! -f "./packages/helium-cli/keypairs/$f" ]; then
         echo "$f keypair doesn't exist, creating it"
-<<<<<<< HEAD
-        solana-keygen new -o ./packages/helium-cli/keypairs/$f -s --no-bip39-passphrase
-=======
         solana-keygen new --no-bip39-passphrase -o ./packages/helium-cli/keypairs/$f -s
->>>>>>> d774292a
     fi
 done
 
@@ -30,32 +26,18 @@
 
 # init the dao and subdaos
 npx ts-node --project ./packages/helium-cli/tsconfig.cjs.json ./packages/helium-cli/src/create-dao.ts \
-<<<<<<< HEAD
-    --numHnt 200136852 --numHst 200000000 --numDc 2000000000000 --realmName "HeliumT Test4" --noGovernance -u $CLUSTER_URL
-=======
     --numHnt 200136852 --numHst 200000000 --numDc 2000000000000 --realmName "Helium $RANDOM" --noGovernance
->>>>>>> d774292a
 
 npx ts-node --project ./packages/helium-cli/tsconfig.cjs.json ./packages/helium-cli/src/create-subdao.ts \
     -rewardsOracleUrl https://iot-oracle.oracle.test-helium.com \
     --activeDeviceOracleUrl https://active-devices.oracle.test-helium.com -n IOT --subdaoKeypair packages/helium-cli/keypairs/iot.json \
-<<<<<<< HEAD
-    --numTokens 100302580998  --startEpochRewards 65000000000 --realmName "HeliumT IOT Test4" --dcBurnAuthority $(solana address) --noGovernance \
-    -u $CLUSTER_URL
-=======
     --numTokens 100302580998  --startEpochRewards 65000000000 --realmName "IOT $RANDOM" --dcBurnAuthority $(solana address) --noGovernance
->>>>>>> d774292a
 
 npx ts-node --project ./packages/helium-cli/tsconfig.cjs.json ./packages/helium-cli/src/create-subdao.ts \
     -rewardsOracleUrl https://mobile-oracle.oracle.test-helium.com \
     --activeDeviceOracleUrl https://active-devices.oracle.test-helium.com -n Mobile --subdaoKeypair packages/helium-cli/keypairs/mobile.json \
-<<<<<<< HEAD
-    --numTokens 100302580998 --startEpochRewards 66000000000 --realmName "HeliumT Mobile Test4" \
-    --dcBurnAuthority $(solana address)  --noHotspots --noGovernance -u $CLUSTER_URL
-=======
     --numTokens 100302580998 --startEpochRewards 66000000000 --realmName "Mobile $RANDOM" \
     --dcBurnAuthority $(solana address)  --noHotspots --noGovernance
->>>>>>> d774292a
 
 
 # save the keypairs as environment variables (used by other packages)
