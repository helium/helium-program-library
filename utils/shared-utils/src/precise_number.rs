//! Defines PreciseNumber, a U192 wrapper with float-like operations
// Stolen from SPL math, but changing inner unit

use std::cmp::Ordering;
use std::convert::*;

use anchor_lang::prelude::msg;

use crate::signed_precise_number::SignedPreciseNumber;
use crate::uint::U192;

// Allows for easy swapping between different internal representations
pub type InnerUint = U192;

pub static ONE_PREC: PreciseNumber = PreciseNumber { value: one() };
pub static ZERO_PREC: PreciseNumber = PreciseNumber { value: zero() };
pub static TWO_PREC: PreciseNumber = PreciseNumber { value: two() };
pub static FOUR_PREC: PreciseNumber = PreciseNumber { value: four() };

/// The representation of the number one as a precise number as 10^18
pub const ONE: u128 = 1_000_000_000_000_000_000;

/// Struct encapsulating a fixed-point number that allows for decimal calculations
#[derive(Clone, Debug, PartialEq, Eq)]
pub struct PreciseNumber {
  /// Wrapper over the inner value, which is multiplied by ONE
  pub value: InnerUint,
}

impl PartialOrd for PreciseNumber {
  fn partial_cmp(&self, other: &PreciseNumber) -> Option<Ordering> {
    Some(self.cmp(other))
  }
}

impl Ord for PreciseNumber {
  fn cmp(&self, other: &Self) -> std::cmp::Ordering {
    if self.less_than(other) {
      std::cmp::Ordering::Less
    } else if self.eq(other) {
      std::cmp::Ordering::Equal
    } else {
      std::cmp::Ordering::Greater
    }
  }
}

/// The precise-number 1 as a InnerUint. 24 decimals of precision
#[inline]
pub const fn one() -> InnerUint {
  // InnerUint::from(1_000_000_000_000_000_000_000_000_u128)
  U192([1000000000000000000_u64, 0_u64, 0_u64])
  // InnerUint::from(ONE)
}

#[inline]
pub const fn two() -> InnerUint {
  // InnerUint::from(1_000_000_000_000_000_000_000_000_u128)
  U192([2000000000000000000_u64, 0_u64, 0_u64])
  // InnerUint::from(ONE)
}

#[inline]
pub const fn four() -> InnerUint {
  U192([4000000000000000000_u64, 0_u64, 0_u64])
}

// 0.693147180369123816490000
#[inline]
pub const fn ln2hi() -> InnerUint {
  U192([13974485815783726801_u64, 3_u64, 0_u64])
}
pub const LN2HI: PreciseNumber = PreciseNumber { value: ln2hi() };
<<<<<<< HEAD

=======
>>>>>>> 701e5d2d
#[inline]
pub const fn ln2hi_scale() -> InnerUint {
  U192([7766279631452241920_u64, 5_u64, 0_u64])
}

pub const LN2HI_SCALE: PreciseNumber = PreciseNumber {
  value: ln2hi_scale(),
};

// 1.90821492927058770002e-10 /* 3dea39ef 35793c76 */
// Note that ln2lo is lower than our max precision, so we store both it and the thirty zeroes to scale by
#[inline]
pub const fn ln2lo() -> InnerUint {
  U192([3405790746697269248_u64, 1034445385942222_u64, 0_u64])
}
pub const LN2LO: PreciseNumber = PreciseNumber { value: ln2lo() };

#[inline]
pub const fn ln2lo_scale() -> InnerUint {
  U192([80237960548581376_u64, 10841254275107988496_u64, 293873_u64])
}

pub const LN2LO_SCALE: PreciseNumber = PreciseNumber {
  value: ln2lo_scale(),
};

// 6.666666666666735130e-01
#[inline]
pub const fn l1() -> InnerUint {
  U192([666666666666673513_u64, 0_u64, 0_u64])
}
pub const L1: PreciseNumber = PreciseNumber { value: l1() };

#[inline]
pub const fn l2() -> InnerUint {
  U192([399999999994094190_u64, 0_u64, 0_u64])
}
pub const L2: PreciseNumber = PreciseNumber { value: l2() };

#[inline]
pub const fn l3() -> InnerUint {
  U192([285714287436623914_u64, 0_u64, 0_u64])
}
pub const L3: PreciseNumber = PreciseNumber { value: l3() };

#[inline]
pub const fn l4() -> InnerUint {
  U192([222221984321497839_u64, 0_u64, 0_u64])
}
pub const L4: PreciseNumber = PreciseNumber { value: l4() };

#[inline]
pub const fn l5() -> InnerUint {
  U192([181835721616180501_u64, 0_u64, 0_u64])
}
pub const L5: PreciseNumber = PreciseNumber { value: l5() };

pub const fn l6() -> InnerUint {
  U192([153138376992093733_u64, 0_u64, 0_u64])
}
pub const L6: PreciseNumber = PreciseNumber { value: l6() };

#[inline]
pub const fn l7() -> InnerUint {
  U192([147981986051165859_u64, 0_u64, 0_u64])
}
pub const L7: PreciseNumber = PreciseNumber { value: l7() };

#[inline]
pub const fn sqrt2overtwo() -> InnerUint {
  U192([707106781186547600_u64, 0_u64, 0_u64])
}
pub const SQRT2OVERTWO: PreciseNumber = PreciseNumber {
  value: sqrt2overtwo(),
};

#[inline]
pub const fn half() -> InnerUint {
  U192([500000000000000000_u64, 0_u64, 0_u64])
}
pub const HALF: PreciseNumber = PreciseNumber { value: half() };

/// The number 0 as a PreciseNumber, used for easier calculations.
#[inline]
pub const fn zero() -> InnerUint {
  U192([0_u64, 0_u64, 0_u64])
}

impl PreciseNumber {
  pub fn signed(self) -> SignedPreciseNumber {
    SignedPreciseNumber {
      value: self,
      is_negative: false,
    }
  }

  /// Correction to apply to avoid truncation errors on division.  Since
  /// integer operations will always floor the result, we artifically bump it
  /// up by one half to get the expect result.
  fn rounding_correction() -> InnerUint {
    InnerUint::from(ONE / 2)
  }

  pub fn zero() -> Self {
    Self { value: zero() }
  }

  pub fn one() -> Self {
    Self { value: one() }
  }

  /// Create a precise number from an imprecise u128, should always succeed
  pub fn new(value: u128) -> Option<Self> {
    let value = InnerUint::from(value).checked_mul(one())?;
    Some(Self { value })
  }

  /// Convert a precise number back to u128
  pub fn to_imprecise(&self) -> Option<u128> {
    self
      .value
      .checked_add(Self::rounding_correction())?
      .checked_div(one())
      .map(|v| v.as_u128())
  }

  /// Checks that two PreciseNumbers are equal within some tolerance
  pub fn almost_eq(&self, rhs: &Self, precision: InnerUint) -> bool {
    let (difference, _) = self.unsigned_sub(rhs);
    difference.value < precision
  }

  /// Checks that a number is less than another
  pub fn less_than(&self, rhs: &Self) -> bool {
    self.value < rhs.value
  }

  /// Checks that a number is greater than another
  pub fn greater_than(&self, rhs: &Self) -> bool {
    self.value > rhs.value
  }

  /// Checks that a number is less than another
  pub fn less_than_or_equal(&self, rhs: &Self) -> bool {
    self.value <= rhs.value
  }

  /// Checks that a number is greater than another
  pub fn greater_than_or_equal(&self, rhs: &Self) -> bool {
    self.value >= rhs.value
  }

  /// Floors a precise value to a precision of ONE
  pub fn floor(&self) -> Option<Self> {
    let value = self.value.checked_div(one())?.checked_mul(one())?;
    Some(Self { value })
  }

  /// Ceiling a precise value to a precision of ONE
  pub fn ceiling(&self) -> Option<Self> {
    let value = self
      .value
      .checked_add(one().checked_sub(InnerUint::from(1))?)?
      .checked_div(one())?
      .checked_mul(one())?;
    Some(Self { value })
  }

  /// Performs a checked division on two precise numbers
  pub fn checked_div(&self, rhs: &Self) -> Option<Self> {
    if *rhs == Self::zero() {
      return None;
    }
    match self.value.checked_mul(one()) {
      Some(v) => {
        let value = v
          .checked_add(Self::rounding_correction())?
          .checked_div(rhs.value)?;
        Some(Self { value })
      }
      None => {
        let value = self
          .value
          .checked_add(Self::rounding_correction())?
          .checked_div(rhs.value)?
          .checked_mul(one())?;
        Some(Self { value })
      }
    }
  }

  /// Performs a multiplication on two precise numbers
  pub fn checked_mul(&self, rhs: &Self) -> Option<Self> {
    match self.value.checked_mul(rhs.value) {
      Some(v) => {
        let value = v
          .checked_add(Self::rounding_correction())?
          .checked_div(one())?;
        Some(Self { value })
      }
      None => {
        let value = if self.value >= rhs.value {
          self.value.checked_div(one())?.checked_mul(rhs.value)?
        } else {
          rhs.value.checked_div(one())?.checked_mul(self.value)?
        };
        Some(Self { value })
      }
    }
  }

  /// Performs addition of two precise numbers
  pub fn checked_add(&self, rhs: &Self) -> Option<Self> {
    let value = self.value.checked_add(rhs.value)?;
    Some(Self { value })
  }

  /// Subtracts the argument from self
  pub fn checked_sub(&self, rhs: &Self) -> Option<Self> {
    let value = self.value.checked_sub(rhs.value)?;
    Some(Self { value })
  }

  pub fn unsigned_sub(&self, rhs: &Self) -> (Self, bool) {
    match self.value.checked_sub(rhs.value) {
      None => {
        let value = rhs.value.checked_sub(self.value).unwrap();
        (Self { value }, true)
      }
      Some(value) => (Self { value }, false),
    }
  }

  // Frexp breaks f into a normalized fraction
  // and an integral power of two.
  // It returns frac and exp satisfying f == frac × 2**exp,
  // with the absolute value of frac in the interval [½, 1).
  //
  // Special cases are:
  //	Frexp(±0) = ±0, 0
  //	Frexp(±Inf) = ±Inf, 0
  //	Frexp(NaN) = NaN, 0
  fn frexp(&self) -> Option<(Self, i64)> {
    if self.eq(&ZERO_PREC) {
      Some((ZERO_PREC.clone(), 0))
    } else if self.less_than(&ONE_PREC) {
      let first_leading = self.value.0[0].leading_zeros();
      let one_leading = ONE_PREC.value.0[0].leading_zeros();
      let bits = i64::from(first_leading.checked_sub(one_leading).unwrap());
      let frac = PreciseNumber {
        value: self.value << bits,
      };
      if frac.less_than(&HALF) {
        Some((frac.checked_mul(&TWO_PREC).unwrap(), -bits - 1))
      } else {
        Some((frac, -bits))
      }
    } else {
      let bits = (128_i64).checked_sub(i64::from(self.to_imprecise()?.leading_zeros()))?;
      let frac = PreciseNumber {
        value: self.value >> bits,
      };
      if frac.less_than(&HALF) {
        Some((frac.checked_mul(&TWO_PREC).unwrap(), bits - 1))
      } else {
        Some((frac, bits))
      }
    }
  }

  // Modified from the original to support precise numbers instead of floats
  /*
    Floating-point logarithm.
    Borrowed from https://arm-software.github.io/golang-utils/src/math/log.go.html
  */
  // The original C code, the long comment, and the constants
  // below are from FreeBSD's /usr/src/lib/msun/src/e_log.c
  // and came with this notice. The go code is a simpler
  // version of the original C.
  //
  // ====================================================
  // Copyright (C) 1993 by Sun Microsystems, Inc. All rights reserved.
  //
  // Developed at SunPro, a Sun Microsystems, Inc. business.
  // Permission to use, copy, modify, and distribute this
  // software is freely granted, provided that this notice
  // is preserved.
  // ====================================================
  //
  // __ieee754_log(x)
  // Return the logarithm of x
  //
  // Method :
  //   1. Argument Reduction: find k and f such that
  //			x = 2**k * (1+f),
  //	   where  sqrt(2)/2 < 1+f < sqrt(2) .
  //
  //   2. Approximation of log(1+f).
  //	Let s = f/(2+f) ; based on log(1+f) = log(1+s) - log(1-s)
  //		 = 2s + 2/3 s**3 + 2/5 s**5 + .....,
  //	     	 = 2s + s*R
  //      We use a special Reme algorithm on [0,0.1716] to generate
  //	a polynomial of degree 14 to approximate R.  The maximum error
  //	of this polynomial approximation is bounded by 2**-58.45. In
  //	other words,
  //		        2      4      6      8      10      12      14
  //	    R(z) ~ L1*s +L2*s +L3*s +L4*s +L5*s  +L6*s  +L7*s
  //	(the values of L1 to L7 are listed in the program) and
  //	    |      2          14          |     -58.45
  //	    | L1*s +...+L7*s    -  R(z) | <= 2
  //	    |                             |
  //	Note that 2s = f - s*f = f - hfsq + s*hfsq, where hfsq = f*f/2.
  //	In order to guarantee error in log below 1ulp, we compute log by
  //		log(1+f) = f - s*(f - R)		(if f is not too large)
  //		log(1+f) = f - (hfsq - s*(hfsq+R)).	(better accuracy)
  //
  //	3. Finally,  log(x) = k*Ln2 + log(1+f).
  //			    = k*Ln2_hi+(f-(hfsq-(s*(hfsq+R)+k*Ln2_lo)))
  //	   Here Ln2 is split into two floating point number:
  //			Ln2_hi + Ln2_lo,
  //	   where n*Ln2_hi is always exact for |n| < 2000.
  //
  // Special cases:
  //	log(x) is NaN with signal if x < 0 (including -INF) ;
  //	log(+INF) is +INF; log(0) is -INF with signal;
  //	log(NaN) is that NaN with no signal.
  //
  // Accuracy:
  //	according to an error analysis, the error is always less than
  //	1 ulp (unit in the last place).
  //
  // Constants:
  // The hexadecimal values are the intended ones for the following
  // constants. The decimal values may be used, provided that the
  // compiler will convert from decimal to binary accurately enough
  // to produce the hexadecimal values shown.
  // Frexp breaks f into a normalized fraction
  // and an integral power of two.
  // It returns frac and exp satisfying f == frac × 2**exp,
  // with the absolute value of frac in the interval [½, 1).
  //
  // Log returns the natural logarithm of x.
  //
  // Special cases are:
  //	Log(+Inf) = +Inf
  //	Log(0) = -Inf
  //	Log(x < 0) = NaN
  pub fn log(&self) -> Option<SignedPreciseNumber> {
    if self.eq(&ZERO_PREC) {
      return None;
    }

    if self.eq(&ONE_PREC) {
      return Some(SignedPreciseNumber {
        value: ZERO_PREC.clone(),
        is_negative: false,
      });
    }

    let (f1_init, ki_init) = self.frexp()?;

    let (f1, ki) = if f1_init.less_than(&SQRT2OVERTWO) {
      let new_f1 = f1_init.checked_mul(&TWO_PREC)?;
      let new_k1 = ki_init.checked_sub(1)?;
      (new_f1, new_k1)
    } else {
      (f1_init, ki_init)
    };

    let f = f1.signed().checked_sub(&PreciseNumber::one().signed())?;

    let s_divisor = (PreciseNumber { value: two() }).signed().checked_add(&f)?;
    let s = &f.checked_div(&s_divisor)?;
    let s2 = s.checked_mul(s)?.value;
    let s4 = s2.checked_mul(&s2)?;
    // s2 * (L1 + s4*(L3+s4*(L5+s4*L7)))
    let t1 = s2.checked_mul(&L1.checked_add(&s4.checked_mul(
      &L3.checked_add(&s4.checked_mul(&L5.checked_add(&s4.checked_mul(&L7)?)?)?)?,
    )?)?)?;

    // s4 * (L2 + s4*(L4+s4*L6))
    let t2 =
      s4.checked_mul(&L2.checked_add(&s4.checked_mul(&L4.checked_add(&s4.checked_mul(&L6)?)?)?)?)?;

    let r = t1.checked_add(&t2)?;
    let hfsq = f
      .checked_mul(&f)?
      .checked_div(&(PreciseNumber { value: two() }).signed())?;
    let k = SignedPreciseNumber {
      value: PreciseNumber::new(u128::try_from(ki.abs()).ok()?)?,
      is_negative: ki < 0,
    };

    // k*Ln2Hi - ((hfsq - (s*(hfsq+R) + k*Ln2Lo)) - f)
    let kl2hi = k
      .checked_mul(&LN2HI.signed())?
      .checked_div(&LN2HI_SCALE.signed())?;
    let shfsqr = s.checked_mul(&hfsq.checked_add(&r.signed())?)?;
    let kl2lo = k
      .checked_mul(&LN2LO.signed())?
      .checked_div(&LN2LO_SCALE.signed())?;

    let shfsqr_kl2lo = shfsqr.checked_add(&kl2lo)?;
    let hfsq_shfsqr_kl2lo = hfsq.checked_sub(&shfsqr_kl2lo)?;
    let f_hfsq_shfsqr_kl2lo = hfsq_shfsqr_kl2lo.checked_sub(&f)?;

    kl2hi.checked_sub(&f_hfsq_shfsqr_kl2lo)
  }

  /*
  b = pow/frac
  y = a^b
  ln (y) = bln (a)
  y = e^(b ln (a))
  */
  pub fn pow(&self, exp: &Self) -> Option<Self> {
    if self.eq(&ZERO_PREC) {
      return Some(ZERO_PREC.clone());
    }

    let lg = self.log()?;
    let x = exp.clone().signed().checked_mul(&lg)?;
    x.exp()
  }

  pub fn print(&self) {
    let whole = self.floor().unwrap().to_imprecise().unwrap();
    let decimals = self
      .checked_sub(&PreciseNumber::new(whole).unwrap())
      .unwrap()
      .checked_mul(&PreciseNumber::new(ONE).unwrap())
      .unwrap()
      .to_imprecise()
      .unwrap();
    msg!("{}.{:0>width$}", whole, decimals, width = 18);
  }
}

#[cfg(test)]
mod tests {
  use super::*;

  #[test]
  fn test_pow() {
    let precision = InnerUint::from(5_000_000_000_000_u128); // correct to at least 12 decimal places
    let test = PreciseNumber::new(8).unwrap();
    let sqrt = test.pow(&HALF).unwrap();
    let expected = PreciseNumber::new(28284271247461903)
      .unwrap()
      .checked_div(&PreciseNumber::new(10000000000000000).unwrap())
      .unwrap();
    assert!(sqrt.almost_eq(&expected, precision));

    let test2 = PreciseNumber::new(55)
      .unwrap()
      .checked_div(&PreciseNumber::new(100).unwrap())
      .unwrap();
    let squared = test2.pow(&TWO_PREC).unwrap();
    let expected = PreciseNumber::new(3025)
      .unwrap()
      .checked_div(&PreciseNumber::new(10000).unwrap())
      .unwrap();
    assert!(squared.almost_eq(&expected, precision));
  }

  #[test]
  fn test_log() {
    let precision = InnerUint::from(5_000_000_000_u128); // correct to at least 9 decimal places

    let test = PreciseNumber::new(9).unwrap();
    let log = test.log().unwrap().value;
    let expected = PreciseNumber::new(21972245773362196)
      .unwrap()
      .checked_div(&PreciseNumber::new(10000000000000000).unwrap())
      .unwrap();
    assert!(log.almost_eq(&expected, precision));

    let test2 = PreciseNumber::new(2).unwrap();
    assert!(test2.log().unwrap().value.almost_eq(
      &PreciseNumber::new(6931471805599453)
        .unwrap()
        .checked_div(&PreciseNumber::new(10000000000000000).unwrap())
        .unwrap(),
      precision
    ));

    let test3 = &PreciseNumber::new(12)
      .unwrap()
      .checked_div(&PreciseNumber::new(10).unwrap())
      .unwrap();
    assert!(test3.log().unwrap().value.almost_eq(
      &PreciseNumber::new(1823215567939546)
        .unwrap()
        .checked_div(&PreciseNumber::new(10000000000000000).unwrap())
        .unwrap(),
      precision
    ));

    let test5 = &PreciseNumber::new(15)
      .unwrap()
      .checked_div(&PreciseNumber::new(10).unwrap())
      .unwrap();
    assert!(test5.log().unwrap().value.almost_eq(
      &PreciseNumber::new(4054651081081644)
        .unwrap()
        .checked_div(&PreciseNumber::new(10000000000000000).unwrap())
        .unwrap(),
      precision
    ));

    let test6 = PreciseNumber::new(4)
      .unwrap()
      .checked_div(&PreciseNumber::new(1000000).unwrap())
      .unwrap();
    assert!(test6.log().unwrap().value.almost_eq(
      &PreciseNumber::new(12429216196844383)
        .unwrap()
        .checked_div(&PreciseNumber::new(1000000000000000).unwrap())
        .unwrap(),
      precision
    ));
  }

  #[test]
  fn test_floor() {
    let whole_number = PreciseNumber::new(2).unwrap();
    let mut decimal_number = PreciseNumber::new(2).unwrap();
    decimal_number.value += InnerUint::from(1);
    let floor = decimal_number.floor().unwrap();
    let floor_again = floor.floor().unwrap();
    assert_eq!(whole_number.value, floor.value);
    assert_eq!(whole_number.value, floor_again.value);
  }

  #[test]
  fn test_ceiling() {
    let whole_number = PreciseNumber::new(2).unwrap();
    let mut decimal_number = PreciseNumber::new(2).unwrap();
    decimal_number.value -= InnerUint::from(1);
    let ceiling = decimal_number.ceiling().unwrap();
    let ceiling_again = ceiling.ceiling().unwrap();
    assert_eq!(whole_number.value, ceiling.value);
    assert_eq!(whole_number.value, ceiling_again.value);
  }

  // // Keep around for testing. Can drop a debugger and find out the binary for the inner unit
  // #[test]
  // fn get_constants() {
  //   let one = PreciseNumber { value: InnerUint::from(ONE) };
  //   let two = PreciseNumber::new(2).unwrap();
  //   let sqrt_two_over_two = PreciseNumber::new(7071067811865476).unwrap().checked_div(
  //     &PreciseNumber::new(10000000000000000).unwrap()
  //   ).unwrap();
  //   // Purposefully take 2 decimals off of ln2hi to keep precision
  //   let ln2hi = PreciseNumber::new(693147180369123816490_u128).unwrap().checked_div(
  //     &PreciseNumber::new(1_000_000_000_000_000_000_0).unwrap()
  //   ).unwrap();
  //   let ln2scale = &PreciseNumber::new(100).unwrap();
  //   let extraprecisescale = &PreciseNumber::new(1000000000).unwrap();

  //   let ln2lo_scale = &PreciseNumber::new(100000000000000000000000000).unwrap();
  //   let ln2lo = PreciseNumber::new(19082149292705877_u128).unwrap();
  //   let l1 = PreciseNumber::new(6666666666666735130_u128).unwrap().checked_div(
  //     &PreciseNumber::new(10000000000000000000).unwrap()
  //   ).unwrap();
  //   let l2 = PreciseNumber::new(3999999999940941908_u128).unwrap().checked_div(
  //     &PreciseNumber::new(10000000000000000000).unwrap()
  //   ).unwrap();
  //   let l3 = PreciseNumber::new(2857142874366239149_u128).unwrap().checked_div(
  //     &PreciseNumber::new(10000000000000000000).unwrap()
  //   ).unwrap();
  //   let l4 = PreciseNumber::new(2222219843214978396_u128).unwrap().checked_div(
  //     &PreciseNumber::new(10000000000000000000).unwrap()
  //   ).unwrap();
  //   let l5 = PreciseNumber::new(1818357216161805012_u128).unwrap().checked_div(
  //     &PreciseNumber::new(10000000000000000000).unwrap()
  //   ).unwrap();
  //   let l6 = PreciseNumber::new(1531383769920937332_u128).unwrap().checked_div(
  //     &PreciseNumber::new(10000000000000000000).unwrap()
  //   ).unwrap();
  //   let l7 = PreciseNumber::new(1479819860511658591_u128).unwrap().checked_div(
  //     &PreciseNumber::new(10000000000000000000).unwrap()
  //   ).unwrap();

  //   let invln2 = PreciseNumber::new(144269504088896338700_u128).unwrap().checked_div(
  //     &PreciseNumber::new(100000000000000000000).unwrap()
  //   ).unwrap();

  //   let halfln2 = PreciseNumber::new(34657359027997264_u128).unwrap().checked_div(
  //     &PreciseNumber::new(100000000000000000).unwrap()
  //   ).unwrap();

  //   let threehalfln2 = PreciseNumber::new(10397207708399179_u128).unwrap().checked_div(
  //     &PreciseNumber::new(10000000000000000).unwrap()
  //   ).unwrap();

  //   let half = PreciseNumber::new(5_u128).unwrap().checked_div(
  //     &PreciseNumber::new(10).unwrap()
  //   ).unwrap();

  //   let p1 = PreciseNumber::new(166666666666666019037_u128).unwrap().checked_div(
  //     &PreciseNumber::new(1000000000000000000000).unwrap()
  //   ).unwrap();

  //   let p2 = PreciseNumber::new(277777777770155933842_u128).unwrap().checked_div(
  //     &PreciseNumber::new(100000000000000000000000).unwrap()
  //   ).unwrap();

  //   let p3 = PreciseNumber::new(661375632143793436117_u128).unwrap().checked_div(
  //     &PreciseNumber::new(10000000000000000000000000).unwrap()
  //   ).unwrap();

  //   let p4 = PreciseNumber::new(165339022054652515390_u128).unwrap().checked_div(
  //     &PreciseNumber::new(100000000000000000000000000).unwrap()
  //   ).unwrap();

  //   let p5 = PreciseNumber::new(413813679705723846039_u128).unwrap().checked_div(
  //     &PreciseNumber::new(10000000000000000000000000000).unwrap()
  //   ).unwrap();

  //   l1.print();
  //   l2.print();
  //   l3.print();
  //   l4.print();
  //   l5.print();
  //   l6.print();
  //   l7.print();
  //   ln2hi.print();
  //   ln2lo.print();
  //   ln2lo_scale.print();
  //   sqrt_two_over_two.print();

  //   let s = 1;
  // }
}<|MERGE_RESOLUTION|>--- conflicted
+++ resolved
@@ -71,10 +71,6 @@
   U192([13974485815783726801_u64, 3_u64, 0_u64])
 }
 pub const LN2HI: PreciseNumber = PreciseNumber { value: ln2hi() };
-<<<<<<< HEAD
-
-=======
->>>>>>> 701e5d2d
 #[inline]
 pub const fn ln2hi_scale() -> InnerUint {
   U192([7766279631452241920_u64, 5_u64, 0_u64])
