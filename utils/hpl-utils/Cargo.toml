--- conflicted
+++ resolved
@@ -19,15 +19,6 @@
 bs58 = "0"
 sha2 = "0.10"
 clap = {version = "4", features = ["derive"]}
-<<<<<<< HEAD
-data-credits = { path = "../../programs/data-credits", features = ["no-entrypoint"] }
-lazy-distributor = { path = "../../programs/lazy-distributor", features = ["no-entrypoint"] }
-helium-entity-manager = { path = "../../programs/helium-entity-manager", features = ["no-entrypoint"] }
-helium-sub-daos = { path = "../../programs/helium-sub-daos", features = ["no-entrypoint"] }
-circuit-breaker = { path = "../../programs/circuit-breaker", features = ["no-entrypoint"] }
-anyhow = "1.0.71"
-=======
 spl-associated-token-account = { version = "*", features = [ "no-entrypoint" ] }
 anyhow = "1.0.71"
 thiserror = "1"
->>>>>>> be9f93a1
