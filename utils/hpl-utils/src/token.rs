use lazy_static;
use solana_sdk::pubkey::Pubkey;
use std::result::Result as StdResult;
use std::str::FromStr;

lazy_static::lazy_static! {
  static ref HNT_MINT: Pubkey = Pubkey::from_str("hntyVP6YFm1Hg25TN9WGLqM12b8TQmcknKrdu1oxWux").unwrap();
  static ref HNT_PRICE_KEY: Pubkey = Pubkey::from_str("7moA1i5vQUpfDwSpK6Pw9s56ahB7WFGidtbL2ujWrVvm").unwrap();

  static ref MOBILE_MINT: Pubkey = Pubkey::from_str("mb1eu7TzEc71KxDpsmsKoucSSuuoGLv1drys1oP2jh6").unwrap();
  static ref IOT_MINT: Pubkey = Pubkey::from_str("iotEVVZLEywoTn1QdwNPddxPWszn3zFhEot3MfL9fns").unwrap();
  static ref DC_MINT: Pubkey = Pubkey::from_str("dcuc8Amr83Wz27ZkQ2K9NS6r8zRpf1J6cvArEBDZDmm").unwrap();
  static ref SOL_MINT: Pubkey = Pubkey::default();
}

#[derive(Debug, thiserror::Error)]
pub enum TokenError {
  #[error("Invalid token type: {0}")]
  InvalidToken(String),
}

#[derive(
  Debug, serde::Serialize, serde::Deserialize, PartialEq, Eq, Clone, Copy, clap::ValueEnum, Hash,
)]
#[serde(rename_all = "lowercase")]
pub enum Token {
<<<<<<< HEAD
=======
  Sol,
>>>>>>> be9f93a1
  Hnt,
  Mobile,
  Iot,
  Dc,
}

<<<<<<< HEAD
=======
impl std::fmt::Display for Token {
  fn fmt(&self, f: &mut std::fmt::Formatter<'_>) -> std::fmt::Result {
    let str = serde_json::to_string(self).map_err(|_| std::fmt::Error)?;
    f.write_str(&str)
  }
}

impl std::str::FromStr for Token {
  type Err = TokenError;
  fn from_str(s: &str) -> StdResult<Self, Self::Err> {
    serde_json::from_str(s).map_err(|_| TokenError::InvalidToken(s.to_string()))
  }
}

>>>>>>> be9f93a1
impl Token {
  pub fn from_mint(mint: Pubkey) -> Option<Self> {
    let token = match mint {
      mint if mint == *HNT_MINT => Token::Hnt,
      mint if mint == *IOT_MINT => Token::Iot,
      mint if mint == *DC_MINT => Token::Dc,
      mint if mint == *MOBILE_MINT => Token::Mobile,
      _ => return None,
    };

    Some(token)
  }

  pub fn all() -> Vec<Self> {
    vec![Self::Hnt, Self::Iot, Self::Mobile, Self::Dc, Self::Sol]
  }

  pub fn transferrable_value_parser() -> clap::builder::PossibleValuesParser {
    let transferrable = ["iot", "mobile", "hnt", "sol"];
    clap::builder::PossibleValuesParser::new(transferrable)
  }

  pub fn associated_token_adress(&self, address: &Pubkey) -> Pubkey {
    match self {
      Self::Sol => *address,
      _ => spl_associated_token_account::get_associated_token_address(address, self.mint()),
    }
  }

  pub fn associated_token_adresses(address: &Pubkey) -> Vec<Pubkey> {
    Self::all()
      .iter()
      .map(|token| token.associated_token_adress(address))
      .collect::<Vec<_>>()
  }

  pub fn decimals(&self) -> u8 {
    match self {
      Self::Hnt => 8,
      Self::Iot | Self::Mobile => 6,
      Self::Dc => 0,
      Self::Sol => 9,
    }
  }

  pub fn mint(&self) -> &Pubkey {
    match self {
      Self::Hnt => &HNT_MINT,
      Self::Mobile => &MOBILE_MINT,
      Self::Iot => &IOT_MINT,
      Self::Dc => &DC_MINT,
      Self::Sol => &SOL_MINT,
    }
  }

  pub fn price_key(&self) -> Option<&Pubkey> {
    match self {
      Self::Hnt => Some(&HNT_PRICE_KEY),
      _ => None,
    }
  }
}<|MERGE_RESOLUTION|>--- conflicted
+++ resolved
@@ -24,18 +24,12 @@
 )]
 #[serde(rename_all = "lowercase")]
 pub enum Token {
-<<<<<<< HEAD
-=======
-  Sol,
->>>>>>> be9f93a1
   Hnt,
   Mobile,
   Iot,
   Dc,
 }
 
-<<<<<<< HEAD
-=======
 impl std::fmt::Display for Token {
   fn fmt(&self, f: &mut std::fmt::Formatter<'_>) -> std::fmt::Result {
     let str = serde_json::to_string(self).map_err(|_| std::fmt::Error)?;
@@ -50,7 +44,6 @@
   }
 }
 
->>>>>>> be9f93a1
 impl Token {
   pub fn from_mint(mint: Pubkey) -> Option<Self> {
     let token = match mint {
