--- conflicted
+++ resolved
@@ -32,16 +32,11 @@
 
 [scripts]
 test = "yarn run ts-mocha -p ./tsconfig.test.json -t 1000000 tests/**/*.ts"
-<<<<<<< HEAD
-build-deps = "anchor run build-metadata && anchor run build-bubblegum && anchor run build-noop && anchor run build-account-compression &&"
-=======
-build-deps = "anchor run build-metadata && anchor run build-bubblegum && anchor run build-noop && anchor run build-account-compression && anchor run build-vsr && anchor run build-clockwork"
->>>>>>> e5b4596d
+build-deps = "anchor run build-metadata && anchor run build-bubblegum && anchor run build-noop && anchor run build-account-compression && anchor run build-clockwork"
 build-metadata = "cd deps/metaplex-program-library/token-metadata/program && pwd && cargo build-bpf && cd ../../../../"
 build-bubblegum = "pushd deps/metaplex-program-library && pwd && anchor build -p mpl_bubblegum && popd"
 build-noop = "pushd deps/solana-program-library/account-compression/programs/noop && pwd && cargo build-bpf && popd"
 build-account-compression = "pushd deps/solana-program-library/account-compression/programs/account-compression && pwd && cargo build-bpf && popd"
-build-vsr = "pushd deps/helium-voter-stake-registry && pwd && anchor build && popd"
 build-clockwork = "pushd deps/clockwork && ./scripts/build-all.sh . && popd"
 
 [test]
@@ -53,10 +48,6 @@
 [[test.genesis]]
 address = "metaqbxxUerdq28cj1RbAWkYQm3ybzjb6a8bt518x1s"
 program = "./deps/metaplex-program-library/token-metadata/target/deploy/mpl_token_metadata.so"
-
-[[test.genesis]]
-address = "vsrZ1Nfkxmt1hVaB7ftvcj7XpRoQ1YtCgPLajeaV6Uj"
-program = "deps/helium-voter-stake-registry/target/deploy/voter_stake_registry.so"
 
 [[test.genesis]]
 address = "BGUMAp9Gq7iTEuizy4pqaxsTyUCBK68MDfK752saRPUY"
