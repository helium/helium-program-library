name: Deploy Programs to devnet

on:
  push:
    branches:
      - develop
  pull_request:
    branches:
      - develop

jobs:
  detect_changed_programs:
    if: github.event_name == 'push' || contains(github.event.pull_request.labels.*.name, 'deploy-to-devnet')
    runs-on: ubuntu-latest
    outputs:
      programs_with_changes: ${{ steps.list_changed_programs.outputs.programs_with_changes }}
    steps:
      - name: Checkout code
        uses: actions/checkout@v3
        with:
          fetch-depth: ${{ github.event_name == 'pull_request' && 2 || 0 }}
      - name: List changed programs
        id: list_changed_programs
        run: |
          echo "Detecting changes in programs"
          # Use git diff to get a list of changed programs and output it as JSON
          changed_files=$(git diff --name-only ${{ (github.event_name == 'pull_request' && github.event.pull_request.base.sha) || github.event.before }} ${{ github.event.after }})
          changed_programs=($(echo "$changed_files" | grep "^programs/" | grep -v "/shared-utils/" | cut -d '/' -f 2 | sort -u))
          echo "${changed_programs[@]}"
          json="[$(printf "'%s'", "${changed_programs[@]}" | sed 's/,$//')]"
          echo $json
          echo "programs_with_changes=$json" >> $GITHUB_OUTPUT
  build_programs:
    needs: [detect_changed_programs]
    runs-on: ubuntu-latest
    if: needs.detect_changed_programs.outputs.programs_with_changes != '[]' && needs.detect_changed_programs.outputs.programs_with_changes != ''
    strategy:
      matrix:
        program: ${{ fromJson(needs.detect_changed_programs.outputs.programs_with_changes) }}

    steps:
      - name: Checkout code
        uses: actions/checkout@v2

      - name: Set devnet lazy signer
        run: |
          find programs -type f -name '*.rs' -exec sed -i "s/b\"nJWGUMOK\"/b\"devnethelium5\"/g" {} \;

      - uses: actions/cache@v2
        name: Cache Toml Cli
        id: cache-toml-cli
        with:
          path: |
            ~/.cargo/bin/toml
          key: toml-cli-${{ runner.os }}-v0002
          
<<<<<<< HEAD
      - run: cargo install toml-cli
=======
      - run: (cargo install toml-cli || true)
>>>>>>> f7b5e028
        if: steps.cache-toml-cli.outputs.cache-hit != 'true'
        shell: bash

      - name: Set program information
        if: steps.cache-toml.outputs.cache-hit != 'true'
        run: |
          PROGRAM_NAME=${PROGRAM//-/_}  # Substitute dashes with underscores
          PROGRAM_ID=$(~/.cargo/bin/toml get Anchor.toml programs.localnet.${PROGRAM_NAME} | tr -d '"')
          echo "Program: $PROGRAM_ID"
          echo "PROGRAM_NAME=${PROGRAM_NAME}" >> $GITHUB_ENV
          echo "PROGRAM_ID=${PROGRAM_ID}" >> $GITHUB_ENV
        env:
          PROGRAM: ${{ matrix.program }}

      # Build the program with anchor so we get the IDL
      - uses: ./.github/actions/build-anchor/
        id: build-anchor
        with:
          testing: false
          devnet: true
          program: ${{ env.PROGRAM_NAME }}

      - uses: ./.github/actions/build-verified/
        id: build-verified
        with:
          devnet: true
          program: ${{ env.PROGRAM_NAME }}
          program-id: ${{ env.PROGRAM_ID }}

      - name: Store so files
        uses: actions/upload-artifact@v3
        with:
          name: ${{matrix.program}}-so
          path: |
            ./target/deploy/${{env.PROGRAM_NAME}}.so
      - name: Store idl files
        uses: actions/upload-artifact@v3
        with:
          name: ${{matrix.program}}-idl
          path: |
            ./target/idl/${{env.PROGRAM_NAME}}.json


  publish_programs:
    needs: [detect_changed_programs, build_programs]
    runs-on: ubuntu-latest
    if: needs.detect_changed_programs.outputs.programs_with_changes != '[]' && needs.detect_changed_programs.outputs.programs_with_changes != ''
    strategy:
      # Publish must happen one at a time or there can be conflicts
      max-parallel: 1
      matrix:
        program: ${{ fromJson(needs.detect_changed_programs.outputs.programs_with_changes) }}
    steps:
      - name: Checkout code
        uses: actions/checkout@v2
      - uses: ./.github/actions/setup-anchor/
      - name: Set program information
        if: steps.cache-toml.outputs.cache-hit != 'true'
        run: |
          PROGRAM_NAME=${PROGRAM//-/_}  # Substitute dashes with underscores
          PROGRAM_ID=$(~/.cargo/bin/toml get Anchor.toml programs.localnet.${PROGRAM_NAME} | tr -d '"')
          echo "Program: $PROGRAM_ID"
          echo "PROGRAM_NAME=${PROGRAM_NAME}" >> $GITHUB_ENV
          echo "PROGRAM_ID=${PROGRAM_ID}" >> $GITHUB_ENV
        env:
          PROGRAM: ${{ matrix.program }}

      - name: Download a so files
        uses: actions/download-artifact@v3
        with:
          name: ${{matrix.program}}-so
          path: ./target/deploy/
      - name: Download idl files
        uses: actions/download-artifact@v3
        with:
          name: ${{matrix.program}}-idl
          path: ./target/idl/
      - uses: ./.github/actions/buffer-deploy/
        id: buffer-deploy
        with:
          devnet: true
          network: devnet
          program: ${{ env.PROGRAM_NAME }}
          keypair: ${{ secrets.DEVNET_DEPLOYER_KEYPAIR }}
          program-id: ${{ env.PROGRAM_ID }}
          buffer-authority: ${{ secrets.DEVNET_MULTISIG_VAULT }}
      - name: Squads program upgrade
        uses: helium/squads-program-upgrade@v0.3.1
        with:
          network-url: "https://api.devnet.solana.com"
          program-multisig: ${{ secrets.DEVNET_MULTISIG }}
          program-id: ${{ env.PROGRAM_ID }}
          buffer: ${{ steps.buffer-deploy.outputs.buffer }}
          idl-buffer: ${{ steps.buffer-deploy.outputs.idl-buffer }}
          spill-address: ${{ secrets.DEVNET_DEPLOYER_ADDRESS }}
          authority: ${{ secrets.DEVNET_MULTISIG_VAULT }}
          name: "Deploy ${{ matrix.program }}"
          keypair: ${{ secrets.DEVNET_DEPLOYER_KEYPAIR }}<|MERGE_RESOLUTION|>--- conflicted
+++ resolved
@@ -54,11 +54,7 @@
             ~/.cargo/bin/toml
           key: toml-cli-${{ runner.os }}-v0002
           
-<<<<<<< HEAD
-      - run: cargo install toml-cli
-=======
       - run: (cargo install toml-cli || true)
->>>>>>> f7b5e028
         if: steps.cache-toml-cli.outputs.cache-hit != 'true'
         shell: bash
 
