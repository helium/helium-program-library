--- conflicted
+++ resolved
@@ -43,11 +43,7 @@
           buffer-authority: ${{ secrets.MULTISIG_VAULT }}
 
       - name: Squads program upgrade
-<<<<<<< HEAD
         uses: helium/squads-program-upgrade@v0.3.1
-=======
-        uses: helium/squads-program-upgrade@v0.2.8
->>>>>>> bf6335fd
         with:
           network-url: "https://api.mainnet-beta.solana.com"
           program-multisig: ${{ secrets.MULTISIG }}
