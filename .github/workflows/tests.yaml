name: Tests

on:
  push:
    branches:
      - master
  pull_request:
    branches:
      - master
      - develop
env:
  SOLANA_CLI_VERSION: 1.14.3
  NODE_VERSION: 18.12.1

jobs:
  test-rust-lint:
    name: Test Rust Lint
    runs-on: ubuntu-latest
    steps:
      - uses: actions/checkout@v2
      - uses: ./.github/actions/setup/
      - uses: actions/cache@v2
        name: Cache Cargo registry + index
        id: cache-cargo-build
        with:
          path: |
            ~/.cargo/bin/
            ~/.cargo/registry/index/
            ~/.cargo/registry/cache/
            ~/.cargo/git/db/
          key: cargo-${{ runner.os }}-cargo-build-${{ hashFiles('**/Cargo.lock') }}
      - run: cargo fmt -- --check
      - run: cargo clippy --all-targets -- -D warnings -A clippy::result_large_err -A clippy::too_many_arguments -A clippy::uninlined-format-args -A ambiguous_glob_reexports

  test-unit:
    name: Rust Unit Tests
    runs-on: ubuntu-latest
    steps:
      - uses: actions/checkout@v2
      - uses: ./.github/actions/setup/
      - uses: actions/cache@v2
        name: Cache Cargo registry + index
        id: cache-cargo-build
        with:
          path: |
            ~/.cargo/bin/
            ~/.cargo/registry/index/
            ~/.cargo/registry/cache/
            ~/.cargo/git/db/
          key: cargo-${{ runner.os }}-cargo-build-${{ hashFiles('**/Cargo.lock') }}
      - run: cargo test --lib

  build:
    name: Build Anchor
    runs-on: ubuntu-latest
    steps:
      - uses: actions/checkout@v2
      - uses: ./.github/actions/build-anchor/
        with:
          testing: true

  test-devflow:
    needs: build
    name: Test Development Workflow
    runs-on: ubuntu-latest
    steps:
      - uses: actions/checkout@v3
      - uses: ./.github/actions/build-anchor/
        with:
          testing: true
      - name: Start Anchor Localnet
        run: ~/.cargo/bin/anchor localnet --skip-build --provider.wallet ~/.config/solana/id.json & sleep 2
      - name: Wait for localnet to start
        run: |
          while [[ "$(curl -s http://localhost:8899/health)" != "ok" ]]; do
            echo "Waiting for local Anchor network to start..."
            sleep 5
          done
      - name: Run bootstrap script
        run: ./scripts/bootstrap.sh

  test-docker-builds:
    needs: build
    name: Test Docker Builds
    runs-on: ubuntu-latest
    strategy:
      fail-fast: false
      matrix:
        test:
          - utils/ecc-sig-verifier
<<<<<<< HEAD
          - utils/active-hotspot-oracle
=======
          - packages/monitor-service
          - packages/faucet-service
          - packages/metadata-service
          - packages/distributor-oracle
          - packages/account-postgres-sink-service
          - packages/active-device-oracle
          - packages/fanout-metadata-service
          - packages/hnt-to-rent-service
          - packages/rewards-oracle-faucet-service
          - packages/vsr-metadata-service
>>>>>>> 658f8836
    steps:
      - uses: actions/checkout@v3
      - run: cd $DOCKER_PATH && docker build .
        env:
          DOCKER_PATH: ${{ matrix.test }}

  test-rust-builds:
    needs: build
    name: Test Rust Builds
    runs-on: ubuntu-latest
    strategy:
      fail-fast: false
      matrix:
        test:
          - utils/ecc-sig-verifier
          - utils/bulk-claim-rewards
          - utils/hpl-utils
          - utils/migration-tx-executor
          - utils/vehnt
    steps:
      - uses: actions/checkout@v3
      - uses: ./.github/actions/build-anchor/
        with:
          testing: true
      - run: cd $RUST_PATH && cargo build
        env:
          RUST_PATH: ${{ matrix.test }}

  test-contracts:
    needs: build
    name: Test Anchor Contracts
    runs-on: ubuntu-latest
    strategy:
      fail-fast: false
      matrix:
        test:
          - tests/circuit-breaker.ts
          - tests/data-credits.ts
          - tests/distributor-oracle.ts
          - tests/helium-entity-manager.ts
          - tests/mobile-entity-manager.ts
          - tests/lazy-distributor.ts
          - tests/lazy-transactions.ts
          - tests/treasury-management.ts
          - tests/voter-stake-registry.ts
          - tests/fanout.ts
    steps:
      - uses: actions/checkout@v3
      - uses: ./.github/actions/build-anchor/
        with:
          testing: true
      - name: Start Anchor Localnet
        run: ~/.cargo/bin/anchor localnet --skip-build --provider.wallet ~/.config/solana/id.json & sleep 2
      - name: Wait for localnet to start
        run: |
          while [[ "$(curl -s http://localhost:8899/health)" != "ok" ]]; do
            echo "Waiting for local Anchor network to start..."
            sleep 5
          done
      - run: ANCHOR_WALLET=${HOME}/.config/solana/id.json yarn run ts-mocha -p ./tsconfig.test.json -t 1000000 $TEST
        env:
          TESTING: true
          TEST: ${{ matrix.test }}
          ANCHOR_PROVIDER_URL: http://localhost:8899<|MERGE_RESOLUTION|>--- conflicted
+++ resolved
@@ -88,9 +88,6 @@
       matrix:
         test:
           - utils/ecc-sig-verifier
-<<<<<<< HEAD
-          - utils/active-hotspot-oracle
-=======
           - packages/monitor-service
           - packages/faucet-service
           - packages/metadata-service
@@ -101,7 +98,6 @@
           - packages/hnt-to-rent-service
           - packages/rewards-oracle-faucet-service
           - packages/vsr-metadata-service
->>>>>>> 658f8836
     steps:
       - uses: actions/checkout@v3
       - run: cd $DOCKER_PATH && docker build .
