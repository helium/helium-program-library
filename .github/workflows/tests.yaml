--- conflicted
+++ resolved
@@ -90,8 +90,6 @@
       matrix:
         test:
           - utils/ecc-sig-verifier
-<<<<<<< HEAD
-=======
           - packages/monitor-service
           - packages/faucet-service
           - packages/metadata-service
@@ -102,7 +100,6 @@
           - packages/hnt-to-rent-service
           - packages/rewards-oracle-faucet-service
           - packages/vsr-metadata-service
->>>>>>> 0bff9255
     steps:
       - uses: actions/checkout@v3
       - run: cd $DOCKER_PATH && docker build .
