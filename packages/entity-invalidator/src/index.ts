import { decodeEntityKey } from "@helium/helium-entity-manager-sdk";
import AWS from "aws-sdk";
import { Op } from "sequelize";
import { v4 as uuidv4 } from "uuid";
import { IotHotspotInfo, KeyToAsset, MobileHotspotInfo } from "./model";
// @ts-ignore
<<<<<<< HEAD
import { AWS_REGION, CLOUDFRONT_DISTRIBUTION, LOOKBACK_HOURS } from "./env";
=======
import {
  AWS_REGION,
  CLOUDFRONT_DISTRIBUTION,
  LOOKBACK_HOURS,
  DOMAIN,
} from "./env";
import { chunks } from "@helium/spl-utils";

// How long to wait to check invalidation status again
const INVALIDATION_WAIT = 10000;
// 30 minutes
const INVALIDATION_WAIT_LIMIT = 30 * 60 * 1000;
>>>>>>> d749b450

async function run() {
  const date = new Date();
  date.setHours(date.getHours() - LOOKBACK_HOURS);
  AWS.config.update({ region: AWS_REGION });
  const cloudfront = new AWS.CloudFront();

<<<<<<< HEAD
=======
  // Invalidate metadata-service routes:
  // - /v2/hotspots/pagination-metadata?subnetwork=iot
  // - /v2/hotspots/pagination-metadata?subnetwork=mobile
  // Or /v2/hotspot* if there is an error
  try {
    const modelMap: any = {
      iot: IotHotspotInfo,
      mobile: MobileHotspotInfo,
    };
    const subnetworks = ["iot", "mobile"];

    // Fetch pagination data
    const responsePromises = subnetworks.map((subnetwork) => {
      return fetch(
        `https://${DOMAIN}/v2/hotspots/pagination-metadata?subnetwork=${subnetwork}`
      );
    });
    const jsonPromises = await Promise.all(responsePromises);
    const paginationMetadata = await Promise.all(
      jsonPromises.map((response) => response.json())
    );
    console.log("Fetched pagination metadata for subnetworks");
    console.log(paginationMetadata);

    // Fetch counts of newly added hotspots
    const totalCountPromises = subnetworks.map((subnetwork) => {
      const whereClause = {
        created_at: {
          [Op.gte]: date,
        },
      };

      return KeyToAsset.count({
        where: whereClause,
        include: [
          {
            model: modelMap[subnetwork],
            required: true,
          },
        ],
      });
    });
    const totalCounts = await Promise.all(totalCountPromises);
    console.log("Fetched counts of newly added hotspots");
    console.log(totalCounts);

    // Prepare invalidation paths
    const paths: string[] = [];
    totalCounts.forEach((count, i) => {
      const subnetwork = subnetworks[i];
      const countToPageSizeRatio = count / paginationMetadata[i].pageSize;
      let numOfPagesToInvalidate = Math.ceil(countToPageSizeRatio);
      while (numOfPagesToInvalidate >= 0) {
        const page = paginationMetadata[i].totalPages - numOfPagesToInvalidate;
        if (page > 0) {
          const path = `/v2/hotspots?subnetwork=${subnetwork}&page=${page}`;
          paths.push(path);
        }
        numOfPagesToInvalidate--;
      }
    });
    console.log("Invalidation paths");
    console.log(paths);

    await invalidateAndWait({
      cloudfront,
      DistributionId: CLOUDFRONT_DISTRIBUTION,
      Paths: {
        Quantity: paths.length,
        Items: paths,
      },
    });
  } catch (err) {
    console.error(
      "Granular /v2/hotspots invalidation failed, resorting to full invalidation"
    );
    console.error(err);

    await invalidateAndWait({
      cloudfront,
      DistributionId: CLOUDFRONT_DISTRIBUTION,
      Paths: {
        Quantity: 1,
        Items: ["/v2/hotspots*"],
      },
    });
  }

>>>>>>> d749b450
  // Invalidate metadata-service routes:
  // - /v2/hotspot/:keyToAssetKey
  // - /v1/:keyToAssetKey
  // - /:eccCompact
  // Note that the /v2/hotspots route does not need
  // cache invalidation due to usage of origin response
  // headers preventing caching of non-cacheable assets
  const limit = 10000;
  let lastId = null;
  let entities;

  const lastIdWhere: any = {};
  const whereClause = {
    [Op.or]: [
      {
        refreshedAt: {
          [Op.gt]: date,
        },
      },
      {
        "$iot_hotspot_info.refreshed_at$": {
          [Op.gt]: date,
        },
      },
      {
        "$mobile_hotspot_info.refreshed_at$": {
          [Op.gt]: date,
        },
      },
    ],
  };
  const totalCount = await KeyToAsset.count({
    where: whereClause,
    include: [
      {
        model: IotHotspotInfo,
        required: false,
      },
      {
        model: MobileHotspotInfo,
        required: false,
      },
    ],
  });
  console.log(`Found ${totalCount} updated records`);
  let totalProgress = 0;
  const paths: string[] = [];

  do {
    if (lastId) {
      lastIdWhere["address"] = {
        [Op.gt]: lastId,
      };
    }
    entities = await KeyToAsset.findAll({
      where: {
        [Op.and]: [lastIdWhere, whereClause],
      },
      include: [
        {
          model: IotHotspotInfo,
          required: false,
        },
        {
          model: MobileHotspotInfo,
          required: false,
        },
      ],
      limit: limit,
      order: [["address", "ASC"]],
    });

    if (entities.length) {
      entities.forEach((entity) => {
        entity.entityKeyStr = decodeEntityKey(entity.entityKey, {
          [entity.keySerialization.toString()]: {},
        });
      });

      paths.push(...entities.flatMap((entity) => getPaths(entity)));

      lastId = entities[entities.length - 1].address;
      totalProgress += entities.length;
      console.log(`Processed ${totalProgress} / ${totalCount}`);
    }
  } while (entities.length === limit);

  // Split the paths into batches of 3000
  const batches = chunks(paths, 3000)

  // Process each batch of invalidations
  let i = 0;
  for (const batch of batches) {
    await invalidateAndWait({
      cloudfront,
      DistributionId: CLOUDFRONT_DISTRIBUTION,
      Paths: {
        Quantity: batch.length,
        Items: batch,
      },
    })
    
    console.log(`Invalidated ${i} / ${batches.length} batches`);
    i++
  }
}

function delay(ms) {
  return new Promise((resolve) => setTimeout(resolve, ms));
}

async function invalidateAndWait({
  cloudfront,
  DistributionId,
  Paths,
}: {
  cloudfront: AWS.CloudFront,
  DistributionId: string,
  Paths: {
    Quantity: number;
    Items: string[]
  }
}) {
  const invalidationResponse = await cloudfront
    .createInvalidation({
      DistributionId,
      InvalidationBatch: {
        CallerReference: `${uuidv4()}`,
        Paths,
      },
    })
    .promise();

  if (invalidationResponse?.Invalidation) {
    const invalidationId = invalidationResponse.Invalidation.Id;

    // Check the status of the invalidation batch periodically
    let invalidationStatus = await getInvalidationStatus(
      cloudfront,
      invalidationId
    );
    let totalWait = 0;
    while (invalidationStatus !== "Completed") {
      console.log("Invalidation in progress. Waiting for completion...");
      totalWait += INVALIDATION_WAIT
      await delay(INVALIDATION_WAIT); // Wait for 10 seconds before checking the status again
      invalidationStatus = await getInvalidationStatus(
        cloudfront,
        invalidationId
      );

      if (totalWait > INVALIDATION_WAIT_LIMIT) {
        throw new Error("Exceeded invalidation wait limit")
      }
    }
  }
}

async function getInvalidationStatus(cloudfront: AWS.CloudFront, invalidationId: string) {
  const invalidationResponse = await cloudfront
    .getInvalidation({
      DistributionId: CLOUDFRONT_DISTRIBUTION,
      Id: invalidationId,
    })
    .promise();

  return invalidationResponse?.Invalidation?.Status;
}

function getPaths(entity: KeyToAsset): string[] {
  const v1 = `/v1/${entity.address}`;
  const v2 = `/v2/hotspot/${entity.address}`;
  if ((entity.entityKeyStr?.length || 0) >= 200) {
    return [v1, v2];
  }

  return [`/${entity.entityKeyStr!}`, v1, v2];
}

run().catch((e) => {
  console.error(e);
  process.exit(1);
});<|MERGE_RESOLUTION|>--- conflicted
+++ resolved
@@ -4,14 +4,10 @@
 import { v4 as uuidv4 } from "uuid";
 import { IotHotspotInfo, KeyToAsset, MobileHotspotInfo } from "./model";
 // @ts-ignore
-<<<<<<< HEAD
-import { AWS_REGION, CLOUDFRONT_DISTRIBUTION, LOOKBACK_HOURS } from "./env";
-=======
 import {
   AWS_REGION,
   CLOUDFRONT_DISTRIBUTION,
   LOOKBACK_HOURS,
-  DOMAIN,
 } from "./env";
 import { chunks } from "@helium/spl-utils";
 
@@ -19,7 +15,6 @@
 const INVALIDATION_WAIT = 10000;
 // 30 minutes
 const INVALIDATION_WAIT_LIMIT = 30 * 60 * 1000;
->>>>>>> d749b450
 
 async function run() {
   const date = new Date();
@@ -27,104 +22,14 @@
   AWS.config.update({ region: AWS_REGION });
   const cloudfront = new AWS.CloudFront();
 
-<<<<<<< HEAD
-=======
-  // Invalidate metadata-service routes:
-  // - /v2/hotspots/pagination-metadata?subnetwork=iot
-  // - /v2/hotspots/pagination-metadata?subnetwork=mobile
-  // Or /v2/hotspot* if there is an error
-  try {
-    const modelMap: any = {
-      iot: IotHotspotInfo,
-      mobile: MobileHotspotInfo,
-    };
-    const subnetworks = ["iot", "mobile"];
-
-    // Fetch pagination data
-    const responsePromises = subnetworks.map((subnetwork) => {
-      return fetch(
-        `https://${DOMAIN}/v2/hotspots/pagination-metadata?subnetwork=${subnetwork}`
-      );
-    });
-    const jsonPromises = await Promise.all(responsePromises);
-    const paginationMetadata = await Promise.all(
-      jsonPromises.map((response) => response.json())
-    );
-    console.log("Fetched pagination metadata for subnetworks");
-    console.log(paginationMetadata);
-
-    // Fetch counts of newly added hotspots
-    const totalCountPromises = subnetworks.map((subnetwork) => {
-      const whereClause = {
-        created_at: {
-          [Op.gte]: date,
-        },
-      };
-
-      return KeyToAsset.count({
-        where: whereClause,
-        include: [
-          {
-            model: modelMap[subnetwork],
-            required: true,
-          },
-        ],
-      });
-    });
-    const totalCounts = await Promise.all(totalCountPromises);
-    console.log("Fetched counts of newly added hotspots");
-    console.log(totalCounts);
-
-    // Prepare invalidation paths
-    const paths: string[] = [];
-    totalCounts.forEach((count, i) => {
-      const subnetwork = subnetworks[i];
-      const countToPageSizeRatio = count / paginationMetadata[i].pageSize;
-      let numOfPagesToInvalidate = Math.ceil(countToPageSizeRatio);
-      while (numOfPagesToInvalidate >= 0) {
-        const page = paginationMetadata[i].totalPages - numOfPagesToInvalidate;
-        if (page > 0) {
-          const path = `/v2/hotspots?subnetwork=${subnetwork}&page=${page}`;
-          paths.push(path);
-        }
-        numOfPagesToInvalidate--;
-      }
-    });
-    console.log("Invalidation paths");
-    console.log(paths);
-
-    await invalidateAndWait({
-      cloudfront,
-      DistributionId: CLOUDFRONT_DISTRIBUTION,
-      Paths: {
-        Quantity: paths.length,
-        Items: paths,
-      },
-    });
-  } catch (err) {
-    console.error(
-      "Granular /v2/hotspots invalidation failed, resorting to full invalidation"
-    );
-    console.error(err);
-
-    await invalidateAndWait({
-      cloudfront,
-      DistributionId: CLOUDFRONT_DISTRIBUTION,
-      Paths: {
-        Quantity: 1,
-        Items: ["/v2/hotspots*"],
-      },
-    });
-  }
-
->>>>>>> d749b450
   // Invalidate metadata-service routes:
   // - /v2/hotspot/:keyToAssetKey
   // - /v1/:keyToAssetKey
   // - /:eccCompact
   // Note that the /v2/hotspots route does not need
   // cache invalidation due to usage of origin response
-  // headers preventing caching of non-cacheable assets
+  // headers preventing caching of non-cacheable assets 
+  // (e.g., the end of the result list)
   const limit = 10000;
   let lastId = null;
   let entities;
