--- conflicted
+++ resolved
@@ -6,11 +6,7 @@
     "registry": "https://registry.npmjs.org/"
   },
   "license": "Apache-2.0",
-<<<<<<< HEAD
-  "version": "0.10.0-alpha.13",
-=======
   "version": "0.9.31",
->>>>>>> 5894308d
   "description": "Sync account data to postgres",
   "repository": {
     "type": "git",
@@ -36,17 +32,10 @@
     "dev": "npx ts-node --project tsconfig.cjs.json src/index.ts"
   },
   "dependencies": {
-<<<<<<< HEAD
-    "@coral-xyz/anchor": "^0.30.1",
-    "@helium/account-fetch-cache": "^0.10.0-alpha.13",
-    "@helium/helium-entity-manager-sdk": "^0.10.0-alpha.13",
-    "@helium/spl-utils": "^0.10.0-alpha.13",
-=======
-    "@coral-xyz/anchor": "^0.28.0",
+    "@coral-xyz/anchor": "^0.31.0",
     "@helium/account-fetch-cache": "^0.9.31",
     "@helium/helium-entity-manager-sdk": "^0.9.31",
     "@helium/spl-utils": "^0.9.31",
->>>>>>> 5894308d
     "@solana/web3.js": "^1.91.1",
     "aws-sdk": "^2.1344.0",
     "bn.js": "^5.2.0",
