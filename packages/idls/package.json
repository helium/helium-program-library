--- conflicted
+++ resolved
@@ -1,10 +1,6 @@
 {
   "name": "@helium/idls",
-<<<<<<< HEAD
-  "version": "0.0.44",
-=======
   "version": "0.0.46",
->>>>>>> 76d24090
   "description": "Exported idls",
   "publishConfig": {
     "access": "public",
