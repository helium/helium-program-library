--- conflicted
+++ resolved
@@ -5,11 +5,7 @@
     "registry": "https://registry.npmjs.org/"
   },
   "license": "Apache-2.0",
-<<<<<<< HEAD
-  "version": "0.2.11",
-=======
   "version": "0.2.13",
->>>>>>> 658f8836
   "description": "Interface to the lazy-transactions smart contract",
   "repository": {
     "type": "git",
