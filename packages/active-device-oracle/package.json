{
  "name": "@helium/active-device-oracle",
  "private": true,
  "publishConfig": {
    "access": "public",
    "registry": "https://registry.npmjs.org/"
  },
  "license": "Apache-2.0",
<<<<<<< HEAD
  "version": "0.0.45",
=======
  "version": "0.0.47-ledger.0",
>>>>>>> e5fa534b
  "description": "Oracle of helium active devices",
  "repository": {
    "type": "git",
    "url": "https://github.com/HeliumFoundation/helium-program-libary"
  },
  "main": "./lib/cjs/index.js",
  "module": "./lib/esm/src/index.js",
  "types": "./lib/types/src/index.d.ts",
  "sideEffects": false,
  "files": [
    "lib"
  ],
  "exports": {
    "import": "./lib/esm/src/index.js",
    "require": "./lib/cjs/index.js",
    "types": "./lib/types/src/index.d.ts"
  },
  "scripts": {
    "format": "prettier --write \"src/**/*.{ts,tsx}\"",
    "precommit": "npx git-format-staged -f 'prettier --ignore-unknown --stdin --stdin-filepath \"{}\"' .",
    "build": "tsc -p tsconfig.json",
    "start": "node lib/esm/index.js",
    "dev": "npx ts-node --project tsconfig.cjs.json src/index.ts"
  },
  "dependencies": {
    "@fastify/cors": "^8.1.1",
    "fastify": "^4.9.2"
  },
  "devDependencies": {
    "@types/node": "^18.11.11",
    "git-format-staged": "^2.1.3",
    "ts-loader": "^9.2.3",
    "ts-node": "^10.9.1",
    "ts-node-dev": "^2.0.0",
    "typescript": "^4.8.4",
    "yarn": "^1.22.18"
  },
  "keywords": [],
  "author": ""
}<|MERGE_RESOLUTION|>--- conflicted
+++ resolved
@@ -6,11 +6,7 @@
     "registry": "https://registry.npmjs.org/"
   },
   "license": "Apache-2.0",
-<<<<<<< HEAD
-  "version": "0.0.45",
-=======
   "version": "0.0.47-ledger.0",
->>>>>>> e5fa534b
   "description": "Oracle of helium active devices",
   "repository": {
     "type": "git",
