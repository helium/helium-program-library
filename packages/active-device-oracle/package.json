{
  "name": "@helium/active-device-oracle",
  "private": true,
  "publishConfig": {
    "access": "public",
    "registry": "https://registry.npmjs.org/"
  },
  "license": "Apache-2.0",
<<<<<<< HEAD
  "version": "0.10.0-alpha.13",
=======
  "version": "0.9.31",
>>>>>>> 5894308d
  "description": "Oracle of helium active devices",
  "repository": {
    "type": "git",
    "url": "https://github.com/helium/helium-program-libary"
  },
  "main": "./lib/cjs/index.js",
  "module": "./lib/esm/src/index.js",
  "types": "./lib/types/src/index.d.ts",
  "sideEffects": false,
  "files": [
    "lib"
  ],
  "exports": {
    "import": "./lib/esm/src/index.js",
    "require": "./lib/cjs/index.js",
    "types": "./lib/types/src/index.d.ts"
  },
  "scripts": {
    "format": "prettier --write \"src/**/*.{ts,tsx}\"",
    "precommit": "npx git-format-staged -f 'prettier --ignore-unknown --stdin --stdin-filepath \"{}\"' .",
    "build": "tsc -p tsconfig.json",
    "start": "node lib/esm/index.js",
    "dev": "npx ts-node --project tsconfig.cjs.json src/index.ts"
  },
  "dependencies": {
    "@fastify/cors": "^8.1.1",
    "fastify": "^4.13.0"
  },
  "devDependencies": {
    "@types/node": "^18.11.11",
    "git-format-staged": "^2.1.3",
    "ts-loader": "^9.2.3",
    "ts-node": "^10.9.1",
    "ts-node-dev": "^2.0.0",
    "typescript": "^5.2.2"
  },
  "keywords": [],
  "author": ""
}<|MERGE_RESOLUTION|>--- conflicted
+++ resolved
@@ -6,11 +6,7 @@
     "registry": "https://registry.npmjs.org/"
   },
   "license": "Apache-2.0",
-<<<<<<< HEAD
-  "version": "0.10.0-alpha.13",
-=======
   "version": "0.9.31",
->>>>>>> 5894308d
   "description": "Oracle of helium active devices",
   "repository": {
     "type": "git",
