--- conflicted
+++ resolved
@@ -1,4 +1,3 @@
-<<<<<<< HEAD
 import { AnchorProvider, BN, Program } from "@coral-xyz/anchor";
 import {
   decodeEntityKey,
@@ -22,40 +21,6 @@
 import axios from "axios";
 
 const HNT = process.env.HNT_MINT ? new PublicKey(process.env.HNT_MINT) : HNT_MINT;
-=======
-import { AnchorProvider, BN, Program } from '@coral-xyz/anchor';
-import { init, keyToAssetKey } from '@helium/helium-entity-manager-sdk';
-import { LazyDistributor } from '@helium/idls/lib/types/lazy_distributor';
-import { RewardsOracle } from '@helium/idls/lib/types/rewards_oracle';
-import {
-  distributeCompressionRewards,
-  initializeCompressionRecipient,
-  recipientKey,
-} from '@helium/lazy-distributor-sdk';
-import {
-  Asset,
-  AssetProof,
-  getAsset,
-  getAssetProof,
-  truthy,
-} from '@helium/spl-utils';
-import { getAssociatedTokenAddress } from '@solana/spl-token';
-import { init as initRewards } from '@helium/rewards-oracle-sdk';
-import {
-  PublicKey,
-  Transaction,
-  TransactionInstruction,
-} from '@solana/web3.js';
-import axios from 'axios';
-import { HNT_MINT } from '@helium/spl-utils';
-import { daoKey, subDaoKey } from '@helium/helium-sub-daos-sdk';
-import { bs58 } from '@coral-xyz/anchor/dist/cjs/utils/bytes';
-import { set } from '@coral-xyz/anchor/dist/cjs/utils/features';
-
-const HNT = process.env.HNT_MINT
-  ? new PublicKey(process.env.HNT_MINT)
-  : HNT_MINT;
->>>>>>> 82691d6c
 const DAO = daoKey(HNT)[0];
 
 export type Reward = {
@@ -176,10 +141,6 @@
   assetEndpoint,
   getAssetFn = getAsset,
   getAssetProofFn = getAssetProof,
-<<<<<<< HEAD
-=======
-  encoding = 'b58',
->>>>>>> 82691d6c
 }: {
   program: Program<LazyDistributor>;
   rewardsOracleProgram?: Program<RewardsOracle>;
@@ -197,10 +158,6 @@
     url: string,
     assetId: PublicKey
   ) => Promise<AssetProof | undefined>;
-<<<<<<< HEAD
-=======
-  encoding?: BufferEncoding | 'b58';
->>>>>>> 82691d6c
 }) {
   if (assets.length > 100) {
     throw new Error('Too many assets, max 100');
@@ -273,17 +230,12 @@
   // construct the set and distribute ixs
   let setAndDistributeIxs = await Promise.all(
     compressionAssetAccs.map(async (assetAcc, idx) => {
-<<<<<<< HEAD
       const keyToAssetK = keyToAssetForAsset(assetAcc);
       const keyToAsset = await heliumEntityManagerProgram!.account.keyToAssetV0.fetch(keyToAssetK)
       const entityKey = decodeEntityKey(
         keyToAsset.entityKey,
         keyToAsset.keySerialization
       )!
-=======
-      const entityKey = assetAcc.content.json_uri.split('/').slice(-1)[0];
-      const keyToAsset = keyToAssetKey(dao, entityKey, encoding)[0];
->>>>>>> 82691d6c
       const setRewardIxs = (
         await Promise.all(
           rewards.map(async (bulkRewards, oracleIdx) => {
@@ -291,15 +243,7 @@
               return null;
             }
             return await rewardsOracleProgram!.methods
-<<<<<<< HEAD
               .setCurrentRewardsWrapperV1({
-=======
-              .setCurrentRewardsWrapperV0({
-                entityKey:
-                  encoding === 'b58'
-                    ? Buffer.from(bs58.decode(entityKey))
-                    : Buffer.from(entityKey, encoding),
->>>>>>> 82691d6c
                 currentRewards: new BN(bulkRewards.currentRewards[entityKey]),
                 oracleIndex: oracleIdx,
               })
@@ -391,10 +335,6 @@
   assetEndpoint,
   getAssetFn = getAsset,
   getAssetProofFn = getAssetProof,
-<<<<<<< HEAD
-=======
-  encoding = 'b58',
->>>>>>> 82691d6c
 }: {
   program: Program<LazyDistributor>;
   rewardsOracleProgram?: Program<RewardsOracle>;
@@ -412,10 +352,6 @@
     url: string,
     assetId: PublicKey
   ) => Promise<AssetProof | undefined>;
-<<<<<<< HEAD
-=======
-  encoding?: BufferEncoding | 'b58';
->>>>>>> 82691d6c
 }) {
   if (!asset && !hotspot) {
     throw new Error('Must provide asset or hotspot');
@@ -437,11 +373,7 @@
     throw new Error('No asset with ID ' + asset.toBase58());
   }
 
-<<<<<<< HEAD
   const keyToAsset = keyToAssetForAsset(assetAcc);
-=======
-  const entityKey = assetAcc.content.json_uri.split('/').slice(-1)[0];
->>>>>>> 82691d6c
   const recipient = recipientKey(lazyDistributor, asset)[0];
   const lazyDistributorAcc =
     (await lazyDistributorProgram.account.lazyDistributorV0.fetch(
@@ -488,15 +420,7 @@
 
   const ixPromises = rewards.map((x, idx) => {
     return rewardsOracleProgram!.methods
-<<<<<<< HEAD
       .setCurrentRewardsWrapperV1({
-=======
-      .setCurrentRewardsWrapperV0({
-        entityKey:
-          encoding === 'b58'
-            ? Buffer.from(bs58.decode(entityKey))
-            : Buffer.from(entityKey, encoding),
->>>>>>> 82691d6c
         currentRewards: new BN(x.currentRewards),
         oracleIndex: idx,
       })
