{
  "name": "@helium/distributor-oracle",
  "publishConfig": {
    "access": "public",
    "registry": "https://registry.npmjs.org/"
  },
  "license": "Apache-2.0",
<<<<<<< HEAD
  "version": "0.2.11",
=======
  "version": "0.2.13",
>>>>>>> 736615bc
  "description": "Oracle server for the lazy distributor",
  "repository": {
    "type": "git",
    "url": "https://github.com/HeliumFoundation/helium-program-libary"
  },
  "main": "./lib/cjs/index.js",
  "module": "./lib/esm/src/index.js",
  "types": "./lib/types/src/index.d.ts",
  "sideEffects": false,
  "files": [
    "lib"
  ],
  "exports": {
    "import": "./lib/esm/src/index.js",
    "require": "./lib/cjs/index.js",
    "types": "./lib/types/src/index.d.ts"
  },
  "scripts": {
    "format": "prettier --write \"src/**/*.{ts,tsx}\"",
    "precommit": "npx git-format-staged -f 'prettier --ignore-unknown --stdin --stdin-filepath \"{}\"' .",
    "clean": "npx shx mkdir -p lib && npx shx rm -rf lib",
    "package": "npx shx mkdir -p lib/cjs lib/esm",
    "prebuild": "npm run clean && npm run package",
    "build": "tsc -p tsconfig.json",
    "dev": "npx nodemon src/server.ts serve",
    "start": "node lib/cjs/server.js serve"
  },
  "dependencies": {
    "@coral-xyz/anchor": "^0.26.0",
    "@fastify/cors": "^8.1.1",
    "@helium/account-fetch-cache": "^0.2.5",
<<<<<<< HEAD
    "@helium/address": "^4.6.2",
    "@helium/helium-entity-manager-sdk": "^0.2.11",
=======
    "@helium/address": "^4.10.2",
    "@helium/helium-entity-manager-sdk": "^0.2.13",
>>>>>>> 736615bc
    "@helium/helium-sub-daos-sdk": "^0.2.5",
    "@helium/idls": "^0.2.5",
    "@helium/lazy-distributor-sdk": "^0.2.5",
    "@helium/rewards-oracle-sdk": "^0.2.5",
<<<<<<< HEAD
    "@helium/spl-utils": "^0.2.6",
    "@metaplex-foundation/mpl-bubblegum": "^0.7.0",
=======
    "@helium/spl-utils": "^0.2.13",
    "@metaplex-foundation/mpl-bubblegum": "^0.6.2",
>>>>>>> 736615bc
    "@solana/spl-token": "^0.3.8",
    "@types/sequelize": "^4.28.14",
    "aws-sdk": "^2.1313.0",
    "axios": "^0.27.2",
    "bn.js": "^5.2.0",
    "bs58": "^5.0.0",
    "cors": "^2.8.5",
    "dotenv": "^16.0.3",
    "fastify": "^4.9.2",
    "ky": "^0.31.4",
    "pg": "^8.9.0",
    "sequelize": "^6.28.0",
    "typescript-collections": "^1.3.3"
  },
  "devDependencies": {
    "@types/cors": "^2.8.12",
    "@types/express": "^4.17.14",
    "@types/pg": "^8.6.6",
    "git-format-staged": "^2.1.3",
    "nodemon": "^2.0.20",
    "ts-loader": "^9.2.3",
    "ts-node": "^10.8.1",
    "typescript": "^4.3.4",
    "yarn": "^1.22.18"
  },
  "gitHead": "5a8bf0b7b88e5934ef8d774e686f7c95804fbb8d"
}<|MERGE_RESOLUTION|>--- conflicted
+++ resolved
@@ -5,11 +5,7 @@
     "registry": "https://registry.npmjs.org/"
   },
   "license": "Apache-2.0",
-<<<<<<< HEAD
-  "version": "0.2.11",
-=======
   "version": "0.2.13",
->>>>>>> 736615bc
   "description": "Oracle server for the lazy distributor",
   "repository": {
     "type": "git",
@@ -41,24 +37,14 @@
     "@coral-xyz/anchor": "^0.26.0",
     "@fastify/cors": "^8.1.1",
     "@helium/account-fetch-cache": "^0.2.5",
-<<<<<<< HEAD
-    "@helium/address": "^4.6.2",
-    "@helium/helium-entity-manager-sdk": "^0.2.11",
-=======
     "@helium/address": "^4.10.2",
     "@helium/helium-entity-manager-sdk": "^0.2.13",
->>>>>>> 736615bc
     "@helium/helium-sub-daos-sdk": "^0.2.5",
     "@helium/idls": "^0.2.5",
     "@helium/lazy-distributor-sdk": "^0.2.5",
     "@helium/rewards-oracle-sdk": "^0.2.5",
-<<<<<<< HEAD
-    "@helium/spl-utils": "^0.2.6",
+    "@helium/spl-utils": "^0.2.13",
     "@metaplex-foundation/mpl-bubblegum": "^0.7.0",
-=======
-    "@helium/spl-utils": "^0.2.13",
-    "@metaplex-foundation/mpl-bubblegum": "^0.6.2",
->>>>>>> 736615bc
     "@solana/spl-token": "^0.3.8",
     "@types/sequelize": "^4.28.14",
     "aws-sdk": "^2.1313.0",
