--- conflicted
+++ resolved
@@ -36,19 +36,12 @@
   "dependencies": {
     "@coral-xyz/anchor": "^0.26.0",
     "@helium/address": "^4.6.2",
-<<<<<<< HEAD
-    "@helium/helium-entity-manager-sdk": "^0.0.29",
-    "@helium/idls": "^0.0.29",
-    "@helium/lazy-distributor-sdk": "^0.0.29",
-    "@helium/spl-utils": "^0.0.29",
-    "@types/sequelize": "^4.28.14",
-    "aws-sdk": "^2.1313.0",
-=======
     "@helium/helium-entity-manager-sdk": "^0.0.30",
     "@helium/idls": "^0.0.30",
     "@helium/lazy-distributor-sdk": "^0.0.30",
     "@helium/spl-utils": "^0.0.30",
->>>>>>> ff562469
+    "@types/sequelize": "^4.28.14",
+    "aws-sdk": "^2.1313.0",
     "axios": "^0.27.2",
     "bn.js": "^5.2.0",
     "cors": "^2.8.5",
