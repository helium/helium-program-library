{
  "name": "@helium/distributor-oracle",
  "publishConfig": {
    "access": "public",
    "registry": "https://registry.npmjs.org/"
  },
  "license": "Apache-2.0",
<<<<<<< HEAD
  "version": "0.10.0-alpha.13",
=======
  "version": "0.9.31",
>>>>>>> 5894308d
  "description": "Oracle server for the lazy distributor",
  "repository": {
    "type": "git",
    "url": "https://github.com/helium/helium-program-libary"
  },
  "main": "./lib/cjs/index.js",
  "module": "./lib/esm/src/index.js",
  "types": "./lib/types/src/index.d.ts",
  "sideEffects": false,
  "files": [
    "lib"
  ],
  "exports": {
    "import": "./lib/esm/src/index.js",
    "require": "./lib/cjs/index.js",
    "types": "./lib/types/src/index.d.ts"
  },
  "scripts": {
    "format": "prettier --write \"src/**/*.{ts,tsx}\"",
    "precommit": "npx git-format-staged -f 'prettier --ignore-unknown --stdin --stdin-filepath \"{}\"' .",
    "clean": "npx shx mkdir -p lib && npx shx rm -rf lib",
    "package": "npx shx mkdir -p lib/cjs lib/esm",
    "prebuild": "npm run clean && npm run package",
    "build": "tsc -p tsconfig.json",
    "dev": "npx nodemon src/server.ts serve",
    "start": "node lib/cjs/server.js serve"
  },
  "dependencies": {
    "@coral-xyz/anchor": "^0.30.1",
    "@fastify/cors": "^8.1.1",
<<<<<<< HEAD
    "@helium/account-fetch-cache": "^0.10.0-alpha.13",
    "@helium/address": "^4.10.2",
    "@helium/helium-entity-manager-sdk": "^0.10.0-alpha.13",
    "@helium/helium-sub-daos-sdk": "^0.10.0-alpha.13",
    "@helium/idls": "^0.10.0-alpha.13",
    "@helium/lazy-distributor-sdk": "^0.10.0-alpha.13",
    "@helium/rewards-oracle-sdk": "^0.10.0-alpha.13",
    "@helium/spl-utils": "^0.10.0-alpha.13",
    "@helium/tuktuk-sdk": "^0.0.3",
=======
    "@helium/account-fetch-cache": "^0.9.31",
    "@helium/address": "^4.10.2",
    "@helium/helium-entity-manager-sdk": "^0.9.31",
    "@helium/helium-sub-daos-sdk": "^0.9.31",
    "@helium/hpl-crons-sdk": "^0.10.0-alpha.13",
    "@helium/idls": "^0.9.31",
    "@helium/lazy-distributor-sdk": "^0.9.31",
    "@helium/rewards-oracle-sdk": "^0.9.31",
    "@helium/spl-utils": "^0.9.31",
    "@helium/tuktuk-sdk": "^0.0.4",
>>>>>>> 5894308d
    "@metaplex-foundation/mpl-bubblegum": "^0.7.0",
    "@solana/spl-memo": "^0.2.5",
    "@solana/spl-token": "^0.3.8",
    "@types/sequelize": "^4.28.14",
    "aws-sdk": "^2.1344.0",
    "axios": "^1.3.6",
    "bn.js": "^5.2.0",
    "bs58": "^4.0.1",
    "cors": "^2.8.5",
    "dotenv": "^16.0.3",
    "fastify": "^4.13.0",
    "ky": "^0.31.4",
    "pg": "^8.9.0",
    "prom-client": "^15.0.0",
    "sequelize": "^6.28.0",
    "tweetnacl": "^1.0.3",
    "typescript-collections": "^1.3.3"
  },
  "devDependencies": {
    "@types/bs58": "^4.0.1",
    "@types/cors": "^2.8.12",
    "@types/express": "^4.17.14",
    "@types/pg": "^8.6.6",
    "git-format-staged": "^2.1.3",
    "nodemon": "^2.0.20",
    "ts-loader": "^9.2.3",
    "ts-node": "^10.9.1",
    "typescript": "^5.2.2"
  },
  "gitHead": "fc5dab2875863281ec468cf4a5a416c9696d102f"
}<|MERGE_RESOLUTION|>--- conflicted
+++ resolved
@@ -5,11 +5,7 @@
     "registry": "https://registry.npmjs.org/"
   },
   "license": "Apache-2.0",
-<<<<<<< HEAD
-  "version": "0.10.0-alpha.13",
-=======
   "version": "0.9.31",
->>>>>>> 5894308d
   "description": "Oracle server for the lazy distributor",
   "repository": {
     "type": "git",
@@ -38,19 +34,8 @@
     "start": "node lib/cjs/server.js serve"
   },
   "dependencies": {
-    "@coral-xyz/anchor": "^0.30.1",
+    "@coral-xyz/anchor": "^0.31.0",
     "@fastify/cors": "^8.1.1",
-<<<<<<< HEAD
-    "@helium/account-fetch-cache": "^0.10.0-alpha.13",
-    "@helium/address": "^4.10.2",
-    "@helium/helium-entity-manager-sdk": "^0.10.0-alpha.13",
-    "@helium/helium-sub-daos-sdk": "^0.10.0-alpha.13",
-    "@helium/idls": "^0.10.0-alpha.13",
-    "@helium/lazy-distributor-sdk": "^0.10.0-alpha.13",
-    "@helium/rewards-oracle-sdk": "^0.10.0-alpha.13",
-    "@helium/spl-utils": "^0.10.0-alpha.13",
-    "@helium/tuktuk-sdk": "^0.0.3",
-=======
     "@helium/account-fetch-cache": "^0.9.31",
     "@helium/address": "^4.10.2",
     "@helium/helium-entity-manager-sdk": "^0.9.31",
@@ -61,7 +46,6 @@
     "@helium/rewards-oracle-sdk": "^0.9.31",
     "@helium/spl-utils": "^0.9.31",
     "@helium/tuktuk-sdk": "^0.0.4",
->>>>>>> 5894308d
     "@metaplex-foundation/mpl-bubblegum": "^0.7.0",
     "@solana/spl-memo": "^0.2.5",
     "@solana/spl-token": "^0.3.8",
