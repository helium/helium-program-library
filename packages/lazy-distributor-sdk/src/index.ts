--- conflicted
+++ resolved
@@ -63,18 +63,5 @@
   },
 );
 
-<<<<<<< HEAD
-    return {
-      instructions,
-      signers: [],
-      output: {
-        destination: destinationAccount,
-        owner: recipientMintOwner,
-      },
-    };
-  }
-=======
->>>>>>> c0e7f020
-
 export * from "./constants";
 export * from "./pdas";
