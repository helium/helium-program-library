--- conflicted
+++ resolved
@@ -1,10 +1,6 @@
 {
   "name": "@helium/account-fetch-cache",
-<<<<<<< HEAD
-  "version": "0.2.15",
-=======
   "version": "0.2.16",
->>>>>>> 7421b7bd
   "description": "Solana account fetch cache to eliminate reduntant fetching, and batch fetches",
   "publishConfig": {
     "access": "public",
