--- conflicted
+++ resolved
@@ -15,8 +15,6 @@
 import { upsertProgramAccounts } from './utils/upsertProgramAccounts';
 import { integrityCheckProgramAccounts } from './utils/integrityCheckProgramAccounts';
 import { handleAccountWebhook } from './utils/handleAccountWebhook';
-<<<<<<< HEAD
-=======
 
 if (!HELIUS_AUTH_SECRET) {
   throw new Error('Helius auth secret not available');
@@ -27,7 +25,6 @@
 });
 
 server.register(cors, { origin: '*' });
->>>>>>> 736615bc
 
 const configs = (() => {
   const accountConfigs: null | {
@@ -59,19 +56,10 @@
       },
     }))
   );
-<<<<<<< HEAD
-
-const server: FastifyInstance = Fastify({ logger: true });
-server.register(cors, { origin: '*' });
-server.register(fastifyCron, { jobs: [...customJobs] });
-server.register(fastifyMetrics, { endpoint: '/metrics' });
-
-=======
 
 server.register(fastifyCron, { jobs: [...customJobs] });
 server.register(fastifyMetrics, { endpoint: '/metrics' });
 
->>>>>>> 736615bc
 server.get('/refresh-accounts', async (req, res) => {
   const programId = (req.query as any).program;
 
@@ -121,8 +109,6 @@
   } catch (err) {
     res.code(StatusCodes.INTERNAL_SERVER_ERROR).send(err);
     console.error(err);
-<<<<<<< HEAD
-=======
   }
 });
 
@@ -132,36 +118,14 @@
       message: 'Invalid authorization',
     });
     return;
->>>>>>> 736615bc
   }
-});
 
-server.post('/account-webhook', async (req, res) => {
   try {
-<<<<<<< HEAD
-    if (!HELIUS_AUTH_SECRET) {
-      throw new Error('Helius auth secret not available');
-    }
-
-    if (req.headers.authorization != HELIUS_AUTH_SECRET) {
-      res.code(StatusCodes.FORBIDDEN).send({
-        message: 'Invalid authorization',
-      });
-      return;
-    }
-
-=======
->>>>>>> 736615bc
     const accounts = req.body as any[];
 
     if (configs) {
       for (const account of accounts) {
-<<<<<<< HEAD
-        const parsed = account['account']['JsonParsed'];
-        console.log('Got account: ', parsed.pubkey);
-=======
         const parsed = account['account']['parsed'];
->>>>>>> 736615bc
         const config = configs.find((x) => x.programId == parsed['owner']);
 
         if (!config) {
