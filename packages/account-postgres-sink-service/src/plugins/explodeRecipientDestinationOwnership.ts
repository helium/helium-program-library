--- conflicted
+++ resolved
@@ -50,21 +50,10 @@
         }
 
         if (newDestination !== PublicKey.default.toBase58()) {
-<<<<<<< HEAD
           const newMiniFanout = await MiniFanout.findByPk(newDestination, {
             transaction,
           });
-=======
-          await RewardsRecipient.destroy({
-            where: {
-              asset: account.asset,
-            },
-            transaction
-          })
 
-          // Case 2: New destination is a mini fanout
-          const newMiniFanout = await MiniFanout.findByPk(newDestination, { transaction })
->>>>>>> 1ff68e45
           if (newMiniFanout) {
             await handleMiniFanout(account.asset, newMiniFanout, transaction);
             return account;
@@ -79,7 +68,6 @@
             transaction,
           });
 
-<<<<<<< HEAD
           // Only create the rewards recipient if we have the required KeyToAsset data
           if (kta && kta.entityKey && kta.keySerialization) {
             await RewardsRecipient.upsert(
@@ -102,20 +90,6 @@
               `Skipping RewardsRecipient creation for asset ${account.asset} - missing KeyToAsset data`
             );
           }
-=======
-          await RewardsRecipient.create({
-            asset: account.asset,
-            owner: newDestination,
-            destination: newDestination,
-            shares: 100,
-            totalShares: 100,
-            fixedAmount: 0,
-            entityKey: kta?.entityKey,
-            encodedEntityKey: kta?.encodedEntityKey,
-            keySerialization: kta?.keySerialization,
-            type: 'direct'
-          }, { transaction })
->>>>>>> 1ff68e45
         }
 
         return account;
