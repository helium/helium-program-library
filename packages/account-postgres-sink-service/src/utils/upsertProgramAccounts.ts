--- conflicted
+++ resolved
@@ -1,17 +1,3 @@
-<<<<<<< HEAD
-import * as anchor from "@coral-xyz/anchor";
-import { GetProgramAccountsFilter, PublicKey } from "@solana/web3.js";
-import { Op, Sequelize } from "sequelize";
-import { SOLANA_URL } from "../env";
-import database from "./database";
-import { defineIdlModels } from "./defineIdlModels";
-import { sanitizeAccount } from "./sanitizeAccount";
-
-const chunks = <T>(array: T[], size: number): T[][] =>
-  Array.apply(0, new Array(Math.ceil(array.length / size))).map((_, index) =>
-    array.slice(index * size, (index + 1) * size)
-  );
-=======
 import * as anchor from '@coral-xyz/anchor';
 import { GetProgramAccountsFilter, PublicKey } from '@solana/web3.js';
 import { Op, Sequelize } from 'sequelize';
@@ -20,7 +6,6 @@
 import { defineIdlModels } from './defineIdlModels';
 import { sanitizeAccount } from './sanitizeAccount';
 import { chunks } from './chunks';
->>>>>>> 0bff9255
 
 export type Truthy<T> = T extends false | '' | 0 | null | undefined ? never : T; // from lodash
 
