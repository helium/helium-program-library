--- conflicted
+++ resolved
@@ -32,31 +32,12 @@
     throw new Error(`unable to fetch idl for ${programId}`);
   }
 
-<<<<<<< HEAD
-  for (const { type } of configAccounts) {
-    if (!idl.accounts!.find(({ name }) => name === type)) {
-      throw new Error(`idl does not have account of type ${type}`);
-    }
-  }
-
-  const program = new anchor.Program(idl, programId, provider);
-  const data = Buffer.from(account.data[0], account.data[1]);
-  // decode the account
-  let decodedAcc: any;
-  let accName: any;
-  for (const idlAcc of idl.accounts!) {
-    try {
-      decodedAcc = program.coder.accounts.decode(idlAcc.name, data);
-      accName = idlAcc.name;
-    } catch (err) {}
-=======
   if (
     !configAccounts.every(({ type }) =>
       idl.accounts!.some(({ name }) => name === type)
     )
   ) {
     throw new Error('idl does not have every account type');
->>>>>>> be9f93a1
   }
 
   const t = await sequelize.transaction();
