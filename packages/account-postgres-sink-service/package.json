{
  "name": "@helium/account-postgres-sink-service",
  "private": true,
  "publishConfig": {
    "access": "public",
    "registry": "https://registry.npmjs.org/"
  },
  "license": "Apache-2.0",
<<<<<<< HEAD
  "version": "0.10.0-alpha.13",
=======
  "version": "0.9.31",
>>>>>>> 5894308d
  "description": "Sync account data to postgres",
  "repository": {
    "type": "git",
    "url": "https://github.com/helium/helium-program-libary"
  },
  "main": "./lib/cjs/index.js",
  "module": "./lib/esm/src/index.js",
  "types": "./lib/types/src/index.d.ts",
  "sideEffects": false,
  "files": [
    "lib"
  ],
  "exports": {
    "import": "./lib/esm/src/index.js",
    "require": "./lib/cjs/index.js",
    "types": "./lib/types/src/index.d.ts"
  },
  "scripts": {
    "format": "prettier --write \"src/**/*.{ts,tsx}\"",
    "precommit": "npx git-format-staged -f 'prettier --ignore-unknown --stdin --stdin-filepath \"{}\"' .",
    "build": "tsc -p tsconfig.json",
    "start": "node lib/esm/server.js",
    "dev": "ts-node-dev --inspect --respawn --project tsconfig.cjs.json src/server.ts"
  },
  "dependencies": {
    "@bufbuild/protobuf": "^1.10.0",
    "@connectrpc/connect": "^1.4.0",
    "@connectrpc/connect-node": "^1.4.0",
    "@coral-xyz/anchor": "^0.30.1",
    "@fastify/cors": "^8.1.1",
<<<<<<< HEAD
    "@helium/account-fetch-cache": "^0.10.0-alpha.13",
    "@helium/spl-utils": "^0.10.0-alpha.13",
=======
    "@helium/account-fetch-cache": "^0.9.31",
    "@helium/spl-utils": "^0.9.31",
>>>>>>> 5894308d
    "@metaplex-foundation/mpl-token-metadata": "^2.10.0",
    "@solana/web3.js": "^1.91.1",
    "@substreams/core": "^0.16.0",
    "@triton-one/yellowstone-grpc": "^0.4.0",
    "@types/deep-equal": "^1.0.4",
    "async-retry": "^1.3.3",
    "aws-sdk": "^2.1344.0",
    "axios": "^1.3.6",
    "axios-retry": "^3.8.0",
    "bloom-filters": "^3.0.1",
    "bn.js": "^5.2.0",
    "bs58": "^4.0.1",
    "cron": "^3.1.6",
    "deep-equal": "^2.2.3",
    "dotenv": "^16.3.1",
    "fastify": "^4.13.0",
    "fastify-cron": "^1.3.1",
    "fastify-metrics": "^10.3.0",
    "fastify-plugin": "^4.5.1",
    "h3-js": "^4.1.0",
    "http-status-codes": "^2.2.0",
    "inflection": "^3.0.0",
    "kafkajs": "^2.2.4",
    "lodash": "^4.17.21",
    "p-limit": "3.1.0",
    "pg": "^8.9.0",
    "prom-client": "^14.2.0",
    "sequelize": "^6.28.0",
    "yargs": "^17.7.1"
  },
  "devDependencies": {
    "@types/async-retry": "^1.4.8",
    "@types/bn.js": "^5.1.1",
    "@types/cron": "^2.4.0",
    "@types/lodash": "^4.14.195",
    "@types/node": "^18.11.11",
    "@types/pg": "^8.6.6",
    "@types/yargs": "^17.0.24",
    "git-format-staged": "^2.1.3",
    "ts-loader": "^9.2.3",
    "ts-node": "^10.9.1",
    "ts-node-dev": "^2.0.0",
    "typescript": "^5.2.2"
  },
  "keywords": [],
  "author": ""
}<|MERGE_RESOLUTION|>--- conflicted
+++ resolved
@@ -6,11 +6,7 @@
     "registry": "https://registry.npmjs.org/"
   },
   "license": "Apache-2.0",
-<<<<<<< HEAD
-  "version": "0.10.0-alpha.13",
-=======
   "version": "0.9.31",
->>>>>>> 5894308d
   "description": "Sync account data to postgres",
   "repository": {
     "type": "git",
@@ -39,15 +35,10 @@
     "@bufbuild/protobuf": "^1.10.0",
     "@connectrpc/connect": "^1.4.0",
     "@connectrpc/connect-node": "^1.4.0",
-    "@coral-xyz/anchor": "^0.30.1",
+    "@coral-xyz/anchor": "^0.31.0",
     "@fastify/cors": "^8.1.1",
-<<<<<<< HEAD
-    "@helium/account-fetch-cache": "^0.10.0-alpha.13",
-    "@helium/spl-utils": "^0.10.0-alpha.13",
-=======
     "@helium/account-fetch-cache": "^0.9.31",
     "@helium/spl-utils": "^0.9.31",
->>>>>>> 5894308d
     "@metaplex-foundation/mpl-token-metadata": "^2.10.0",
     "@solana/web3.js": "^1.91.1",
     "@substreams/core": "^0.16.0",
