{
  "name": "@helium/account-postgres-sink-service",
  "private": true,
  "publishConfig": {
    "access": "public",
    "registry": "https://registry.npmjs.org/"
  },
  "license": "Apache-2.0",
  "version": "0.9.18",
  "description": "Sync account data to postgres",
  "repository": {
    "type": "git",
    "url": "https://github.com/helium/helium-program-libary"
  },
  "main": "./lib/cjs/index.js",
  "module": "./lib/esm/src/index.js",
  "types": "./lib/types/src/index.d.ts",
  "sideEffects": false,
  "files": [
    "lib"
  ],
  "exports": {
    "import": "./lib/esm/src/index.js",
    "require": "./lib/cjs/index.js",
    "types": "./lib/types/src/index.d.ts"
  },
  "scripts": {
    "format": "prettier --write \"src/**/*.{ts,tsx}\"",
    "precommit": "npx git-format-staged -f 'prettier --ignore-unknown --stdin --stdin-filepath \"{}\"' .",
    "build": "tsc -p tsconfig.json",
    "start": "node lib/esm/server.js",
    "dev": "ts-node-dev --inspect --respawn --project tsconfig.cjs.json src/server.ts"
  },
  "dependencies": {
    "@bufbuild/protobuf": "^1.7.2",
    "@connectrpc/connect": "^1.3.0",
    "@connectrpc/connect-node": "^1.3.0",
    "@coral-xyz/anchor": "^0.28.0",
    "@fastify/cors": "^8.1.1",
<<<<<<< HEAD
    "@helium/account-fetch-cache": "^0.9.15",
    "@helium/spl-utils": "^0.9.15",
=======
    "@helium/account-fetch-cache": "^0.9.18",
>>>>>>> 717b2f65
    "@metaplex-foundation/mpl-token-metadata": "^2.10.0",
    "@solana/web3.js": "^1.78.8",
    "@substreams/core": "^0.15.1",
    "@triton-one/yellowstone-grpc": "^0.4.0",
    "async-retry": "^1.3.3",
    "aws-sdk": "^2.1344.0",
    "axios": "^1.3.6",
    "axios-retry": "^3.8.0",
    "bloom-filters": "^3.0.1",
    "bn.js": "^5.2.0",
    "bs58": "^4.0.1",
    "cron": "^3.1.6",
    "deep-equal": "^2.2.2",
    "dotenv": "^16.3.1",
    "fastify": "^4.13.0",
    "fastify-cron": "^1.3.1",
    "fastify-metrics": "^10.3.0",
    "fastify-plugin": "^4.5.1",
    "h3-js": "^4.1.0",
    "http-status-codes": "^2.2.0",
    "inflection": "^3.0.0",
    "kafkajs": "^2.2.4",
    "lodash": "^4.17.21",
    "p-limit": "3.1.0",
    "pg": "^8.9.0",
    "prom-client": "^14.2.0",
    "sequelize": "^6.28.0",
    "yargs": "^17.7.1"
  },
  "devDependencies": {
    "@types/async-retry": "^1.4.8",
    "@types/bn.js": "^5.1.1",
    "@types/cron": "^2.4.0",
    "@types/deep-equal": "^1.0.1",
    "@types/lodash": "^4.14.195",
    "@types/node": "^18.11.11",
    "@types/pg": "^8.6.6",
    "@types/yargs": "^17.0.24",
    "git-format-staged": "^2.1.3",
    "ts-loader": "^9.2.3",
    "ts-node": "^10.9.1",
    "ts-node-dev": "^2.0.0",
    "typescript": "^5.2.2"
  },
  "keywords": [],
  "author": ""
}<|MERGE_RESOLUTION|>--- conflicted
+++ resolved
@@ -37,12 +37,8 @@
     "@connectrpc/connect-node": "^1.3.0",
     "@coral-xyz/anchor": "^0.28.0",
     "@fastify/cors": "^8.1.1",
-<<<<<<< HEAD
-    "@helium/account-fetch-cache": "^0.9.15",
-    "@helium/spl-utils": "^0.9.15",
-=======
     "@helium/account-fetch-cache": "^0.9.18",
->>>>>>> 717b2f65
+    "@helium/spl-utils": "^0.9.18",
     "@metaplex-foundation/mpl-token-metadata": "^2.10.0",
     "@solana/web3.js": "^1.78.8",
     "@substreams/core": "^0.15.1",
