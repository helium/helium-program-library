{
  "name": "@helium/account-postgres-sink-service",
  "private": true,
  "publishConfig": {
    "access": "public",
    "registry": "https://registry.npmjs.org/"
  },
  "license": "Apache-2.0",
<<<<<<< HEAD
  "version": "0.2.11",
=======
  "version": "0.2.21",
>>>>>>> be9f93a1
  "description": "Sync account data to postgres",
  "repository": {
    "type": "git",
    "url": "https://github.com/helium/helium-program-libary"
  },
  "main": "./lib/cjs/index.js",
  "module": "./lib/esm/src/index.js",
  "types": "./lib/types/src/index.d.ts",
  "sideEffects": false,
  "files": [
    "lib"
  ],
  "exports": {
    "import": "./lib/esm/src/index.js",
    "require": "./lib/cjs/index.js",
    "types": "./lib/types/src/index.d.ts"
  },
  "scripts": {
    "format": "prettier --write \"src/**/*.{ts,tsx}\"",
    "precommit": "npx git-format-staged -f 'prettier --ignore-unknown --stdin --stdin-filepath \"{}\"' .",
    "build": "tsc -p tsconfig.json",
    "start": "node lib/esm/server.js",
    "dev": "npx ts-node --project tsconfig.cjs.json src/server.ts"
  },
  "dependencies": {
    "@coral-xyz/anchor": "^0.26.0",
    "@fastify/cors": "^8.1.1",
    "@helium/account-fetch-cache": "^0.2.21",
    "@metaplex-foundation/mpl-token-metadata": "^2.10.0",
    "@solana/web3.js": "^1.43.4",
    "aws-sdk": "^2.1344.0",
    "axios": "^1.3.6",
    "bn.js": "^5.2.0",
    "bs58": "^4.0.1",
    "deep-equal": "^2.2.2",
    "fastify": "^4.9.2",
    "fastify-cron": "^1.3.1",
    "fastify-metrics": "^10.3.0",
<<<<<<< HEAD
=======
    "fastify-plugin": "^4.5.1",
>>>>>>> be9f93a1
    "http-status-codes": "^2.2.0",
    "inflection": "^2.0.1",
    "lodash": "^4.17.21",
    "pg": "^8.9.0",
    "prom-client": "^14.2.0",
    "sequelize": "^6.27.0",
    "yargs": "^17.7.1"
  },
  "devDependencies": {
    "@types/bn.js": "^5.1.1",
    "@types/deep-equal": "^1.0.1",
    "@types/lodash": "^4.14.195",
    "@types/node": "^20.4.4",
    "@types/pg": "^8.6.6",
    "@types/yargs": "^17.0.24",
    "git-format-staged": "^2.1.3",
    "ts-loader": "^9.2.3",
    "ts-node": "^10.9.1",
    "ts-node-dev": "^2.0.0",
    "typescript": "^4.8.4",
    "yarn": "^1.22.18"
  },
  "keywords": [],
  "author": ""
}<|MERGE_RESOLUTION|>--- conflicted
+++ resolved
@@ -6,11 +6,7 @@
     "registry": "https://registry.npmjs.org/"
   },
   "license": "Apache-2.0",
-<<<<<<< HEAD
-  "version": "0.2.11",
-=======
   "version": "0.2.21",
->>>>>>> be9f93a1
   "description": "Sync account data to postgres",
   "repository": {
     "type": "git",
@@ -49,10 +45,7 @@
     "fastify": "^4.9.2",
     "fastify-cron": "^1.3.1",
     "fastify-metrics": "^10.3.0",
-<<<<<<< HEAD
-=======
     "fastify-plugin": "^4.5.1",
->>>>>>> be9f93a1
     "http-status-codes": "^2.2.0",
     "inflection": "^2.0.1",
     "lodash": "^4.17.21",
