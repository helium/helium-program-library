# Specify the base image
FROM node:18-alpine AS BUILD_IMAGE

WORKDIR /usr/src/app

COPY package.json ./
COPY yarn.deploy.lock ./
ENV YARN_LOCKFILE_FILENAME=yarn.deploy.lock

<<<<<<< HEAD
RUN corepack enable
RUN yarn config -v
RUN yarn set version stable
=======
RUN yarn set version 3.6.4
>>>>>>> 52e69199
RUN yarn install

COPY src src
COPY tsconfig.build.json tsconfig.json

RUN yarn run build
RUN npm prune --production

FROM node:18-alpine

WORKDIR /usr/src/app

COPY --from=BUILD_IMAGE /usr/src/app/lib ./lib
COPY --from=BUILD_IMAGE /usr/src/app/node_modules ./node_modules

# This isn't actually used, service is read only. But anchor wants a wallet.
RUN echo "[124,96,181,146,132,165,175,182,60,194,167,230,29,91,110,109,226,38,41,155,207,186,24,33,205,120,108,98,218,67,77,95,13,60,79,204,253,10,183,101,60,94,220,177,117,97,16,29,31,124,35,65,121,147,161,114,159,23,207,202,122,164,170,201]" > id.json

ENV ANCHOR_WALLET=/usr/src/app/id.json

CMD ["node", "lib/src/server.js"]<|MERGE_RESOLUTION|>--- conflicted
+++ resolved
@@ -7,13 +7,7 @@
 COPY yarn.deploy.lock ./
 ENV YARN_LOCKFILE_FILENAME=yarn.deploy.lock
 
-<<<<<<< HEAD
-RUN corepack enable
-RUN yarn config -v
-RUN yarn set version stable
-=======
 RUN yarn set version 3.6.4
->>>>>>> 52e69199
 RUN yarn install
 
 COPY src src
