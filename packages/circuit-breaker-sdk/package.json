{
  "name": "@helium/circuit-breaker-sdk",
  "publishConfig": {
    "access": "public",
    "registry": "https://registry.npmjs.org/"
  },
  "license": "Apache-2.0",
<<<<<<< HEAD
  "version": "0.0.45",
=======
  "version": "0.0.47-ledger.0",
>>>>>>> e5fa534b
  "description": "Interface to the circuit breaker smart contract",
  "repository": {
    "type": "git",
    "url": "https://github.com/HeliumFoundation/helium-program-libary"
  },
  "main": "./lib/cjs/index.js",
  "module": "./lib/esm/src/index.js",
  "types": "./lib/types/src/index.d.ts",
  "sideEffects": false,
  "files": [
    "lib"
  ],
  "exports": {
    "import": "./lib/esm/src/index.js",
    "require": "./lib/cjs/index.js",
    "types": "./lib/types/src/index.d.ts"
  },
  "scripts": {
    "format": "prettier --write \"src/**/*.{ts,tsx}\"",
    "precommit": "npx git-format-staged -f 'prettier --ignore-unknown --stdin --stdin-filepath \"{}\"' .",
    "clean": "npx shx mkdir -p lib && npx shx rm -rf lib",
    "package": "npx shx mkdir -p lib/cjs lib/esm",
    "prebuild": "npm run clean && npm run package"
  },
  "dependencies": {
    "@coral-xyz/anchor": "^0.26.0",
<<<<<<< HEAD
    "@helium/idls": "^0.0.45",
    "@helium/spl-utils": "^0.0.45",
=======
    "@helium/idls": "^0.0.47-ledger.0",
    "@helium/spl-utils": "^0.0.47-ledger.0",
>>>>>>> e5fa534b
    "@solana/spl-token": "^0.3.6",
    "bn.js": "^5.2.0",
    "bs58": "^4.0.1"
  },
  "devDependencies": {
    "git-format-staged": "^2.1.3",
    "ts-loader": "^9.2.3",
    "ts-node": "^10.8.1",
    "typescript": "^4.3.4",
    "yarn": "^1.22.18"
  },
  "keywords": [],
  "author": ""
}<|MERGE_RESOLUTION|>--- conflicted
+++ resolved
@@ -5,11 +5,7 @@
     "registry": "https://registry.npmjs.org/"
   },
   "license": "Apache-2.0",
-<<<<<<< HEAD
-  "version": "0.0.45",
-=======
   "version": "0.0.47-ledger.0",
->>>>>>> e5fa534b
   "description": "Interface to the circuit breaker smart contract",
   "repository": {
     "type": "git",
@@ -36,13 +32,8 @@
   },
   "dependencies": {
     "@coral-xyz/anchor": "^0.26.0",
-<<<<<<< HEAD
-    "@helium/idls": "^0.0.45",
-    "@helium/spl-utils": "^0.0.45",
-=======
     "@helium/idls": "^0.0.47-ledger.0",
     "@helium/spl-utils": "^0.0.47-ledger.0",
->>>>>>> e5fa534b
     "@solana/spl-token": "^0.3.6",
     "bn.js": "^5.2.0",
     "bs58": "^4.0.1"
