--- conflicted
+++ resolved
@@ -39,11 +39,7 @@
     "@helium/tuktuk-sdk": "^0.0.9",
     "@solana/wallet-adapter-base": "^0.9.22",
     "@solana/web3.js": "^1.91.1",
-<<<<<<< HEAD
-    "axios": "^1.8.4",
-=======
     "axios": "^1.9.0",
->>>>>>> b63449be
     "bs58": "^4.0.1",
     "react-async-hook": "^4.0.0"
   },
