--- conflicted
+++ resolved
@@ -5,11 +5,7 @@
     "registry": "https://registry.npmjs.org/"
   },
   "license": "Apache-2.0",
-<<<<<<< HEAD
-  "version": "0.2.11",
-=======
   "version": "0.2.13",
->>>>>>> 736615bc
   "description": "Interface to the mobile-entity-manager smart contract",
   "repository": {
     "type": "git",
@@ -37,11 +33,7 @@
   "dependencies": {
     "@coral-xyz/anchor": "^0.26.0",
     "@helium/anchor-resolvers": "^0.2.5",
-<<<<<<< HEAD
-    "@helium/helium-entity-manager-sdk": "^0.2.11",
-=======
     "@helium/helium-entity-manager-sdk": "^0.2.13",
->>>>>>> 736615bc
     "@helium/idls": "^0.2.5",
     "bn.js": "^5.2.0",
     "bs58": "^4.0.1"
