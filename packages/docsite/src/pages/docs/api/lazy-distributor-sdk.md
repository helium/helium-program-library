# Lazy Distributor SDK

{% callout title="Quick tip" %}
If you are looking for a quick start guide, check out the [Getting Started](/docs/learn/getting_started) guide. We also have some react examples [here](/docs/learn/react).
{% /callout %}

## Instructions

### distribute_compression_rewards_v0

#### Accounts

| Name                | Mutability | Signer | Docs |
| ------------------- | ---------- | ------ | ---- |
| common              | immut      | no     |      |
| merkle_tree         | immut      | no     |      |
| compression_program | immut      | no     |      |

#### Args

| Name | Type            | Docs |
| ---- | --------------- | ---- |
| args | [object Object] |      |

### distribute_custom_destination_v0

#### Accounts

| Name   | Mutability | Signer | Docs |
| ------ | ---------- | ------ | ---- |
| common | immut      | no     |      |

#### Args

| Name | Type | Docs |
| ---- | ---- | ---- |

### distribute_rewards_v0

#### Accounts

| Name                   | Mutability | Signer | Docs |
| ---------------------- | ---------- | ------ | ---- |
| common                 | immut      | no     |      |
| recipient_mint_account | immut      | no     |      |

#### Args

| Name | Type | Docs |
| ---- | ---- | ---- |

### dummy_ix

#### Accounts

| Name    | Mutability | Signer | Docs |
| ------- | ---------- | ------ | ---- |
| dummy   | immut      | no     |      |
| dummy_2 | immut      | no     |      |

#### Args

| Name | Type | Docs |
| ---- | ---- | ---- |

### initialize_compression_recipient_v0

#### Accounts

| Name                | Mutability | Signer | Docs |
| ------------------- | ---------- | ------ | ---- |
| payer               | immut      | no     |      |
| lazy_distributor    | immut      | no     |      |
| recipient           | immut      | no     |      |
| merkle_tree         | immut      | no     |      |
| owner               | immut      | no     |      |
| delegate            | immut      | no     |      |
| compression_program | immut      | no     |      |
| system_program      | immut      | no     |      |

#### Args

| Name | Type            | Docs |
| ---- | --------------- | ---- |
| args | [object Object] |      |

### initialize_lazy_distributor_v0

#### Accounts

| Name                     | Mutability | Signer | Docs |
| ------------------------ | ---------- | ------ | ---- |
| payer                    | immut      | no     |      |
| lazy_distributor         | immut      | no     |      |
| rewards_mint             | immut      | no     |      |
| rewards_escrow           | immut      | no     |      |
| circuit_breaker          | immut      | no     |      |
| system_program           | immut      | no     |      |
| associated_token_program | immut      | no     |      |
| circuit_breaker_program  | immut      | no     |      |
| token_program            | immut      | no     |      |

#### Args

| Name | Type            | Docs |
| ---- | --------------- | ---- |
| args | [object Object] |      |

### initialize_recipient_v0

#### Accounts

| Name             | Mutability | Signer | Docs |
| ---------------- | ---------- | ------ | ---- |
| payer            | immut      | no     |      |
| lazy_distributor | immut      | no     |      |
| recipient        | immut      | no     |      |
| mint             | immut      | no     |      |
| target_metadata  | immut      | no     |      |
| system_program   | immut      | no     |      |

#### Args

| Name | Type | Docs |
| ---- | ---- | ---- |

### set_current_rewards_v0

#### Accounts

| Name             | Mutability | Signer | Docs |
| ---------------- | ---------- | ------ | ---- |
| payer            | immut      | no     |      |
| lazy_distributor | immut      | no     |      |
| recipient        | immut      | no     |      |
| oracle           | immut      | no     |      |
| system_program   | immut      | no     |      |

#### Args

| Name | Type            | Docs |
| ---- | --------------- | ---- |
| args | [object Object] |      |

### set_current_rewards_v1

#### Accounts

| Name                | Mutability | Signer | Docs                                                                                                                                                   |
| ------------------- | ---------- | ------ | ------------------------------------------------------------------------------------------------------------------------------------------------------ |
| payer               | immut      | no     |                                                                                                                                                        |
| lazy_distributor    | immut      | no     |                                                                                                                                                        |
| recipient           | immut      | no     |                                                                                                                                                        |
| sysvar_instructions | immut      | no     | the supplied Sysvar could be anything else. The Instruction Sysvar has not been implemented in the Anchor framework yet, so this is the safe approach. |
| system_program      | immut      | no     |                                                                                                                                                        |

#### Args

| Name | Type            | Docs |
| ---- | --------------- | ---- |
| args | [object Object] |      |

### temp_update_matching_destination

#### Accounts

| Name               | Mutability | Signer | Docs |
| ------------------ | ---------- | ------ | ---- |
| authority          | immut      | no     |      |
| original_recipient | immut      | no     |      |
| recipient          | immut      | no     |      |

#### Args

| Name | Type | Docs |
| ---- | ---- | ---- |

### update_compression_destination_v0

#### Accounts

| Name                | Mutability | Signer | Docs |
| ------------------- | ---------- | ------ | ---- |
| recipient           | immut      | no     |      |
| owner               | immut      | no     |      |
| destination         | immut      | no     |      |
| merkle_tree         | immut      | no     |      |
| compression_program | immut      | no     |      |

#### Args

| Name | Type            | Docs |
| ---- | --------------- | ---- |
| args | [object Object] |      |

### update_destination_v0

#### Accounts

| Name                   | Mutability | Signer | Docs |
| ---------------------- | ---------- | ------ | ---- |
| recipient              | immut      | no     |      |
| owner                  | immut      | no     |      |
| destination            | immut      | no     |      |
| recipient_mint_account | immut      | no     |      |

#### Args

| Name | Type | Docs |
| ---- | ---- | ---- |

### update_lazy_distributor_v0

#### Accounts

| Name             | Mutability | Signer | Docs |
| ---------------- | ---------- | ------ | ---- |
| lazy_distributor | immut      | no     |      |
| rewards_mint     | immut      | no     |      |
| authority        | immut      | no     |      |

#### Args

| Name | Type            | Docs |
| ---- | --------------- | ---- |
| args | [object Object] |      |

## Accounts

### AccountWindowedCircuitBreakerV0

undefined

### LazyDistributorV0

undefined

<<<<<<< HEAD
### RecipientV0

undefined
=======
### tempUpdateMatchingDestination

#### Accounts

| Name              | Mutability | Signer | Docs |
| ----------------- | ---------- | ------ | ---- |
| authority         | immut      | yes    |      |
| originalRecipient | immut      | no     |      |
| recipient         | mut        | no     |      |

#### Args

| Name | Type | Docs |
| ---- | ---- | ---- |

## Accounts
>>>>>>> 5894308d

### RemoteTaskTransactionV0

undefined

### SetCurrentRewardsTransactionV0

undefined

## Types

### AccountWindowedCircuitBreakerV0

| Field         | Type            |
| ------------- | --------------- |
| token_account | pubkey          |
| authority     | pubkey          |
| owner         | pubkey          |
| config        | [object Object] |
| last_window   | [object Object] |
| bump_seed     | u8              |

### CompiledInstructionV0

| Field            | Type  |
| ---------------- | ----- |
| program_id_index | u8    |
| accounts         | bytes |
| data             | bytes |

### CompiledTransactionV0

| Field          | Type            |
| -------------- | --------------- |
| num_rw_signers | u8              |
| num_ro_signers | u8              |
| num_rw         | u8              |
| accounts       | pubkey          |
| instructions   | [object Object] |
| signer_seeds   | bytes           |

### DistributeCompressionRewardsArgsV0

| Field        | Type            |
| ------------ | --------------- |
| data_hash    | [object Object] |
| creator_hash | [object Object] |
| root         | [object Object] |
| index        | u32             |

### InitializeCompressionRecipientArgsV0

| Field        | Type            |
| ------------ | --------------- |
| data_hash    | [object Object] |
| creator_hash | [object Object] |
| root         | [object Object] |
| index        | u32             |

### InitializeLazyDistributorArgsV0

| Field         | Type            |
| ------------- | --------------- |
| oracles       | [object Object] |
| authority     | pubkey          |
| window_config | [object Object] |
| approver      | pubkey          |

### LazyDistributorV0

| Field          | Type            |
| -------------- | --------------- |
| version        | u16             |
| rewards_mint   | pubkey          |
| rewards_escrow | pubkey          |
| authority      | pubkey          |
| oracles        | [object Object] |
| bump_seed      | u8              |
| approver       | pubkey          |

### OracleConfigV0

| Field  | Type   |
| ------ | ------ |
| oracle | pubkey |
| url    | string |

### RecipientV0

| Field                  | Type            |
| ---------------------- | --------------- |
| lazy_distributor       | pubkey          |
| asset                  | pubkey          |
| total_rewards          | u64             |
| current_config_version | u16             |
| current_rewards        | [object Object] |
| bump_seed              | u8              |
| reserved               | u64             |
| destination            | pubkey          |

### RemoteTaskTransactionV0

| Field             | Type            |
| ----------------- | --------------- |
| verification_hash | [object Object] |
| transaction       | [object Object] |

### SetCurrentRewardsArgsV0

| Field           | Type |
| --------------- | ---- |
| oracle_index    | u16  |
| current_rewards | u64  |

### SetCurrentRewardsTransactionV0

| Field            | Type   |
| ---------------- | ------ |
| lazy_distributor | pubkey |
| oracle_index     | u16    |
| current_rewards  | u64    |
| asset            | pubkey |

### UpdateCompressionDestinationArgsV0

| Field        | Type            |
| ------------ | --------------- |
| data_hash    | [object Object] |
| creator_hash | [object Object] |
| root         | [object Object] |
| index        | u32             |

### UpdateLazyDistributorArgsV0

| Field     | Type            |
| --------- | --------------- |
| oracles   | [object Object] |
| authority | pubkey          |
| approver  | [object Object] |

### WindowV0

| Field                 | Type |
| --------------------- | ---- |
| last_aggregated_value | u64  |
| last_unix_timestamp   | i64  |

### circuit_breaker::state::ThresholdType

| Variant  | Fields |
| -------- | ------ |
| Percent  |        |
| Absolute |        |

### circuit_breaker::state::WindowedCircuitBreakerConfigV0

| Field               | Type            |
| ------------------- | --------------- |
| window_size_seconds | u64             |
| threshold_type      | [object Object] |
| threshold           | u64             |

### lazy_distributor::circuit_breaker::ThresholdType

| Variant  | Fields |
| -------- | ------ |
| Percent  |        |
| Absolute |        |

### lazy_distributor::circuit_breaker::WindowedCircuitBreakerConfigV0

| Field               | Type            |
| ------------------- | --------------- |
| window_size_seconds | u64             |
| threshold_type      | [object Object] |
| threshold           | u64             |<|MERGE_RESOLUTION|>--- conflicted
+++ resolved
@@ -49,197 +49,6 @@
 | Name | Type | Docs |
 | ---- | ---- | ---- |
 
-### dummy_ix
-
-#### Accounts
-
-| Name    | Mutability | Signer | Docs |
-| ------- | ---------- | ------ | ---- |
-| dummy   | immut      | no     |      |
-| dummy_2 | immut      | no     |      |
-
-#### Args
-
-| Name | Type | Docs |
-| ---- | ---- | ---- |
-
-### initialize_compression_recipient_v0
-
-#### Accounts
-
-| Name                | Mutability | Signer | Docs |
-| ------------------- | ---------- | ------ | ---- |
-| payer               | immut      | no     |      |
-| lazy_distributor    | immut      | no     |      |
-| recipient           | immut      | no     |      |
-| merkle_tree         | immut      | no     |      |
-| owner               | immut      | no     |      |
-| delegate            | immut      | no     |      |
-| compression_program | immut      | no     |      |
-| system_program      | immut      | no     |      |
-
-#### Args
-
-| Name | Type            | Docs |
-| ---- | --------------- | ---- |
-| args | [object Object] |      |
-
-### initialize_lazy_distributor_v0
-
-#### Accounts
-
-| Name                     | Mutability | Signer | Docs |
-| ------------------------ | ---------- | ------ | ---- |
-| payer                    | immut      | no     |      |
-| lazy_distributor         | immut      | no     |      |
-| rewards_mint             | immut      | no     |      |
-| rewards_escrow           | immut      | no     |      |
-| circuit_breaker          | immut      | no     |      |
-| system_program           | immut      | no     |      |
-| associated_token_program | immut      | no     |      |
-| circuit_breaker_program  | immut      | no     |      |
-| token_program            | immut      | no     |      |
-
-#### Args
-
-| Name | Type            | Docs |
-| ---- | --------------- | ---- |
-| args | [object Object] |      |
-
-### initialize_recipient_v0
-
-#### Accounts
-
-| Name             | Mutability | Signer | Docs |
-| ---------------- | ---------- | ------ | ---- |
-| payer            | immut      | no     |      |
-| lazy_distributor | immut      | no     |      |
-| recipient        | immut      | no     |      |
-| mint             | immut      | no     |      |
-| target_metadata  | immut      | no     |      |
-| system_program   | immut      | no     |      |
-
-#### Args
-
-| Name | Type | Docs |
-| ---- | ---- | ---- |
-
-### set_current_rewards_v0
-
-#### Accounts
-
-| Name             | Mutability | Signer | Docs |
-| ---------------- | ---------- | ------ | ---- |
-| payer            | immut      | no     |      |
-| lazy_distributor | immut      | no     |      |
-| recipient        | immut      | no     |      |
-| oracle           | immut      | no     |      |
-| system_program   | immut      | no     |      |
-
-#### Args
-
-| Name | Type            | Docs |
-| ---- | --------------- | ---- |
-| args | [object Object] |      |
-
-### set_current_rewards_v1
-
-#### Accounts
-
-| Name                | Mutability | Signer | Docs                                                                                                                                                   |
-| ------------------- | ---------- | ------ | ------------------------------------------------------------------------------------------------------------------------------------------------------ |
-| payer               | immut      | no     |                                                                                                                                                        |
-| lazy_distributor    | immut      | no     |                                                                                                                                                        |
-| recipient           | immut      | no     |                                                                                                                                                        |
-| sysvar_instructions | immut      | no     | the supplied Sysvar could be anything else. The Instruction Sysvar has not been implemented in the Anchor framework yet, so this is the safe approach. |
-| system_program      | immut      | no     |                                                                                                                                                        |
-
-#### Args
-
-| Name | Type            | Docs |
-| ---- | --------------- | ---- |
-| args | [object Object] |      |
-
-### temp_update_matching_destination
-
-#### Accounts
-
-| Name               | Mutability | Signer | Docs |
-| ------------------ | ---------- | ------ | ---- |
-| authority          | immut      | no     |      |
-| original_recipient | immut      | no     |      |
-| recipient          | immut      | no     |      |
-
-#### Args
-
-| Name | Type | Docs |
-| ---- | ---- | ---- |
-
-### update_compression_destination_v0
-
-#### Accounts
-
-| Name                | Mutability | Signer | Docs |
-| ------------------- | ---------- | ------ | ---- |
-| recipient           | immut      | no     |      |
-| owner               | immut      | no     |      |
-| destination         | immut      | no     |      |
-| merkle_tree         | immut      | no     |      |
-| compression_program | immut      | no     |      |
-
-#### Args
-
-| Name | Type            | Docs |
-| ---- | --------------- | ---- |
-| args | [object Object] |      |
-
-### update_destination_v0
-
-#### Accounts
-
-| Name                   | Mutability | Signer | Docs |
-| ---------------------- | ---------- | ------ | ---- |
-| recipient              | immut      | no     |      |
-| owner                  | immut      | no     |      |
-| destination            | immut      | no     |      |
-| recipient_mint_account | immut      | no     |      |
-
-#### Args
-
-| Name | Type | Docs |
-| ---- | ---- | ---- |
-
-### update_lazy_distributor_v0
-
-#### Accounts
-
-| Name             | Mutability | Signer | Docs |
-| ---------------- | ---------- | ------ | ---- |
-| lazy_distributor | immut      | no     |      |
-| rewards_mint     | immut      | no     |      |
-| authority        | immut      | no     |      |
-
-#### Args
-
-| Name | Type            | Docs |
-| ---- | --------------- | ---- |
-| args | [object Object] |      |
-
-## Accounts
-
-### AccountWindowedCircuitBreakerV0
-
-undefined
-
-### LazyDistributorV0
-
-undefined
-
-<<<<<<< HEAD
-### RecipientV0
-
-undefined
-=======
 ### tempUpdateMatchingDestination
 
 #### Accounts
@@ -256,7 +65,18 @@
 | ---- | ---- | ---- |
 
 ## Accounts
->>>>>>> 5894308d
+
+### AccountWindowedCircuitBreakerV0
+
+undefined
+
+### LazyDistributorV0
+
+undefined
+
+### RecipientV0
+
+undefined
 
 ### RemoteTaskTransactionV0
 
