# Circuit Breaker SDK

{% callout title="Quick tip" %}
If you are looking for a quick start guide, check out the [Getting Started](/docs/learn/getting_started) guide. We also have some react examples [here](/docs/learn/react).
{% /callout %}

## Instructions

### initialize_account_windowed_breaker_v0

#### Accounts

| Name            | Mutability | Signer | Docs |
| --------------- | ---------- | ------ | ---- |
| payer           | immut      | no     |      |
| circuit_breaker | immut      | no     |      |
| token_account   | immut      | no     |      |
| owner           | immut      | no     |      |
| token_program   | immut      | no     |      |
| system_program  | immut      | no     |      |

#### Args

| Name | Type            | Docs |
| ---- | --------------- | ---- |
| args | [object Object] |      |

### initialize_mint_windowed_breaker_v0

#### Accounts

| Name            | Mutability | Signer | Docs |
| --------------- | ---------- | ------ | ---- |
| payer           | immut      | no     |      |
| circuit_breaker | immut      | no     |      |
| mint            | immut      | no     |      |
| mint_authority  | immut      | no     |      |
| token_program   | immut      | no     |      |
| system_program  | immut      | no     |      |

#### Args

| Name | Type            | Docs |
| ---- | --------------- | ---- |
| args | [object Object] |      |

### mint_v0

#### Accounts

| Name            | Mutability | Signer | Docs |
| --------------- | ---------- | ------ | ---- |
| mint            | immut      | no     |      |
| to              | immut      | no     |      |
| mint_authority  | immut      | no     |      |
| circuit_breaker | immut      | no     |      |
| token_program   | immut      | no     |      |

#### Args

| Name | Type            | Docs |
| ---- | --------------- | ---- |
| args | [object Object] |      |

### remove_mint_authority_v0

#### Accounts

| Name            | Mutability | Signer | Docs |
| --------------- | ---------- | ------ | ---- |
| rent_refund     | immut      | no     |      |
| mint            | immut      | no     |      |
| authority       | immut      | no     |      |
| circuit_breaker | immut      | no     |      |
| token_program   | immut      | no     |      |

#### Args

| Name | Type | Docs |
| ---- | ---- | ---- |

### transfer_v0

#### Accounts

| Name            | Mutability | Signer | Docs |
| --------------- | ---------- | ------ | ---- |
| from            | immut      | no     |      |
| to              | immut      | no     |      |
| owner           | immut      | no     |      |
| circuit_breaker | immut      | no     |      |
| token_program   | immut      | no     |      |

#### Args

| Name | Type            | Docs |
| ---- | --------------- | ---- |
| args | [object Object] |      |

### update_account_windowed_breaker_v0

#### Accounts

| Name            | Mutability | Signer | Docs |
| --------------- | ---------- | ------ | ---- |
| circuit_breaker | immut      | no     |      |
| authority       | immut      | no     |      |

#### Args

| Name | Type            | Docs |
| ---- | --------------- | ---- |
| args | [object Object] |      |

<<<<<<< HEAD
### update_mint_windowed_breaker_v0
=======
### removeMintAuthorityV0

#### Accounts

| Name           | Mutability | Signer | Docs |
| -------------- | ---------- | ------ | ---- |
| rentRefund     | mut        | no     |      |
| mint           | mut        | no     |      |
| authority      | immut      | yes    |      |
| circuitBreaker | mut        | no     |      |
| tokenProgram   | immut      | no     |      |

#### Args

| Name | Type | Docs |
| ---- | ---- | ---- |

## Accounts
>>>>>>> 5894308d

#### Accounts

| Name            | Mutability | Signer | Docs |
| --------------- | ---------- | ------ | ---- |
| authority       | immut      | no     |      |
| circuit_breaker | immut      | no     |      |

#### Args

| Name | Type            | Docs |
| ---- | --------------- | ---- |
| args | [object Object] |      |

## Accounts

### AccountWindowedCircuitBreakerV0

undefined

### MintWindowedCircuitBreakerV0

undefined

## Types

### AccountWindowedCircuitBreakerV0

| Field         | Type            |
| ------------- | --------------- |
| token_account | pubkey          |
| authority     | pubkey          |
| owner         | pubkey          |
| config        | [object Object] |
| last_window   | [object Object] |
| bump_seed     | u8              |

### InitializeAccountWindowedBreakerArgsV0

| Field     | Type            |
| --------- | --------------- |
| authority | pubkey          |
| owner     | pubkey          |
| config    | [object Object] |

### InitializeMintWindowedBreakerArgsV0

| Field          | Type            |
| -------------- | --------------- |
| authority      | pubkey          |
| mint_authority | pubkey          |
| config         | [object Object] |

### MintArgsV0

| Field  | Type |
| ------ | ---- |
| amount | u64  |

### MintWindowedCircuitBreakerV0

| Field          | Type            |
| -------------- | --------------- |
| mint           | pubkey          |
| authority      | pubkey          |
| mint_authority | pubkey          |
| config         | [object Object] |
| last_window    | [object Object] |
| bump_seed      | u8              |

### ThresholdType

| Variant  | Fields |
| -------- | ------ |
| Percent  |        |
| Absolute |        |

### TransferArgsV0

| Field  | Type |
| ------ | ---- |
| amount | u64  |

### UpdateAccountWindowedBreakerArgsV0

| Field         | Type            |
| ------------- | --------------- |
| new_authority | pubkey          |
| config        | [object Object] |

### UpdateMintWindowedBreakerArgsV0

| Field         | Type            |
| ------------- | --------------- |
| new_authority | pubkey          |
| config        | [object Object] |

### WindowV0

| Field                 | Type |
| --------------------- | ---- |
| last_aggregated_value | u64  |
| last_unix_timestamp   | i64  |

### WindowedCircuitBreakerConfigV0

| Field               | Type            |
| ------------------- | --------------- |
| window_size_seconds | u64             |
| threshold_type      | [object Object] |
| threshold           | u64             |<|MERGE_RESOLUTION|>--- conflicted
+++ resolved
@@ -112,9 +112,21 @@
 | ---- | --------------- | ---- |
 | args | [object Object] |      |
 
-<<<<<<< HEAD
 ### update_mint_windowed_breaker_v0
-=======
+
+#### Accounts
+
+| Name            | Mutability | Signer | Docs |
+| --------------- | ---------- | ------ | ---- |
+| authority       | immut      | no     |      |
+| circuit_breaker | immut      | no     |      |
+
+#### Args
+
+| Name | Type            | Docs |
+| ---- | --------------- | ---- |
+| args | [object Object] |      |
+
 ### removeMintAuthorityV0
 
 #### Accounts
@@ -131,22 +143,6 @@
 
 | Name | Type | Docs |
 | ---- | ---- | ---- |
-
-## Accounts
->>>>>>> 5894308d
-
-#### Accounts
-
-| Name            | Mutability | Signer | Docs |
-| --------------- | ---------- | ------ | ---- |
-| authority       | immut      | no     |      |
-| circuit_breaker | immut      | no     |      |
-
-#### Args
-
-| Name | Type            | Docs |
-| ---- | --------------- | ---- |
-| args | [object Object] |      |
 
 ## Accounts
 
