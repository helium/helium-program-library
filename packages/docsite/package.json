--- conflicted
+++ resolved
@@ -1,10 +1,6 @@
 {
   "name": "hpl-docs",
-<<<<<<< HEAD
-  "version": "0.10.0-alpha.13",
-=======
   "version": "0.9.31",
->>>>>>> 5894308d
   "private": true,
   "scripts": {
     "dev": "next dev",
