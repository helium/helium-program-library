--- conflicted
+++ resolved
@@ -170,12 +170,13 @@
   );
   await monitorSolBalance(
     new PublicKey(
-<<<<<<< HEAD
       process.env.HPL_CRONS_QUEUE_AUTHORITY_KEY ||
         "2dbtp4u3axsLSXqgV6uhhsuTXEitveVdYu2GTdKgc1X8"
     ),
     "hpl_crons_queue_authority"
-=======
+  );
+  await monitorSolBalance(
+    new PublicKey(
       process.env.DAO_KEY || "BQ3MCuTT5zVBhNfQ4SjMh3NPVhFy73MPV8rjfq5d1zie"
     ),
     "hnt_dao"
@@ -186,7 +187,6 @@
         "BMnWRWZrWqb6JMKznaDqNxWaWAHoaTzVabM6Qwyh3WKz"
     ),
     "hnt_registrar"
->>>>>>> 5894308d
   );
 
   for (const maker of makers) {
