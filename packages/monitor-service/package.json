--- conflicted
+++ resolved
@@ -6,11 +6,7 @@
     "registry": "https://registry.npmjs.org/"
   },
   "license": "Apache-2.0",
-<<<<<<< HEAD
-  "version": "0.10.0-alpha.13",
-=======
   "version": "0.9.31",
->>>>>>> 5894308d
   "description": "Prometheus monitoring of important accounts on Solana",
   "repository": {
     "type": "git",
@@ -36,20 +32,7 @@
     "dev": "npx ts-node --project tsconfig.cjs.json src/index.ts"
   },
   "dependencies": {
-<<<<<<< HEAD
-    "@coral-xyz/anchor": "^0.30.1",
-    "@helium/account-fetch-cache": "^0.10.0-alpha.13",
-    "@helium/circuit-breaker-sdk": "^0.10.0-alpha.13",
-    "@helium/data-credits-sdk": "^0.10.0-alpha.13",
-    "@helium/helium-entity-manager-sdk": "^0.10.0-alpha.13",
-    "@helium/helium-sub-daos-sdk": "^0.10.0-alpha.13",
-    "@helium/idls": "^0.10.0-alpha.13",
-    "@helium/lazy-distributor-sdk": "^0.10.0-alpha.13",
-    "@helium/lazy-transactions-sdk": "^0.10.0-alpha.13",
-    "@helium/price-oracle-sdk": "^0.10.0-alpha.13",
-    "@helium/spl-utils": "^0.10.0-alpha.13",
-=======
-    "@coral-xyz/anchor": "^0.28.0",
+    "@coral-xyz/anchor": "^0.31.0",
     "@helium/account-fetch-cache": "^0.9.31",
     "@helium/circuit-breaker-sdk": "^0.9.31",
     "@helium/data-credits-sdk": "^0.9.31",
@@ -60,7 +43,6 @@
     "@helium/lazy-transactions-sdk": "^0.9.31",
     "@helium/price-oracle-sdk": "^0.9.31",
     "@helium/spl-utils": "^0.9.31",
->>>>>>> 5894308d
     "@metaplex-foundation/mpl-bubblegum": "^0.7.0",
     "@metaplex-foundation/mpl-token-metadata": "^2.10.0",
     "@solana/spl-account-compression": "^0.1.7",
