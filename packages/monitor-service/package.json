--- conflicted
+++ resolved
@@ -6,11 +6,7 @@
     "registry": "https://registry.npmjs.org/"
   },
   "license": "Apache-2.0",
-<<<<<<< HEAD
-  "version": "0.0.44",
-=======
   "version": "0.0.46",
->>>>>>> 76d24090
   "description": "Prometheus monitoring of important accounts on Solana",
   "repository": {
     "type": "git",
@@ -37,17 +33,10 @@
   },
   "dependencies": {
     "@coral-xyz/anchor": "0.26.0",
-<<<<<<< HEAD
-    "@helium/circuit-breaker-sdk": "^0.0.44",
-    "@helium/helium-sub-daos-sdk": "^0.0.44",
-    "@helium/idls": "^0.0.44",
-    "@helium/spl-utils": "^0.0.44",
-=======
     "@helium/circuit-breaker-sdk": "^0.0.46",
     "@helium/helium-sub-daos-sdk": "^0.0.46",
     "@helium/idls": "^0.0.46",
     "@helium/spl-utils": "^0.0.46",
->>>>>>> 76d24090
     "@metaplex-foundation/mpl-token-metadata": "^2.2.3",
     "@solana/spl-token": "^0.3.6",
     "@solana/web3.js": "^1.43.4",
