--- conflicted
+++ resolved
@@ -5,11 +5,7 @@
     "registry": "https://registry.npmjs.org/"
   },
   "license": "Apache-2.0",
-<<<<<<< HEAD
-  "version": "0.2.15",
-=======
   "version": "0.2.16",
->>>>>>> 7421b7bd
   "description": "Interface to the treasury-management smart contract",
   "repository": {
     "type": "git",
@@ -36,15 +32,9 @@
   },
   "dependencies": {
     "@coral-xyz/anchor": "^0.26.0",
-<<<<<<< HEAD
-    "@helium/anchor-resolvers": "^0.2.15",
-    "@helium/circuit-breaker-sdk": "^0.2.15",
-    "@helium/idls": "^0.2.15",
-=======
     "@helium/anchor-resolvers": "^0.2.16",
     "@helium/circuit-breaker-sdk": "^0.2.16",
     "@helium/idls": "^0.2.16",
->>>>>>> 7421b7bd
     "bn.js": "^5.2.0",
     "bs58": "^4.0.1"
   },
