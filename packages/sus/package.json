--- conflicted
+++ resolved
@@ -1,10 +1,6 @@
 {
   "name": "@helium/sus",
-<<<<<<< HEAD
-  "version": "0.10.0-alpha.13",
-=======
   "version": "0.9.31",
->>>>>>> 5894308d
   "description": "Transaction simulation sus checker",
   "publishConfig": {
     "access": "public",
@@ -35,7 +31,7 @@
     "prebuild": "npm run clean && npm run package"
   },
   "dependencies": {
-    "@coral-xyz/anchor": "^0.30.1",
+    "@coral-xyz/anchor": "^0.31.0",
     "@metaplex-foundation/mpl-token-metadata": "^2.10.0",
     "@solana/spl-token": "^0.3.8",
     "@solana/web3.js": "^1.91.1",
