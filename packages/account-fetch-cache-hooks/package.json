{
  "name": "@helium/account-fetch-cache-hooks",
  "private": false,
  "publishConfig": {
    "access": "public",
    "registry": "https://registry.npmjs.org/"
  },
  "license": "Apache-2.0",
<<<<<<< HEAD
  "version": "0.2.11",
=======
  "version": "0.2.21",
>>>>>>> be9f93a1
  "description": "React hooks and context for account-fetch-cache",
  "repository": {
    "type": "git",
    "url": "https://github.com/helium/helium-program-libary"
  },
  "main": "./lib/cjs/index.js",
  "module": "./lib/esm/src/index.js",
  "types": "./lib/types/src/index.d.ts",
  "sideEffects": false,
  "files": [
    "lib"
  ],
  "exports": {
    "import": "./lib/esm/src/index.js",
    "require": "./lib/cjs/index.js",
    "types": "./lib/types/src/index.d.ts"
  },
  "scripts": {
    "format": "prettier --write \"src/**/*.{ts,tsx}\"",
    "precommit": "npx git-format-staged -f 'prettier --ignore-unknown --stdin --stdin-filepath \"{}\"' .",
    "clean": "npx shx mkdir -p lib && npx shx rm -rf lib",
    "package": "npx shx mkdir -p lib/cjs lib/esm",
    "prebuild": "npm run clean && npm run package"
  },
  "dependencies": {
    "@helium/account-fetch-cache": "^0.2.21",
    "@solana/web3.js": "^1.66.2",
    "react-async-hook": "^4.0.0"
  },
  "devDependencies": {
    "git-format-staged": "^2.1.3",
    "ts-loader": "^9.2.3",
    "typescript": "^4.3.4",
    "yarn": "^1.22.18"
  },
  "peerDependencies": {
    "react": "^16.8 || ^17 || ^18",
    "react-dom": "^16.8 || ^17 || ^18"
  },
  "keywords": [],
  "author": "",
  "gitHead": "5a8bf0b7b88e5934ef8d774e686f7c95804fbb8d"
}<|MERGE_RESOLUTION|>--- conflicted
+++ resolved
@@ -6,11 +6,7 @@
     "registry": "https://registry.npmjs.org/"
   },
   "license": "Apache-2.0",
-<<<<<<< HEAD
-  "version": "0.2.11",
-=======
   "version": "0.2.21",
->>>>>>> be9f93a1
   "description": "React hooks and context for account-fetch-cache",
   "repository": {
     "type": "git",
