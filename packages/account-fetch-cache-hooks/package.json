{
  "name": "@helium/account-fetch-cache-hooks",
  "publishConfig": {
    "access": "public",
    "registry": "https://registry.npmjs.org/"
  },
  "license": "Apache-2.0",
<<<<<<< HEAD
  "version": "0.10.0-alpha.13",
=======
  "version": "0.9.31",
>>>>>>> 5894308d
  "description": "React hooks and context for account-fetch-cache",
  "repository": {
    "type": "git",
    "url": "https://github.com/helium/helium-program-libary"
  },
  "main": "./lib/cjs/index.js",
  "module": "./lib/esm/src/index.js",
  "types": "./lib/types/src/index.d.ts",
  "sideEffects": false,
  "files": [
    "lib"
  ],
  "exports": {
    "import": "./lib/esm/src/index.js",
    "require": "./lib/cjs/index.js",
    "types": "./lib/types/src/index.d.ts"
  },
  "scripts": {
    "format": "prettier --write \"src/**/*.{ts,tsx}\"",
    "precommit": "npx git-format-staged -f 'prettier --ignore-unknown --stdin --stdin-filepath \"{}\"' .",
    "clean": "npx shx mkdir -p lib && npx shx rm -rf lib",
    "package": "npx shx mkdir -p lib/cjs lib/esm",
    "prebuild": "npm run clean && npm run package"
  },
  "dependencies": {
<<<<<<< HEAD
    "@helium/account-fetch-cache": "^0.10.0-alpha.13",
=======
    "@helium/account-fetch-cache": "^0.9.31",
>>>>>>> 5894308d
    "@solana/web3.js": "^1.91.1",
    "react-async-hook": "^4.0.0"
  },
  "devDependencies": {
    "git-format-staged": "^2.1.3",
    "ts-loader": "^9.2.3",
    "typescript": "^5.2.2"
  },
  "peerDependencies": {
    "react": "^16.8 || ^17 || ^18",
    "react-dom": "^16.8 || ^17 || ^18"
  },
  "keywords": [],
  "author": "",
  "gitHead": "fc5dab2875863281ec468cf4a5a416c9696d102f"
}<|MERGE_RESOLUTION|>--- conflicted
+++ resolved
@@ -5,11 +5,7 @@
     "registry": "https://registry.npmjs.org/"
   },
   "license": "Apache-2.0",
-<<<<<<< HEAD
-  "version": "0.10.0-alpha.13",
-=======
   "version": "0.9.31",
->>>>>>> 5894308d
   "description": "React hooks and context for account-fetch-cache",
   "repository": {
     "type": "git",
@@ -35,11 +31,7 @@
     "prebuild": "npm run clean && npm run package"
   },
   "dependencies": {
-<<<<<<< HEAD
-    "@helium/account-fetch-cache": "^0.10.0-alpha.13",
-=======
     "@helium/account-fetch-cache": "^0.9.31",
->>>>>>> 5894308d
     "@solana/web3.js": "^1.91.1",
     "react-async-hook": "^4.0.0"
   },
