--- conflicted
+++ resolved
@@ -2,10 +2,7 @@
 import { AccountInfo, PublicKey } from "@solana/web3.js";
 import { useAccounts } from "./useAccounts";
 import { useMemo } from "react";
-<<<<<<< HEAD
-=======
 import { AsyncStateStatus } from "react-async-hook";
->>>>>>> be9f93a1
 
 export interface ParsedAccountBase {
   pubkey: PublicKey
@@ -41,9 +38,6 @@
     loading: ret.loading,
     account: ret.accounts?.[0]?.account,
     info: ret.accounts?.[0]?.info,
-<<<<<<< HEAD
-=======
     status: ret.status
->>>>>>> be9f93a1
   }
 }