--- conflicted
+++ resolved
@@ -18,13 +18,12 @@
     mint: "collection",
     owner: "maker",
   }),
-<<<<<<< HEAD
   ataResolver({
     instruction: "initializeDataOnlyV0",
     account: "tokenAccount",
     mint: "collection",
     owner: "dataOnlyConfig",
-=======
+  }),
   resolveIndividual(async ({ path, args, accounts, provider }) => {
     if (path[path.length - 1] == "programApproval" && accounts.dao) {
       let programId = args[args.length - 1] && args[args.length - 1].programId;
@@ -33,7 +32,6 @@
       }
       return programApprovalKey(accounts.dao as PublicKey, programId)[0]
     }
->>>>>>> f315120b
   }),
   resolveIndividual(async ({ path }) => {
     if (path[path.length - 1] === "eccVerifier") {
