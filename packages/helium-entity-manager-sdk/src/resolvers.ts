--- conflicted
+++ resolved
@@ -2,42 +2,15 @@
 import {
   ataResolver,
   combineResolvers,
-<<<<<<< HEAD
-  resolveIndividual
-} from "@helium/spl-utils";
-import { PublicKey } from "@solana/web3.js";
-import { hotspotStorageKey } from "./pdas";
-
-export const heliumEntityManagerResolvers = combineResolvers(
-  resolveIndividual(async ({ path }) => {
-    switch (path[path.length - 1]) {
-      case "dataCreditsProgram":
-        return new PublicKey("credacwrBVewZAgCwNgowCSMbCiepuesprUWPBeLTSg");
-      case "tokenMetadataProgram":
-        return new PublicKey("metaqbxxUerdq28cj1RbAWkYQm3ybzjb6a8bt518x1s");
-      case "heliumSubDaosProgram":
-        return new PublicKey("hdaojPkgSD8bciDc1w2Z4kXFFibCXngJiw2GRpEL7Wf");
-      case "bubblegumProgram":
-        return new PublicKey("BGUMAp9Gq7iTEuizy4pqaxsTyUCBK68MDfK752saRPUY");
-      case "compressionProgram":
-        return new PublicKey("cmtDvXumGCrqC1Age74AVPhSRVXJMd8PJS91L8KbNCK");
-      case "logWrapper":
-        return new PublicKey("noopb9bkMVfRPU8AsbpTUg8AQkHtKwMYZiFUjNRtMmV");
-      default:
-        return;
-    }
-  }),
-=======
   heliumCommonResolver,
   resolveIndividual,
 } from "@helium/spl-utils";
-import { subDaoEpochInfoResolver } from "@helium/helium-sub-daos-sdk";
-import { hotspotKey } from "./pdas";
+import { hotspotStorageKey } from "./pdas";
 import { getAssociatedTokenAddress } from "@solana/spl-token";
+import { PublicKey } from "@solana/web3.js";
 
 export const heliumEntityManagerResolvers = combineResolvers(
   heliumCommonResolver,
->>>>>>> 81cf9fbf
   ataResolver({
     instruction: "initializeHotspotConfigV0",
     account: "tokenAccount",
@@ -45,10 +18,11 @@
     owner: "hotspotConfig",
   }),
   resolveIndividual(async ({ path, args, provider }) => {
-    if (path[path.length - 1] === "storage") {
-      return hotspotStorageKey(
-        args[args.length - 1].eccCompact
-      )[0];
+    if (
+      path[path.length - 1] === "storage" &&
+      args[args.length - 1].eccCompact
+    ) {
+      return hotspotStorageKey(args[args.length - 1].eccCompact)[0];
     } else if (path[path.length - 1] === "recipient") {
       // @ts-ignore
       return provider.wallet?.publicKey;
