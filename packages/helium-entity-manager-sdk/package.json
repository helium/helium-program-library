--- conflicted
+++ resolved
@@ -33,18 +33,11 @@
   "dependencies": {
     "@coral-xyz/anchor": "^0.28.0",
     "@helium/address": "^4.10.2",
-<<<<<<< HEAD
-    "@helium/anchor-resolvers": "^0.5.0",
-    "@helium/helium-sub-daos-sdk": "^0.5.0",
-    "@helium/idls": "^0.5.0",
-    "@helium/rewards-burn-sdk": "^0.5.0",
-    "@helium/spl-utils": "^0.5.0",
-=======
     "@helium/anchor-resolvers": "^0.6.1",
     "@helium/helium-sub-daos-sdk": "^0.6.1",
     "@helium/idls": "^0.6.1",
+    "@helium/rewards-burn-sdk": "^0.6.1",
     "@helium/spl-utils": "^0.6.1",
->>>>>>> 34a1a503
     "bn.js": "^5.2.0",
     "bs58": "^4.0.1",
     "crypto-js": "^4.1.1",
