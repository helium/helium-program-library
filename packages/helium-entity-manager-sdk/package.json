{
  "name": "@helium/helium-entity-manager-sdk",
  "publishConfig": {
    "access": "public",
    "registry": "https://registry.npmjs.org/"
  },
  "license": "Apache-2.0",
  "version": "0.9.10",
  "description": "Interface to the helium-entity-manager smart contract",
  "repository": {
    "type": "git",
    "url": "https://github.com/helium/helium-program-libary"
  },
  "main": "./lib/cjs/index.js",
  "module": "./lib/esm/src/index.js",
  "types": "./lib/types/src/index.d.ts",
  "sideEffects": false,
  "files": [
    "lib"
  ],
  "exports": {
    "import": "./lib/esm/src/index.js",
    "require": "./lib/cjs/index.js",
    "types": "./lib/types/src/index.d.ts"
  },
  "scripts": {
    "format": "prettier --write \"src/**/*.{ts,tsx}\"",
    "precommit": "npx git-format-staged -f 'prettier --ignore-unknown --stdin --stdin-filepath \"{}\"' .",
    "clean": "npx shx mkdir -p lib && npx shx rm -rf lib",
    "package": "npx shx mkdir -p lib/cjs lib/esm",
    "prebuild": "npm run clean && npm run package"
  },
  "dependencies": {
    "@coral-xyz/anchor": "^0.28.0",
    "@helium/address": "^4.10.2",
<<<<<<< HEAD
    "@helium/anchor-resolvers": "^0.6.42",
    "@helium/conversion-escrow-sdk": "^0.6.42",
    "@helium/helium-sub-daos-sdk": "^0.6.42",
    "@helium/idls": "^0.6.42",
    "@helium/no-emit-sdk": "^0.6.42",
    "@helium/spl-utils": "^0.6.42",
=======
    "@helium/anchor-resolvers": "^0.9.10",
    "@helium/helium-sub-daos-sdk": "^0.9.10",
    "@helium/idls": "^0.9.10",
    "@helium/no-emit-sdk": "^0.9.10",
    "@helium/spl-utils": "^0.9.10",
>>>>>>> 67c0e3f7
    "bn.js": "^5.2.0",
    "bs58": "^4.0.1",
    "crypto-js": "^4.1.1",
    "js-sha256": "^0.9.0"
  },
  "devDependencies": {
    "@types/crypto-js": "^4.1.1",
    "git-format-staged": "^2.1.3",
    "ts-loader": "^9.2.3",
    "ts-node": "^10.9.1",
    "typescript": "^5.2.2"
  },
  "gitHead": "5a8bf0b7b88e5934ef8d774e686f7c95804fbb8d"
}<|MERGE_RESOLUTION|>--- conflicted
+++ resolved
@@ -33,20 +33,11 @@
   "dependencies": {
     "@coral-xyz/anchor": "^0.28.0",
     "@helium/address": "^4.10.2",
-<<<<<<< HEAD
-    "@helium/anchor-resolvers": "^0.6.42",
-    "@helium/conversion-escrow-sdk": "^0.6.42",
-    "@helium/helium-sub-daos-sdk": "^0.6.42",
-    "@helium/idls": "^0.6.42",
-    "@helium/no-emit-sdk": "^0.6.42",
-    "@helium/spl-utils": "^0.6.42",
-=======
     "@helium/anchor-resolvers": "^0.9.10",
     "@helium/helium-sub-daos-sdk": "^0.9.10",
     "@helium/idls": "^0.9.10",
     "@helium/no-emit-sdk": "^0.9.10",
     "@helium/spl-utils": "^0.9.10",
->>>>>>> 67c0e3f7
     "bn.js": "^5.2.0",
     "bs58": "^4.0.1",
     "crypto-js": "^4.1.1",
