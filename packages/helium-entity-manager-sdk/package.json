--- conflicted
+++ resolved
@@ -32,17 +32,10 @@
   },
   "dependencies": {
     "@helium/address": "^4.6.2",
-<<<<<<< HEAD
-    "@helium/helium-sub-daos-sdk": "^0.0.20",
-    "@helium/idls": "^0.0.20",
-    "@helium/spl-utils": "^0.0.20",
-    "@metaplex-foundation/mpl-bubblegum": "^0.6.2",
-=======
     "@helium/helium-sub-daos-sdk": "^0.0.21",
     "@helium/idls": "^0.0.21",
     "@helium/spl-utils": "^0.0.21",
-    "@metaplex-foundation/mpl-bubblegum": "^0.6.0",
->>>>>>> f6ec1251
+    "@metaplex-foundation/mpl-bubblegum": "^0.6.2",
     "@metaplex-foundation/mpl-token-metadata": "^2.2.3",
     "@project-serum/anchor": "0.26.0",
     "@solana/spl-account-compression": "^0.1.5",
