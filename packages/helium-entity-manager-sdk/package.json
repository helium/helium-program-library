--- conflicted
+++ resolved
@@ -5,11 +5,7 @@
     "registry": "https://registry.npmjs.org/"
   },
   "license": "Apache-2.0",
-<<<<<<< HEAD
-  "version": "0.0.44",
-=======
   "version": "0.0.46",
->>>>>>> 76d24090
   "description": "Interface to the helium-entity-manager smart contract",
   "repository": {
     "type": "git",
@@ -37,15 +33,9 @@
   "dependencies": {
     "@coral-xyz/anchor": "0.26.0",
     "@helium/address": "^4.6.2",
-<<<<<<< HEAD
-    "@helium/helium-sub-daos-sdk": "^0.0.44",
-    "@helium/idls": "^0.0.44",
-    "@helium/spl-utils": "^0.0.44",
-=======
     "@helium/helium-sub-daos-sdk": "^0.0.46",
     "@helium/idls": "^0.0.46",
     "@helium/spl-utils": "^0.0.46",
->>>>>>> 76d24090
     "@metaplex-foundation/mpl-bubblegum": "^0.6.2",
     "@metaplex-foundation/mpl-token-metadata": "^2.2.3",
     "@solana/spl-account-compression": "^0.1.5",
