--- conflicted
+++ resolved
@@ -1,10 +1,6 @@
 {
   "name": "@helium/xnft-hotspot",
-<<<<<<< HEAD
-  "version": "0.2.11",
-=======
   "version": "0.2.13",
->>>>>>> 736615bc
   "private": true,
   "description": "",
   "main": "index.js",
@@ -23,13 +19,8 @@
   "dependencies": {
     "@coral-xyz/anchor": "^0.26.0",
     "@helium/account-fetch-cache": "^0.2.5",
-<<<<<<< HEAD
-    "@helium/distributor-oracle": "^0.2.11",
-    "@helium/helium-react-hooks": "^0.2.11",
-=======
     "@helium/distributor-oracle": "^0.2.13",
     "@helium/helium-react-hooks": "^0.2.5",
->>>>>>> 736615bc
     "@helium/idls": "^0.2.5",
     "@helium/lazy-distributor-sdk": "^0.2.5",
     "@solana/spl-token": "^0.3.6",
