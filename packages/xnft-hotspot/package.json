{
  "name": "@helium/xnft-hotspot",
<<<<<<< HEAD
  "version": "0.0.44",
=======
  "version": "0.0.46",
>>>>>>> 76d24090
  "private": true,
  "description": "",
  "main": "index.js",
  "scripts": {
    "build": "xnft build",
    "start": "xnft watch",
    "dev": "xnft dev",
    "setup": "ts-node -O \"{\\\"module\\\":\\\"commonjs\\\"}\" src/dev-env.ts"
  },
  "author": "",
  "devDependencies": {
    "@coral-xyz/xnft-cli": "0.2.0-latest.403",
    "@esbuild-plugins/node-globals-polyfill": "^0.1.1",
    "esbuild": "^0.15.12"
  },
  "dependencies": {
    "@coral-xyz/anchor": "^0.26.0",
<<<<<<< HEAD
    "@helium/distributor-oracle": "^0.0.44",
    "@helium/helium-react-hooks": "^0.0.44",
    "@helium/idls": "^0.0.44",
    "@helium/lazy-distributor-sdk": "^0.0.44",
    "@helium/spl-utils": "^0.0.44",
=======
    "@helium/distributor-oracle": "^0.0.46",
    "@helium/helium-react-hooks": "^0.0.46",
    "@helium/idls": "^0.0.46",
    "@helium/lazy-distributor-sdk": "^0.0.46",
    "@helium/spl-utils": "^0.0.46",
>>>>>>> 76d24090
    "@solana/spl-token": "^0.3.6",
    "assert": "^2.0.0",
    "bn.js": "^5.2.0",
    "classnames": "^2.3.2",
    "react": "^17.0.2",
    "react-async-hook": "^4.0.0",
    "react-xnft": "0.2.0-latest.403"
  }
}<|MERGE_RESOLUTION|>--- conflicted
+++ resolved
@@ -1,10 +1,6 @@
 {
   "name": "@helium/xnft-hotspot",
-<<<<<<< HEAD
-  "version": "0.0.44",
-=======
   "version": "0.0.46",
->>>>>>> 76d24090
   "private": true,
   "description": "",
   "main": "index.js",
@@ -22,19 +18,11 @@
   },
   "dependencies": {
     "@coral-xyz/anchor": "^0.26.0",
-<<<<<<< HEAD
-    "@helium/distributor-oracle": "^0.0.44",
-    "@helium/helium-react-hooks": "^0.0.44",
-    "@helium/idls": "^0.0.44",
-    "@helium/lazy-distributor-sdk": "^0.0.44",
-    "@helium/spl-utils": "^0.0.44",
-=======
     "@helium/distributor-oracle": "^0.0.46",
     "@helium/helium-react-hooks": "^0.0.46",
     "@helium/idls": "^0.0.46",
     "@helium/lazy-distributor-sdk": "^0.0.46",
     "@helium/spl-utils": "^0.0.46",
->>>>>>> 76d24090
     "@solana/spl-token": "^0.3.6",
     "assert": "^2.0.0",
     "bn.js": "^5.2.0",
