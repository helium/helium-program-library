{
  "name": "@helium/xnft-hotspot",
<<<<<<< HEAD
  "version": "0.0.45",
=======
  "version": "0.0.47-ledger.0",
>>>>>>> e5fa534b
  "private": true,
  "description": "",
  "main": "index.js",
  "scripts": {
    "build": "xnft build",
    "start": "xnft watch",
    "dev": "xnft dev",
    "setup": "ts-node -O \"{\\\"module\\\":\\\"commonjs\\\"}\" src/dev-env.ts"
  },
  "author": "",
  "devDependencies": {
    "@coral-xyz/xnft-cli": "0.2.0-latest.403",
    "@esbuild-plugins/node-globals-polyfill": "^0.1.1",
    "esbuild": "^0.15.12"
  },
  "dependencies": {
    "@coral-xyz/anchor": "^0.26.0",
<<<<<<< HEAD
    "@helium/distributor-oracle": "^0.0.45",
    "@helium/helium-react-hooks": "^0.0.45",
    "@helium/idls": "^0.0.45",
    "@helium/lazy-distributor-sdk": "^0.0.45",
    "@helium/spl-utils": "^0.0.45",
=======
    "@helium/distributor-oracle": "^0.0.47-ledger.0",
    "@helium/helium-react-hooks": "^0.0.47-ledger.0",
    "@helium/idls": "^0.0.47-ledger.0",
    "@helium/lazy-distributor-sdk": "^0.0.47-ledger.0",
    "@helium/spl-utils": "^0.0.47-ledger.0",
>>>>>>> e5fa534b
    "@solana/spl-token": "^0.3.6",
    "assert": "^2.0.0",
    "bn.js": "^5.2.0",
    "classnames": "^2.3.2",
    "react": "^17.0.2",
    "react-async-hook": "^4.0.0",
    "react-xnft": "0.2.0-latest.403"
  }
}<|MERGE_RESOLUTION|>--- conflicted
+++ resolved
@@ -1,10 +1,6 @@
 {
   "name": "@helium/xnft-hotspot",
-<<<<<<< HEAD
-  "version": "0.0.45",
-=======
   "version": "0.0.47-ledger.0",
->>>>>>> e5fa534b
   "private": true,
   "description": "",
   "main": "index.js",
@@ -22,19 +18,11 @@
   },
   "dependencies": {
     "@coral-xyz/anchor": "^0.26.0",
-<<<<<<< HEAD
-    "@helium/distributor-oracle": "^0.0.45",
-    "@helium/helium-react-hooks": "^0.0.45",
-    "@helium/idls": "^0.0.45",
-    "@helium/lazy-distributor-sdk": "^0.0.45",
-    "@helium/spl-utils": "^0.0.45",
-=======
     "@helium/distributor-oracle": "^0.0.47-ledger.0",
     "@helium/helium-react-hooks": "^0.0.47-ledger.0",
     "@helium/idls": "^0.0.47-ledger.0",
     "@helium/lazy-distributor-sdk": "^0.0.47-ledger.0",
     "@helium/spl-utils": "^0.0.47-ledger.0",
->>>>>>> e5fa534b
     "@solana/spl-token": "^0.3.6",
     "assert": "^2.0.0",
     "bn.js": "^5.2.0",
