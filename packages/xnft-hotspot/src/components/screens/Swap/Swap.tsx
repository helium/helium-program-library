--- conflicted
+++ resolved
@@ -32,14 +32,9 @@
 } from "@helium/spl-utils";
 import * as anchor from "@project-serum/anchor";
 import classnames from "classnames";
-<<<<<<< HEAD
-import { THEME } from "../../../utils/theme";
-import { useTitleColor } from "../../../utils/hooks";
+import { useStyledTitle } from "../../../utils/hooks";
+import { useNotification } from "../../../contexts/notification";
 import { useTreasuryManagement } from "../../../hooks/useTreasuryManagement";
-=======
-import { useStyledTitle } from "../../../utils/hooks";
->>>>>>> 8b8b73f7
-import { useNotification } from "../../../contexts/notification";
 import { useMint, useOwnedAmount } from "@helium/helium-react-hooks";
 
 type Token = {
