import { MOBILE_MINT } from "@helium/spl-utils";
import { PublicKey } from "@solana/web3.js";
import React, { FC, useMemo } from "react";
import {
  Button,
  Image,
  Text,
  useNavigation, View
} from "react-xnft";
<<<<<<< HEAD
import { getPendingRewards, useProgram } from "../../../../utils/index";
import { PublicKey } from "@solana/web3.js";
import {
  PROGRAM_ID as MPL_PID,
  Metadata,
} from "@metaplex-foundation/mpl-token-metadata";
import classnames from "classnames";
=======
import { useMetaplexMetadata } from "../../../../hooks/useMetaplexMetadata";
import { usePendingRewards } from "../../../../hooks/usePendingRewards";
>>>>>>> 4a6fb549

interface HotspotGridItemProps {
  nft: any; // TODO: actually type this
}

export const HotspotGridItem: FC<HotspotGridItemProps> = ({ nft }) => {
  const mint = useMemo(
    () => new PublicKey(nft.metadata.mint),
    [nft.metadata.mint]
  );
  const nav = useNavigation();
<<<<<<< HEAD
  const program = useProgram();
  const connection = useConnection();
  const hasRewards = pendingRewards && pendingRewards > 0;

  useEffect(() => {
    (async () => {
      if (!program || !nft.metadata.mint) return null;
      const nftMint = new PublicKey(nft.metadata.mint);

      //@ts-ignore
      const { pendingRewards: rewards, rewardsMint: rwdMint } =
        await getPendingRewards(program, nftMint);

      setPendingRewards(rewards);
      setRewardsMint(rwdMint);

      if (interval) clearInterval(interval);

      const ivl = setInterval(async () => {
        const { pendingRewards: newRewards } = await getPendingRewards(
          program,
          nftMint
        );
        setPendingRewards(newRewards);
      }, 30000);

      setNewInterval(ivl);
    })();

    return () => clearInterval(interval);
  }, [program, nft.metadata.mint]);

  useEffect(() => {
    if (!rewardsMint || !connection) return;
    (async () => {
      const metadata = PublicKey.findProgramAddressSync(
        [
          Buffer.from("metadata", "utf-8"),
          MPL_PID.toBuffer(),
          rewardsMint.toBuffer(),
        ],
        MPL_PID
      )[0];
      //@ts-ignore
      const acc = await connection.getAccountInfo(metadata);
      const meta = Metadata.fromAccountInfo(acc!)[0];
      setSymbol(meta.data.symbol);
    })();
  }, [rewardsMint?.toBase58(), connection]);
=======
  const { info: metadata } = useMetaplexMetadata(MOBILE_MINT);
  const symbol = metadata?.data.symbol;
  const pendingRewards = usePendingRewards(mint)
>>>>>>> 4a6fb549

  const clickNft = () => {
    nav.push("detail", { nft, symbol });
  };

  return (
    <Button
      tw="flex flex-col w-auto border-0 !p-3 mb-2 rounded-md bg-zinc-200 dark:bg-zinc-900 hover:bg-zinc-300 dark:hover:bg-zinc-900/[0.6]"
      onClick={() => clickNft()}
    >
<<<<<<< HEAD
      <View tw="flex w-full gap-x-3 justify-center items-center">
        <Image
          tw="rounded-md"
          src={nft.tokenMetaUriData.image}
          style={{ width: "60px" }}
        />
        <View tw="flex flex-col gap-2 grow h-full justify-center">
          <View tw="flex flex-row justify-between items-center">
            <Text tw="text-left w-20 truncate text-sm font-bold text-zinc-900 dark:text-white !m-0">
              {nft.tokenMetaUriData.name}
            </Text>
            <View tw="flex justify-end">
              <Button
                tw={classnames(
                  "!px-4 !py-1 text-white font-bold text-xs border-0 rounded-sm bg-green-600",
                  { "hover:bg-green-700": hasRewards },
                  { "opacity-50": !hasRewards }
                )}
                onClick={
                  hasRewards
                    ? (e) => {
                        e.preventDefault();
                        e.stopPropagation();
                        console.log("claim");
                      }
                    : () => {}
                }
              >
                Claim
              </Button>
            </View>
          </View>
          <View tw="flex flex-row justify-between items-center">
            <Text tw="text-sm font-bold !m-0 text-gray-500 dark:text-zinc-600">
              Pending Rewards:&nbsp;
            </Text>
            <Text tw="text-sm !m-0 text-gray-600 dark:text-gray-500">
              {`${pendingRewards || "0"} ${symbol || ""}`}
            </Text>
          </View>
=======
      <View tw="flex flex-col">
        <View tw="flex flex-row relative mb-2">
          <Text
            tw="text-center absolute bottom-1 left-1 w-3/5 bg-zinc-700 !px-0.5 !py-1 rounded-md text-sm font-bold text-white !m-0"
            style={{
              whiteSpace: "nowrap",
              overflow: "hidden",
              textOverflow: "ellipsis",
            }}
          >
            {nft.tokenMetaUriData.name}
          </Text>
          <Image
            tw="rounded-md"
            src={nft.tokenMetaUriData.image}
            style={{
              width: "140px",
            }}
          />
        </View>
        <View tw="flex flex-row items-baseline mt-1">
          <Text tw="text-md font-bold !m-0 text-gray-500 dark:text-zinc-600">
            Rewards:&nbsp;
          </Text>
          <Text tw="text-xs !m-0 text-gray-600 dark:text-gray-500">
            {`${pendingRewards == null ? "..." : pendingRewards} ${symbol || ""}`}
          </Text>
>>>>>>> 4a6fb549
        </View>
      </View>
    </Button>
  );
};<|MERGE_RESOLUTION|>--- conflicted
+++ resolved
@@ -1,24 +1,10 @@
 import { MOBILE_MINT } from "@helium/spl-utils";
 import { PublicKey } from "@solana/web3.js";
 import React, { FC, useMemo } from "react";
-import {
-  Button,
-  Image,
-  Text,
-  useNavigation, View
-} from "react-xnft";
-<<<<<<< HEAD
-import { getPendingRewards, useProgram } from "../../../../utils/index";
-import { PublicKey } from "@solana/web3.js";
-import {
-  PROGRAM_ID as MPL_PID,
-  Metadata,
-} from "@metaplex-foundation/mpl-token-metadata";
+import { Button, Image, Text, useNavigation, View } from "react-xnft";
 import classnames from "classnames";
-=======
 import { useMetaplexMetadata } from "../../../../hooks/useMetaplexMetadata";
 import { usePendingRewards } from "../../../../hooks/usePendingRewards";
->>>>>>> 4a6fb549
 
 interface HotspotGridItemProps {
   nft: any; // TODO: actually type this
@@ -30,61 +16,10 @@
     [nft.metadata.mint]
   );
   const nav = useNavigation();
-<<<<<<< HEAD
-  const program = useProgram();
-  const connection = useConnection();
-  const hasRewards = pendingRewards && pendingRewards > 0;
-
-  useEffect(() => {
-    (async () => {
-      if (!program || !nft.metadata.mint) return null;
-      const nftMint = new PublicKey(nft.metadata.mint);
-
-      //@ts-ignore
-      const { pendingRewards: rewards, rewardsMint: rwdMint } =
-        await getPendingRewards(program, nftMint);
-
-      setPendingRewards(rewards);
-      setRewardsMint(rwdMint);
-
-      if (interval) clearInterval(interval);
-
-      const ivl = setInterval(async () => {
-        const { pendingRewards: newRewards } = await getPendingRewards(
-          program,
-          nftMint
-        );
-        setPendingRewards(newRewards);
-      }, 30000);
-
-      setNewInterval(ivl);
-    })();
-
-    return () => clearInterval(interval);
-  }, [program, nft.metadata.mint]);
-
-  useEffect(() => {
-    if (!rewardsMint || !connection) return;
-    (async () => {
-      const metadata = PublicKey.findProgramAddressSync(
-        [
-          Buffer.from("metadata", "utf-8"),
-          MPL_PID.toBuffer(),
-          rewardsMint.toBuffer(),
-        ],
-        MPL_PID
-      )[0];
-      //@ts-ignore
-      const acc = await connection.getAccountInfo(metadata);
-      const meta = Metadata.fromAccountInfo(acc!)[0];
-      setSymbol(meta.data.symbol);
-    })();
-  }, [rewardsMint?.toBase58(), connection]);
-=======
   const { info: metadata } = useMetaplexMetadata(MOBILE_MINT);
   const symbol = metadata?.data.symbol;
-  const pendingRewards = usePendingRewards(mint)
->>>>>>> 4a6fb549
+  const pendingRewards = usePendingRewards(mint);
+  const hasRewards = pendingRewards && pendingRewards > 0;
 
   const clickNft = () => {
     nav.push("detail", { nft, symbol });
@@ -95,7 +30,6 @@
       tw="flex flex-col w-auto border-0 !p-3 mb-2 rounded-md bg-zinc-200 dark:bg-zinc-900 hover:bg-zinc-300 dark:hover:bg-zinc-900/[0.6]"
       onClick={() => clickNft()}
     >
-<<<<<<< HEAD
       <View tw="flex w-full gap-x-3 justify-center items-center">
         <Image
           tw="rounded-md"
@@ -133,38 +67,11 @@
               Pending Rewards:&nbsp;
             </Text>
             <Text tw="text-sm !m-0 text-gray-600 dark:text-gray-500">
-              {`${pendingRewards || "0"} ${symbol || ""}`}
+              {`${pendingRewards == null ? "..." : pendingRewards} ${
+                symbol || ""
+              }`}
             </Text>
           </View>
-=======
-      <View tw="flex flex-col">
-        <View tw="flex flex-row relative mb-2">
-          <Text
-            tw="text-center absolute bottom-1 left-1 w-3/5 bg-zinc-700 !px-0.5 !py-1 rounded-md text-sm font-bold text-white !m-0"
-            style={{
-              whiteSpace: "nowrap",
-              overflow: "hidden",
-              textOverflow: "ellipsis",
-            }}
-          >
-            {nft.tokenMetaUriData.name}
-          </Text>
-          <Image
-            tw="rounded-md"
-            src={nft.tokenMetaUriData.image}
-            style={{
-              width: "140px",
-            }}
-          />
-        </View>
-        <View tw="flex flex-row items-baseline mt-1">
-          <Text tw="text-md font-bold !m-0 text-gray-500 dark:text-zinc-600">
-            Rewards:&nbsp;
-          </Text>
-          <Text tw="text-xs !m-0 text-gray-600 dark:text-gray-500">
-            {`${pendingRewards == null ? "..." : pendingRewards} ${symbol || ""}`}
-          </Text>
->>>>>>> 4a6fb549
         </View>
       </View>
     </Button>
