import { numberWithCommas } from "@helium/spl-utils";
import { PublicKey } from "@solana/web3.js";
import classnames from "classnames";
import React, { FC, useMemo } from "react";
<<<<<<< HEAD
import { Button, Image, Loading, Text, View } from "react-xnft";
import { useFetchedCachedJson } from "../../../hooks/useFetchedJson";
=======
import { Button, Image, Text, View } from "react-xnft";
>>>>>>> 8b8b73f7
import { usePendingRewards } from "../../../hooks/usePendingRewards";
import { useClaimRewards, useStyledTitle } from "../../../utils/hooks";
import { SvgSpinner } from "../../../components/common";

interface HotspotDetailScreenProps {
  nft: any; // TODO: actually type this
  symbol: string;
}

export const HotspotDetailScreen: FC<HotspotDetailScreenProps> = ({
  nft,
  symbol,
}) => {
  useStyledTitle(false);
  const { claimRewards, loading } = useClaimRewards(nft);
  const mint = useMemo(
    () => new PublicKey(nft.mint),
    [nft.mint]
  );

  const pendingRewards = usePendingRewards(mint);
  const hasRewards = pendingRewards && pendingRewards > 0;
  const { result: tokenMetaUriData } = useFetchedCachedJson(nft.data.uri);

  return (
<<<<<<< HEAD
    <View tw="flex flex-col px-5">
      <View tw="flex flex-row p-3 rounded-md bg-zinc-200 dark:bg-zinc-900 mb-5">
        <Image tw="rounded-md w-full" src={tokenMetaUriData?.image} />
      </View>
      <View tw="flex flex-col p-1">
        <Text tw="text-lg font-bold !m-0 text-zinc-700 dark:text-zinc-200">
          {nft.data.name}
        </Text>
        <View tw="flex flex-row items-baseline">
          <Text tw="text-md font-bold !m-0 text-zinc-700 dark:text-zinc-400">
            Pending rewards:&nbsp;
          </Text>
          <Text tw="text-sm !m-0 text-zinc-700 dark:text-zinc-200">
            {pendingRewards == null ? "..." : numberWithCommas(pendingRewards, 8)} {symbol || ""}
          </Text>
        </View>

        <View tw="flex flex-row items-baseline">
          <Text tw="text-md font-bold !m-0 text-zinc-700 dark:text-zinc-400">
            Description:&nbsp;
          </Text>
          <Text tw="text-sm !m-0 text-zinc-700 dark:text-zinc-200">
            {tokenMetaUriData?.description}
=======
    <View tw="flex flex-col">
      <View tw="flex flex-col px-5 mb-2 gap-5">
        <Text tw="text-lg text-center font-bold !m-0 text-zinc-700 dark:text-zinc-500">
          {nft.tokenMetaUriData.name}
        </Text>
        <View tw="flex flex-row p-1 rounded-lg bg-zinc-200 dark:bg-zinc-900">
          <Image tw="rounded-md w-full" src={nft.tokenMetaUriData.image} />
        </View>
        <View tw="flex flex-col p-1">
          <Text tw="text-lg pb-2 mb-2 border-b border-zinc-700 w-full text-zinc-700 dark:text-zinc-200">
            Details
>>>>>>> 8b8b73f7
          </Text>

          <View tw="flex flex-col gap-2">
            <View tw="flex flex-row items-baseline justify-between">
              <Text tw="text-sm font-bold !m-0 text-zinc-700 dark:text-zinc-400">
                Pending rewards:&nbsp;
              </Text>
              <Text tw="text-xs px-3 py-1 !m-0 text-zinc-700 dark:text-zinc-400 rounded-md bg-zinc-200 dark:bg-zinc-900">
                {pendingRewards || "0"} {symbol || "MOBILE"}
              </Text>
            </View>

            <View tw="flex flex-row items-baseline justify-between">
              <Text tw="text-sm font-bold !m-0 text-zinc-700 dark:text-zinc-400">
                Description:&nbsp;
              </Text>
              <Text tw="text-xs px-3 py-1 !m-0 text-zinc-700 dark:text-zinc-400 rounded-md bg-zinc-200 dark:bg-zinc-900">
                {nft.tokenMetaUriData.description}
              </Text>
            </View>
          </View>
        </View>
      </View>
      <View tw="flex w-full justify-center sticky bottom-0 p-5 bg-gradient-to-b from-white/[.0] to-zinc-200/[.5] dark:to-zinc-900/[.5]">
        <Button
          tw={classnames(
            "h-12 w-full border-0 rounded-lg flex justify-center items-center bg-green-600",
            { "hover:bg-green-700/[.9]": hasRewards },
            { "bg-green-900": !hasRewards }
          )}
          onClick={hasRewards ? () => claimRewards() : () => {}}
        >
          {loading && (
            <SvgSpinner tw="inline mr-2 w-6 h-6 text-white/[.5] animate-spin fill-white" />
          )}
          <Text tw="inline text-white text-md font-bold">
            {hasRewards
              ? !loading
                ? `Claim rewards`
                : `Claiming...`
              : `No rewards to claim`}
          </Text>
        </Button>
      </View>
    </View>
  );
};<|MERGE_RESOLUTION|>--- conflicted
+++ resolved
@@ -1,16 +1,11 @@
-import { numberWithCommas } from "@helium/spl-utils";
 import { PublicKey } from "@solana/web3.js";
 import classnames from "classnames";
 import React, { FC, useMemo } from "react";
-<<<<<<< HEAD
-import { Button, Image, Loading, Text, View } from "react-xnft";
+import { Button, Image, Text, View } from "react-xnft";
+import { SvgSpinner } from "../../../components/common";
 import { useFetchedCachedJson } from "../../../hooks/useFetchedJson";
-=======
-import { Button, Image, Text, View } from "react-xnft";
->>>>>>> 8b8b73f7
 import { usePendingRewards } from "../../../hooks/usePendingRewards";
 import { useClaimRewards, useStyledTitle } from "../../../utils/hooks";
-import { SvgSpinner } from "../../../components/common";
 
 interface HotspotDetailScreenProps {
   nft: any; // TODO: actually type this
@@ -33,43 +28,17 @@
   const { result: tokenMetaUriData } = useFetchedCachedJson(nft.data.uri);
 
   return (
-<<<<<<< HEAD
-    <View tw="flex flex-col px-5">
-      <View tw="flex flex-row p-3 rounded-md bg-zinc-200 dark:bg-zinc-900 mb-5">
-        <Image tw="rounded-md w-full" src={tokenMetaUriData?.image} />
-      </View>
-      <View tw="flex flex-col p-1">
-        <Text tw="text-lg font-bold !m-0 text-zinc-700 dark:text-zinc-200">
-          {nft.data.name}
-        </Text>
-        <View tw="flex flex-row items-baseline">
-          <Text tw="text-md font-bold !m-0 text-zinc-700 dark:text-zinc-400">
-            Pending rewards:&nbsp;
-          </Text>
-          <Text tw="text-sm !m-0 text-zinc-700 dark:text-zinc-200">
-            {pendingRewards == null ? "..." : numberWithCommas(pendingRewards, 8)} {symbol || ""}
-          </Text>
-        </View>
-
-        <View tw="flex flex-row items-baseline">
-          <Text tw="text-md font-bold !m-0 text-zinc-700 dark:text-zinc-400">
-            Description:&nbsp;
-          </Text>
-          <Text tw="text-sm !m-0 text-zinc-700 dark:text-zinc-200">
-            {tokenMetaUriData?.description}
-=======
     <View tw="flex flex-col">
       <View tw="flex flex-col px-5 mb-2 gap-5">
         <Text tw="text-lg text-center font-bold !m-0 text-zinc-700 dark:text-zinc-500">
-          {nft.tokenMetaUriData.name}
+          {tokenMetaUriData.name}
         </Text>
         <View tw="flex flex-row p-1 rounded-lg bg-zinc-200 dark:bg-zinc-900">
-          <Image tw="rounded-md w-full" src={nft.tokenMetaUriData.image} />
+          <Image tw="rounded-md w-full" src={tokenMetaUriData.image} />
         </View>
         <View tw="flex flex-col p-1">
           <Text tw="text-lg pb-2 mb-2 border-b border-zinc-700 w-full text-zinc-700 dark:text-zinc-200">
             Details
->>>>>>> 8b8b73f7
           </Text>
 
           <View tw="flex flex-col gap-2">
@@ -87,7 +56,7 @@
                 Description:&nbsp;
               </Text>
               <Text tw="text-xs px-3 py-1 !m-0 text-zinc-700 dark:text-zinc-400 rounded-md bg-zinc-200 dark:bg-zinc-900">
-                {nft.tokenMetaUriData.description}
+                {tokenMetaUriData.description}
               </Text>
             </View>
           </View>
