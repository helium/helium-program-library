--- conflicted
+++ resolved
@@ -79,11 +79,7 @@
       const json = (await res.json()) as any;
       const signedTx = Transaction.from(json!.transaction!.data);
       //@ts-ignore
-<<<<<<< HEAD
       await window.xnft.solana.send(signedTx, [], { skipPreflight: true });
-=======
-      await window.xnft.solana.send(tx);
->>>>>>> 34cb83a1
     }
   };
 
@@ -190,13 +186,8 @@
         MPL_PID
       )[0];
       //@ts-ignore
-<<<<<<< HEAD
       const acc = await connection.getAccountInfo(metadata);
       const meta = Metadata.fromAccountInfo(acc!)[0];
-=======
-      const acc = await window.xnft.solana.connection.getAccountInfo(metadata);
-      const meta = Metadata.fromAccountInfo(acc)[0];
->>>>>>> 34cb83a1
       setSymbol(meta.data.symbol);
     })();
   }, [rewardsMint, connection]);
