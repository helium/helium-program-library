import * as client from "@helium/distributor-oracle";
import { init } from "@helium/lazy-distributor-sdk";
import * as anchor from "@project-serum/anchor";
import { useCallback, useEffect, useState } from "react";
import { PublicKey, Connection } from "@solana/web3.js";
import {
  useConnection,
  useMetadata,
  useNavigation,
  usePublicKey,
} from "react-xnft";
import { useNotification } from "../contexts/notification";
<<<<<<< HEAD
import { LAZY_KEY, useProgram } from "../utils";
import { useAsyncCallback } from "react-async-hook";
import { ProgramError, sendAndConfirmWithRetry } from "@helium/spl-utils";
=======
import { LAZY_KEY } from "../utils";
import { THEME } from "../utils/theme";
import { base64LightLogo, base64DarkLogo } from "../constants";
>>>>>>> 8b8b73f7

export const useColorMode = ({
  light,
  dark,
}: {
  light: string;
  dark: string;
}): string => {
  const metadata = useMetadata();
  const [value, setValue] = useState("");

  useEffect(() => {
    if (metadata) {
      metadata.isDarkMode ? setValue(dark) : setValue(light);
    }
  }, [metadata, setValue]);

  return value;
};

export const useStyledTitle = (showLogo = false) => {
  const nav = useNavigation();
  const metadata = useMetadata();
  const bgAccentColor = useColorMode(THEME.colors.backgroundAccent);

  useEffect(() => {
    if (!metadata || !nav) return;

    nav.setTitleStyle({
      color: metadata.isDarkMode ? "#ffffff" : "#333333",
    });

    if (showLogo) {
      nav.setStyle({
        backgroundImage: metadata.isDarkMode
          ? `url(${base64LightLogo})`
          : `url(${base64DarkLogo})`,
        backgroundSize: "30px",
        backgroundPosition: "20px 14px",
        backgroundRepeat: "no-repeat",
        backgroundColor: "rgba(0, 0, 0, 0.1)",
      });
    } else {
      nav.setStyle({
        backgroundImage: "none",
        backgroundSize: "none",
        backgroundPosition: "none",
        backgroundRepeat: "none",
        backgroundColor: "transparent",
      });
    }
  }, [metadata.isDarkMode, bgAccentColor]);
};

// TODO: type nft
export const useClaimRewards = (nft: any) => {
  const publicKey = usePublicKey();
  const connection = useConnection();
  const program = useProgram();
  const { setMessage } = useNotification();
  const { error, execute, loading } = useAsyncCallback(async () => {
    if (nft && program) {
      if (loading) return;
      const stubProvider = new anchor.AnchorProvider(
        connection,
        //@ts-ignore
        { publicKey },
        anchor.AnchorProvider.defaultOptions()
      );
      const program = await init(stubProvider)
      const rewards = await client.getCurrentRewards(
        program,
        LAZY_KEY,
        new PublicKey(nft.mint)
      );
      const tx = await client.formTransaction({
        program,
        //@ts-ignore
        provider: window.xnft.solana,
        rewards,
        hotspot: new PublicKey(nft.mint),
        lazyDistributor: LAZY_KEY,
        wallet: publicKey,
      });

      //@ts-ignore
      await window.xnft.solana.sendAndConfirm(tx);
      setMessage("Transaction confirmed", "success");
    }
  });

  useEffect(() => {
    if (error) {
      console.error(error);
      setMessage(`Transaction failed: ${error.message}`, "error");
    }
  }, [error])

  return {
    claimRewards: execute,
    loading,
  };
};<|MERGE_RESOLUTION|>--- conflicted
+++ resolved
@@ -1,24 +1,19 @@
 import * as client from "@helium/distributor-oracle";
 import { init } from "@helium/lazy-distributor-sdk";
 import * as anchor from "@project-serum/anchor";
-import { useCallback, useEffect, useState } from "react";
-import { PublicKey, Connection } from "@solana/web3.js";
+import { PublicKey } from "@solana/web3.js";
+import { useEffect, useState } from "react";
+import { useAsyncCallback } from "react-async-hook";
 import {
   useConnection,
   useMetadata,
   useNavigation,
-  usePublicKey,
+  usePublicKey
 } from "react-xnft";
+import { base64DarkLogo, base64LightLogo } from "../constants";
 import { useNotification } from "../contexts/notification";
-<<<<<<< HEAD
 import { LAZY_KEY, useProgram } from "../utils";
-import { useAsyncCallback } from "react-async-hook";
-import { ProgramError, sendAndConfirmWithRetry } from "@helium/spl-utils";
-=======
-import { LAZY_KEY } from "../utils";
 import { THEME } from "../utils/theme";
-import { base64LightLogo, base64DarkLogo } from "../constants";
->>>>>>> 8b8b73f7
 
 export const useColorMode = ({
   light,
