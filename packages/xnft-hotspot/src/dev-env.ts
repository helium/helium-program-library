--- conflicted
+++ resolved
@@ -1,26 +1,17 @@
 import { LazyDistributor } from "@helium-foundation/idls/lib/types/lazy_distributor";
 import * as ld from "@helium-foundation/lazy-distributor-sdk";
-<<<<<<< HEAD
 import * as anchor from "@project-serum/anchor";
 import { createMint, createNft, createAtaAndMint, toBN } from "@helium-foundation/spl-utils";
 import { LazyDistributor } from "@helium-foundation/idls/lib/types/lazy_distributor";
-=======
-import { createMint, createNft } from "@helium-foundation/spl-utils";
->>>>>>> 832bfa81
 import {
   createCreateMetadataAccountV3Instruction,
   PROGRAM_ID as MPL_PID
 } from "@metaplex-foundation/mpl-token-metadata";
-<<<<<<< HEAD
 import fs from 'fs';
 import * as dc from "@helium-foundation/data-credits-sdk";
 import {
   ThresholdType
 } from "@helium-foundation/circuit-breaker-sdk";
-=======
-import * as anchor from "@project-serum/anchor";
-import { Keypair, PublicKey, Transaction } from "@solana/web3.js";
->>>>>>> 832bfa81
 
 async function initLazyDistributor(
   program: anchor.Program<LazyDistributor>, 
