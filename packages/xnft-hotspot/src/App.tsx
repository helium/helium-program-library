--- conflicted
+++ resolved
@@ -15,7 +15,6 @@
 export function App() {
   return (
     <View style={{ height: "100%", backgroundColor: "#111827" }}>
-<<<<<<< HEAD
       <NotificationProvider>
         <Notification></Notification>
         <Stack.Navigator
@@ -48,43 +47,6 @@
         </Stack.Navigator>
       </NotificationProvider>
       
-=======
-      <Stack.Navigator
-        initialRoute={{ name: "grid" }}
-        options={({ route }) => {
-          switch (route.name) {
-            case "grid":
-              return {
-                title: "My Hotspots",
-              };
-            case "detail":
-              return {
-                title: route.props.nft.tokenMetaUriData.name,
-              };
-            case "swap":
-              return {
-                title: "Swap"
-              }
-            default:
-              throw new Error("unknown route");
-          }
-        }}
-        style={{}}
-      >
-        <Stack.Screen
-          name={"grid"}
-          component={(props: any) => <GridScreen {...props} />}
-        />
-        <Stack.Screen
-          name={"detail"}
-          component={(props: any) => <DetailScreen {...props} />}
-        />
-        <Stack.Screen
-          name={"swap"}
-          component={(props: any) => <Swap {...props} />}
-        />
-      </Stack.Navigator>
->>>>>>> 34cb83a1
     </View>
   );
 }