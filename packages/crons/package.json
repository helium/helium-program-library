{
  "name": "@helium/crons",
<<<<<<< HEAD
  "version": "0.10.0-alpha.13",
=======
  "version": "0.9.31",
>>>>>>> 5894308d
  "description": "scripts to run on a schedule",
  "private": true,
  "publishConfig": {
    "access": "public",
    "registry": "https://registry.npmjs.org/"
  },
  "license": "Apache-2.0",
  "repository": {
    "type": "git",
    "url": "https://github.com/helium/helium-program-library"
  },
  "main": "./lib/cjs/index.js",
  "module": "./lib/esm/src/index.js",
  "types": "./lib/types/src/index.d.ts",
  "sideEffects": false,
  "files": [
    "lib"
  ],
  "exports": {
    "import": "./lib/esm/src/index.js",
    "require": "./lib/cjs/index.js",
    "types": "./lib/types/src/index.d.ts"
  },
  "scripts": {
    "format": "prettier --write \"src/**/*.{ts,tsx}\"",
    "precommit": "npx git-format-staged -f 'prettier --ignore-unknown --stdin --stdin-filepath \"{}\"' .",
    "clean": "npx shx mkdir -p lib && npx shx rm -rf lib",
    "build": "tsc -p tsconfig.json"
  },
  "dependencies": {
<<<<<<< HEAD
    "@coral-xyz/anchor": "^0.30.1",
    "@helium/account-fetch-cache": "^0.10.0-alpha.13",
    "@helium/distributor-oracle": "^0.10.0-alpha.13",
    "@helium/fanout-sdk": "^0.10.0-alpha.13",
    "@helium/helium-entity-manager-sdk": "^0.10.0-alpha.13",
    "@helium/helium-sub-daos-sdk": "^0.10.0-alpha.13",
    "@helium/idls": "^0.10.0-alpha.13",
    "@helium/lazy-distributor-sdk": "^0.10.0-alpha.13",
    "@helium/mobile-entity-manager-sdk": "^0.10.0-alpha.13",
    "@helium/nft-proxy-sdk": "^0.1.2",
    "@helium/no-emit-sdk": "^0.10.0-alpha.13",
    "@helium/organization-sdk": "^0.1.2",
    "@helium/price-oracle-sdk": "^0.10.0-alpha.13",
    "@helium/proposal-sdk": "^0.1.2",
    "@helium/rewards-oracle-sdk": "^0.10.0-alpha.13",
    "@helium/spl-utils": "^0.10.0-alpha.13",
    "@helium/state-controller-sdk": "^0.1.2",
    "@helium/treasury-management-sdk": "^0.10.0-alpha.13",
    "@helium/voter-stake-registry-sdk": "^0.10.0-alpha.13",
=======
    "@coral-xyz/anchor": "^0.28.0",
    "@helium/account-fetch-cache": "^0.9.31",
    "@helium/distributor-oracle": "^0.9.31",
    "@helium/fanout-sdk": "^0.9.31",
    "@helium/helium-entity-manager-sdk": "^0.9.31",
    "@helium/helium-sub-daos-sdk": "^0.9.31",
    "@helium/idls": "^0.9.31",
    "@helium/lazy-distributor-sdk": "^0.9.31",
    "@helium/mobile-entity-manager-sdk": "^0.9.31",
    "@helium/nft-proxy-sdk": "^0.0.15",
    "@helium/no-emit-sdk": "^0.9.31",
    "@helium/organization-sdk": "^0.0.15",
    "@helium/price-oracle-sdk": "^0.9.31",
    "@helium/proposal-sdk": "^0.0.15",
    "@helium/rewards-oracle-sdk": "^0.9.31",
    "@helium/spl-utils": "^0.9.31",
    "@helium/state-controller-sdk": "^0.0.15",
    "@helium/treasury-management-sdk": "^0.9.31",
    "@helium/voter-stake-registry-sdk": "^0.9.31",
>>>>>>> 5894308d
    "@solana/spl-token": "^0.3.8",
    "@solana/web3.js": "^1.91.1",
    "axios": "^1.3.6",
    "bn.js": "^5.2.0",
    "bs58": "^4.0.1",
    "p-limit": "3.1.0",
    "yargs": "^17.7.1"
  },
  "devDependencies": {
    "@types/bn.js": "^5.1.0",
    "@types/bs58": "^4.0.1",
    "@types/yargs": "^17.0.24",
    "git-format-staged": "^2.1.3",
    "ts-loader": "^9.2.3",
    "ts-node": "^10.9.1",
    "typescript": "^5.2.2"
  }
}<|MERGE_RESOLUTION|>--- conflicted
+++ resolved
@@ -1,10 +1,6 @@
 {
   "name": "@helium/crons",
-<<<<<<< HEAD
-  "version": "0.10.0-alpha.13",
-=======
   "version": "0.9.31",
->>>>>>> 5894308d
   "description": "scripts to run on a schedule",
   "private": true,
   "publishConfig": {
@@ -35,28 +31,7 @@
     "build": "tsc -p tsconfig.json"
   },
   "dependencies": {
-<<<<<<< HEAD
-    "@coral-xyz/anchor": "^0.30.1",
-    "@helium/account-fetch-cache": "^0.10.0-alpha.13",
-    "@helium/distributor-oracle": "^0.10.0-alpha.13",
-    "@helium/fanout-sdk": "^0.10.0-alpha.13",
-    "@helium/helium-entity-manager-sdk": "^0.10.0-alpha.13",
-    "@helium/helium-sub-daos-sdk": "^0.10.0-alpha.13",
-    "@helium/idls": "^0.10.0-alpha.13",
-    "@helium/lazy-distributor-sdk": "^0.10.0-alpha.13",
-    "@helium/mobile-entity-manager-sdk": "^0.10.0-alpha.13",
-    "@helium/nft-proxy-sdk": "^0.1.2",
-    "@helium/no-emit-sdk": "^0.10.0-alpha.13",
-    "@helium/organization-sdk": "^0.1.2",
-    "@helium/price-oracle-sdk": "^0.10.0-alpha.13",
-    "@helium/proposal-sdk": "^0.1.2",
-    "@helium/rewards-oracle-sdk": "^0.10.0-alpha.13",
-    "@helium/spl-utils": "^0.10.0-alpha.13",
-    "@helium/state-controller-sdk": "^0.1.2",
-    "@helium/treasury-management-sdk": "^0.10.0-alpha.13",
-    "@helium/voter-stake-registry-sdk": "^0.10.0-alpha.13",
-=======
-    "@coral-xyz/anchor": "^0.28.0",
+    "@coral-xyz/anchor": "^0.31.0",
     "@helium/account-fetch-cache": "^0.9.31",
     "@helium/distributor-oracle": "^0.9.31",
     "@helium/fanout-sdk": "^0.9.31",
@@ -75,7 +50,6 @@
     "@helium/state-controller-sdk": "^0.0.15",
     "@helium/treasury-management-sdk": "^0.9.31",
     "@helium/voter-stake-registry-sdk": "^0.9.31",
->>>>>>> 5894308d
     "@solana/spl-token": "^0.3.8",
     "@solana/web3.js": "^1.91.1",
     "axios": "^1.3.6",
