--- conflicted
+++ resolved
@@ -461,18 +461,6 @@
         ),
       })
       .rpc({ skipPreflight: true });
-<<<<<<< HEAD
-
-    console.log("Transfering sol to thread");
-    await sendInstructions(provider, [
-      SystemProgram.transfer({
-        fromPubkey: provider.wallet.publicKey,
-        toPubkey: thread,
-        lamports: BigInt(toBN(0.1, 9).toString()),
-      }),
-    ]);
-=======
->>>>>>> ebcd5afd
   }
 }
 
