import * as anchor from "@coral-xyz/anchor";
import { ThresholdType } from "@helium/circuit-breaker-sdk";
import {
  dataCreditsKey,
  init as initDc,
  PROGRAM_ID,
  accountPayerKey,
} from "@helium/data-credits-sdk";
import { fanoutKey } from "@helium/fanout-sdk";
import {
  daoKey,
  init as initDao,
  threadKey,
} from "@helium/helium-sub-daos-sdk";
import { sendInstructions, toBN } from "@helium/spl-utils";
import {
  init as initVsr,
  registrarKey,
} from "@helium/voter-stake-registry-sdk";
import {
  getGovernanceProgramVersion,
  GoverningTokenConfigAccountArgs,
  GoverningTokenType,
  MintMaxVoteWeightSource,
  SetRealmAuthorityAction,
  withCreateRealm,
  withSetRealmAuthority,
} from "@solana/spl-governance";
import { getAssociatedTokenAddress, getAssociatedTokenAddressSync } from "@solana/spl-token";
import {
  Connection,
  LAMPORTS_PER_SOL,
  PublicKey,
  SystemProgram,
  Transaction,
  TransactionInstruction,
} from "@solana/web3.js";
import Squads from "@sqds/sdk";
import os from "os";
import yargs from "yargs/yargs";
import {
  createAndMint,
  getTimestampFromDays,
  getUnixTimestamp,
  isLocalhost,
  loadKeypair,
  parseEmissionsSchedule,
  sendInstructionsOrSquads,
} from "./utils";

const { hideBin } = require("yargs/helpers");

const HNT_EPOCH_REWARDS = 10000000000;
const SECS_PER_DAY = 86400;
const SECS_PER_YEAR = 365 * SECS_PER_DAY;
const MAX_LOCKUP = 4 * SECS_PER_YEAR;
const BASELINE = 0;
const SCALE = 100;
const GENESIS_MULTIPLIER = 3;
async function exists(
  connection: Connection,
  account: PublicKey
): Promise<boolean> {
  return Boolean(await connection.getAccountInfo(account));
}

async function run() {
  const yarg = yargs(hideBin(process.argv)).options({
    wallet: {
      alias: "k",
      describe: "Anchor wallet keypair",
      default: `${os.homedir()}/.config/solana/id.json`,
    },
    url: {
      alias: "u",
      default: "http://127.0.0.1:8899",
      describe: "The solana url",
    },
    hntKeypair: {
      type: "string",
      describe: "Keypair of the HNT token",
      default: `${__dirname}/../keypairs/hnt.json`,
    },
    dcKeypair: {
      type: "string",
      describe: "Keypair of the Data Credit token",
      default: `${__dirname}/../keypairs/dc.json`,
    },
    numHnt: {
      type: "number",
      describe:
        "Number of HNT tokens to pre mint before assigning authority to lazy distributor",
      default: 0,
    },
    numDc: {
      type: "number",
      describe:
        "Number of DC tokens to pre mint before assigning authority to lazy distributor",
      default: 1000,
    },
    bucket: {
      type: "string",
      describe: "Bucket URL prefix holding all of the metadata jsons",
      default:
        "https://shdw-drive.genesysgo.net/CsDkETHRRR1EcueeN346MJoqzymkkr7RFjMqGpZMzAib",
    },
    emissionSchedulePath: {
      required: true,
      describe: "Path to file that contains the hnt emissions schedule",
      type: "string",
      default: `${__dirname}/../emissions/hst.json`,
    },
    hstEmissionSchedulePath: {
      required: true,
      describe: "Path to file that contains the hst emissions schedule",
      type: "string",
      default: `${__dirname}/../emissions/hst.json`,
    },
    govProgramId: {
      type: "string",
      describe: "Pubkey of the GOV program",
      default: "hgovkRU6Ghe1Qoyb54HdSLdqN7VtxaifBzRmh9jtd3S",
    },
    realmName: {
      type: "string",
      describe: "Name of the realm to be generated",
      default: "Helium",
    },
    councilKeypair: {
      type: "string",
      describe: "Keypair of gov council token",
      default: `${__dirname}/../keypairs/council.json`,
    },
    councilWallet: {
      type: "string",
      describe: "Pubkey for holding/distributing council tokens",
      default: await loadKeypair(
        `${os.homedir()}/.config/solana/id.json`
      ).publicKey.toBase58(),
    },
    numCouncil: {
      type: "number",
      describe:
        "Number of Gov Council tokens to pre mint before assigning authority to dao",
      default: 10,
    },
    multisig: {
      type: "string",
      describe:
        "Address of the squads multisig to control the dao. If not provided, your wallet will be the authority",
    },
    authorityIndex: {
      type: "number",
      describe: "Authority index for squads. Defaults to 1",
      default: 1,
    },
    pythHntPriceFeed: {
      type: "string",
      default: "7moA1i5vQUpfDwSpK6Pw9s56ahB7WFGidtbL2ujWrVvm",
    },
    hstKeypair: {
      type: "string",
      describe: "Keypair of the HST token",
      default: `${__dirname}/../keypairs/hst.json`,
    },
    numHst: {
      type: "number",
      describe:
        "Number of HST tokens to pre mint before assigning authority to lazy distributor",
      default: 0,
    },
  });

  const argv = await yarg.argv;
  process.env.ANCHOR_WALLET = argv.wallet;
  process.env.ANCHOR_PROVIDER_URL = argv.url;
  anchor.setProvider(anchor.AnchorProvider.local(argv.url));

  const provider = anchor.getProvider() as anchor.AnchorProvider;
  const dataCreditsProgram = await initDc(provider);
  const heliumSubDaosProgram = await initDao(provider);
  const heliumVsrProgram = await initVsr(provider);

  const govProgramId = new PublicKey(argv.govProgramId);
  const councilKeypair = await loadKeypair(argv.councilKeypair);
  const councilWallet = new PublicKey(argv.councilWallet);

  const hntKeypair = loadKeypair(argv.hntKeypair);
  const dcKeypair = loadKeypair(argv.dcKeypair);
  const hstKeypair = loadKeypair(argv.hstKeypair);
  const me = provider.wallet.publicKey;
  const dao = daoKey(hntKeypair.publicKey)[0];

  console.log("HNT", hntKeypair.publicKey.toBase58());
  console.log("DC", dcKeypair.publicKey.toBase58());
  console.log("GOV PID", govProgramId.toBase58());
  console.log("COUNCIL", councilKeypair.publicKey.toBase58());
  console.log("COUNCIL WALLET", councilWallet.toBase58());

  const thread = threadKey(dao, "issue_hst")[0];

  console.log("DAO", dao.toString());
  console.log("THREAD", thread.toString());

  const conn = provider.connection;

  const squads = Squads.endpoint(
    process.env.ANCHOR_PROVIDER_URL,
    provider.wallet
  );
  let authority = provider.wallet.publicKey;
  let multisig = argv.multisig ? new PublicKey(argv.multisig) : null;
  if (multisig) {
    authority = squads.getAuthorityPDA(multisig, argv.authorityIndex);
  }

  await createAndMint({
    provider,
    mintKeypair: hntKeypair,
    amount: argv.numHnt,
    metadataUrl: `${argv.bucket}/hnt.json`,
  });

  await createAndMint({
    provider,
    mintKeypair: dcKeypair,
    amount: argv.numDc,
    decimals: 0,
    metadataUrl: `${argv.bucket}/dc.json`,
  });

  await createAndMint({
    provider,
    mintKeypair: councilKeypair,
    amount: argv.numCouncil,
    decimals: 0,
    metadataUrl: `${argv.bucket}/council.json`,
    to: councilWallet,
  });

  await createAndMint({
    provider,
    mintKeypair: hstKeypair,
    amount: argv.numHst,
    metadataUrl: `${argv.bucket}/hst.json`,
  });


  let instructions: TransactionInstruction[] = [];
  const govProgramVersion = await getGovernanceProgramVersion(
    conn,
    govProgramId,
    isLocalhost(provider) ? "localnet" : undefined
  );

  const realmName = argv.realmName;
  const realm = await PublicKey.findProgramAddressSync(
    [Buffer.from("governance", "utf-8"), Buffer.from(realmName, "utf-8")],
    govProgramId
  )[0];

  console.log("Realm, ", realm.toBase58());
  if (!(await exists(conn, realm))) {
    console.log("Initializing Realm");
    await withCreateRealm(
      instructions,
      govProgramId,
      govProgramVersion,
      realmName,
      provider.wallet.publicKey, // realmAuthorityPk
      hntKeypair.publicKey, // communityMintPk
      provider.wallet.publicKey, // payer
      councilKeypair.publicKey, // councilMintPk
      MintMaxVoteWeightSource.FULL_SUPPLY_FRACTION,
      new anchor.BN(100000000000000), // TODO: 1mm vehnt to create governance
      new GoverningTokenConfigAccountArgs({
        // community token config
        voterWeightAddin: heliumVsrProgram.programId,
        maxVoterWeightAddin: heliumVsrProgram.programId,
        tokenType: GoverningTokenType.Liquid,
      }),
      new GoverningTokenConfigAccountArgs({
        // council token config
        voterWeightAddin: undefined,
        maxVoterWeightAddin: undefined,
        tokenType: GoverningTokenType.Liquid,
      })
    );
    await sendInstructions(provider, instructions, []);
    instructions = [];
  }

  const registrar = (await registrarKey(realm, hntKeypair.publicKey))[0];
  if (!(await exists(conn, registrar))) {
    console.log("Initializing VSR Registrar");
    instructions.push(
      await heliumVsrProgram.methods
        .initializeRegistrarV0({
          positionUpdateAuthority: (await daoKey(hntKeypair.publicKey))[0],
        })
        .accounts({
          realm,
          realmGoverningTokenMint: hntKeypair.publicKey,
        })
        .instruction()
    );
    await sendInstructions(provider, instructions, []);
    instructions = [];
  }

  console.log("Configuring VSR voting mint at [0]");
  instructions.push(
    await heliumVsrProgram.methods
      .configureVotingMintV0({
        idx: 0, // idx
        digitShift: 0, // digit shift
        baselineVoteWeightScaledFactor: new anchor.BN(BASELINE * 1e9),
        maxExtraLockupVoteWeightScaledFactor: new anchor.BN(SCALE * 1e9),
        genesisVotePowerMultiplier: GENESIS_MULTIPLIER,
        genesisVotePowerMultiplierExpirationTs: new anchor.BN(
          Number(await getUnixTimestamp(provider)) + getTimestampFromDays(7)
        ),
        lockupSaturationSecs: new anchor.BN(MAX_LOCKUP),
      })
      .accounts({
        registrar,
        mint: hntKeypair.publicKey,
      })
      .remainingAccounts([
        {
          pubkey: hntKeypair.publicKey,
          isSigner: false,
          isWritable: false,
        },
      ])
      .instruction()
  );
  await sendInstructions(provider, instructions, []);
  instructions = [];

  console.log("Creating max voter record");
  instructions.push(
    await heliumVsrProgram.methods
      .updateMaxVoterWeightV0()
      .accounts({
        registrar,
        realmGoverningTokenMint: hntKeypair.publicKey,
      })
      .instruction()
  );
  console.log(registrar.toString());
  await sendInstructions(provider, instructions, []);
  instructions = [];

  if (!authority.equals(me)) {
    withSetRealmAuthority(
      instructions,
      govProgramId,
      govProgramVersion,
      realm,
      provider.wallet.publicKey,
      authority,
      SetRealmAuthorityAction.SetChecked
    );
  }
  await sendInstructions(provider, instructions, []);
  instructions = [];

  const dcKey = (await dataCreditsKey(dcKeypair.publicKey))[0];
  console.log("dcpid", PROGRAM_ID.toBase58());
  if (!(await exists(conn, dcKey))) {
    await dataCreditsProgram.methods
      .initializeDataCreditsV0({
        authority,
        config: {
          windowSizeSeconds: new anchor.BN(60 * 60),
          thresholdType: ThresholdType.Absolute as never,
          threshold: new anchor.BN("1000000000000"),
        },
      })
      .accounts({
        hntMint: hntKeypair.publicKey,
        dcMint: dcKeypair.publicKey,
        hntPriceOracle: new PublicKey(argv.pythHntPriceFeed),
      })
      .rpc({ skipPreflight: true });

    let tx = new Transaction();
    tx.add(
      SystemProgram.transfer({
        fromPubkey: provider.wallet.publicKey,
        toPubkey: accountPayerKey()[0],
        lamports: 5 * LAMPORTS_PER_SOL,
      })
    );
    tx.recentBlockhash = (
      await provider.connection.getLatestBlockhash()
    ).blockhash;
    tx.feePayer = provider.wallet.publicKey;
  }

  if (!(await exists(conn, dao))) {
    console.log("Initializing DAO");
    const hstEmission = await parseEmissionsSchedule(
      argv.hstEmissionSchedulePath
    );
    const hntEmission = await parseEmissionsSchedule(
      argv.emissionSchedulePath
    );
    const currentTs = await getUnixTimestamp(provider);
    const currentHstEmission = hstEmission[hstEmission.findIndex((x) => x.startUnixTime > currentTs) - 1];
    const currentHntEmission = hntEmission[hntEmission.findIndex((x) => x.startUnixTime > currentTs) - 1];
    await heliumSubDaosProgram.methods
      .initializeDaoV0({
        registrar: registrar,
        authority,
        netEmissionsCap: toBN(34.24, 8),
        // Tx too large to do in initialize dao, so do it with update
        hstEmissionSchedule: [currentHstEmission],
        emissionSchedule: [currentHntEmission],
      })
      .accounts({
        dcMint: dcKeypair.publicKey,
        hntMint: hntKeypair.publicKey,
        thread,
        // TODO: Create actual HST pool
        hstPool: getAssociatedTokenAddressSync(
          hntKeypair.publicKey,
<<<<<<< HEAD
          fanoutKey("HST")[0],
=======
          authority,
>>>>>>> 24903948
          true
        ),
      })
      .rpc({ skipPreflight: true });

    await sendInstructionsOrSquads({
      provider,
      instructions: [
        await heliumSubDaosProgram.methods
          .updateDaoV0({
            authority,
            emissionSchedule: hntEmission,
            hstEmissionSchedule: hstEmission,
            hstPool: null
          })
          .accounts({
            dao,
            authority: authority,
          })
          .instruction(),
      ],
      executeTransaction: true,
      squads,
      multisig: argv.multisig ? new PublicKey(argv.multisig) : undefined,
      authorityIndex: argv.authorityIndex,
      signers: [],
    });
  }
}

run()
  .catch((err) => {
    console.error(err);
    process.exit(1);
  })
  .then(() => process.exit());<|MERGE_RESOLUTION|>--- conflicted
+++ resolved
@@ -426,11 +426,7 @@
         // TODO: Create actual HST pool
         hstPool: getAssociatedTokenAddressSync(
           hntKeypair.publicKey,
-<<<<<<< HEAD
           fanoutKey("HST")[0],
-=======
-          authority,
->>>>>>> 24903948
           true
         ),
       })
