--- conflicted
+++ resolved
@@ -232,19 +232,9 @@
   console.log("SUBDAO", subdao.toString());
   const daoAcc = await heliumSubDaosProgram.account.daoV0.fetch(dao);
 
-<<<<<<< HEAD
   const calculateThread = threadKey(subdao, "calculate")[0];
   const issueThread = threadKey(subdao, "issue")[0];
-=======
-  const thread = PublicKey.findProgramAddressSync(
-    [
-      Buffer.from("thread", "utf8"),
-      subdao.toBuffer(),
-      Buffer.from("end-epoch", "utf8"),
-    ],
-    new PublicKey("3XXuUFfweXBwFgFfYaejLvZE4cGZiHgKiGfMtdxNzYmv")
-  )[0];
->>>>>>> e356b94b
+
   if (await exists(conn, subdao)) {
     const subDao = await heliumSubDaosProgram.account.subDaoV0.fetch(subdao);
 
@@ -586,11 +576,7 @@
       });
     }
 
-<<<<<<< HEAD
     console.log("Transfering sol to threads")
-=======
-    console.log("Transfering sol to thread");
->>>>>>> e356b94b
     await sendInstructions(provider, [
       SystemProgram.transfer({
         fromPubkey: provider.wallet.publicKey,
