--- conflicted
+++ resolved
@@ -568,23 +568,6 @@
         executeProposal: argv.executeProposal,
       });
     }
-<<<<<<< HEAD
-
-    console.log("Transfering sol to threads");
-    await sendInstructions(provider, [
-      SystemProgram.transfer({
-        fromPubkey: provider.wallet.publicKey,
-        toPubkey: calculateThread,
-        lamports: BigInt(toBN(0.1, 9).toString()),
-      }),
-      SystemProgram.transfer({
-        fromPubkey: provider.wallet.publicKey,
-        toPubkey: issueThread,
-        lamports: BigInt(toBN(0.1, 9).toString()),
-      }),
-    ]);
-=======
->>>>>>> ebcd5afd
   }
 
   const hsConfigKey = (
