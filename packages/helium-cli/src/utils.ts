--- conflicted
+++ resolved
@@ -178,12 +178,12 @@
   );
 }
 
-<<<<<<< HEAD
 export function isLocalhost(provider: anchor.AnchorProvider): boolean {
   const ep = provider.connection.rpcEndpoint
   return ep.includes("127.0.0.1") || ep.includes("localhost");
 
-=======
+}
+
 export async function sendInstructionsOrCreateProposal({
   provider,
   instructions,
@@ -435,5 +435,4 @@
     commitment,
     idlErrors
   );
->>>>>>> 9526c96c
 }