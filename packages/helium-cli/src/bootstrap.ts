import Address from "@helium/address";
import {
  thresholdPercent,
  ThresholdType
} from "@helium/circuit-breaker-sdk";
import {
  dataCreditsKey,
  init as initDc
} from "@helium/data-credits-sdk";
import { hotspotConfigKey, hotspotIssuerKey, init as initHem } from "@helium/helium-entity-manager-sdk";
import {
  daoKey,
  init as initDao,
  subDaoKey
} from "@helium/helium-sub-daos-sdk";
import { init as initLazy, lazyDistributorKey } from "@helium/lazy-distributor-sdk";
import { createAtaAndMintInstructions, createMintInstructions, sendInstructions, toBN } from "@helium/spl-utils";
import { toU128 } from "@helium/treasury-management-sdk";
import {
  createCreateMetadataAccountV3Instruction,
  PROGRAM_ID as METADATA_PROGRAM_ID
} from "@metaplex-foundation/mpl-token-metadata";
import * as anchor from "@project-serum/anchor";
import { getConcurrentMerkleTreeAccountSize, SPL_ACCOUNT_COMPRESSION_PROGRAM_ID } from "@solana/spl-account-compression";
import { getAssociatedTokenAddress } from "@solana/spl-token";
import {
  ComputeBudgetProgram, Connection,
  Keypair,
  PublicKey, SystemProgram
} from "@solana/web3.js";
import { BN } from "bn.js";
import fs from "fs";
import fetch from "node-fetch";
import os from "os";
import yargs from "yargs/yargs";


type Hotspot = {
  eccKey: string;
  uri: string;
  mint?: PublicKey;
}

const hardcodeHotspots: Hotspot[] = [
  {
    eccKey: "112UE9mbEB4NWHgdutev5PXTszp1V8HwBptwNMDQVc6fAyu34Tz4",
    uri: "https://mobile-metadata.test-helium.com/112UE9mbEB4NWHgdutev5PXTszp1V8HwBptwNMDQVc6fAyu34Tz4",
  },
  {
    eccKey: "11bNfVbDL8Tp2T6jsEevRzBG5QuJpHVUz1Z21ACDcD4wW6RbVAZ",
    uri: "https://mobile-metadata.test-helium.com/11bNfVbDL8Tp2T6jsEevRzBG5QuJpHVUz1Z21ACDcD4wW6RbVAZ",
  },
  {
    eccKey: "11wsqKcoXGesnSbEwKTY8QkoqdFsG7oafcyPn8jBnzRK4sfCSw8",
    uri: "https://mobile-metadata.test-helium.com/11wsqKcoXGesnSbEwKTY8QkoqdFsG7oafcyPn8jBnzRK4sfCSw8",
  },
  {
    eccKey: "11t1Yvm7QbyVnmqdCUpfA8XUiGVbpHPVnaNtR25gb8p2d4Dzjxi",
    uri: "https://mobile-metadata.test-helium.com/11t1Yvm7QbyVnmqdCUpfA8XUiGVbpHPVnaNtR25gb8p2d4Dzjxi",
  },
];

const { hideBin } = require("yargs/helpers");
const yarg = yargs(hideBin(process.argv)).options({
  wallet: {
    alias: "k",
    describe: "Anchor wallet keypair",
    default: `${os.homedir()}/.config/solana/id.json`,
  },
  url: {
    alias: "u",
    default: "http://127.0.0.1:8899",
    describe: "The solana url",
  },
  hntKeypair: {
    type: "string",
    describe: "Keypair of the HNT token",
    default: "./keypairs/hnt.json",
  },
  dcKeypair: {
    type: "string",
    describe: "Keypair of the Data Credit token",
    default: "./keypairs/dc.json",
  },
  mobileKeypair: {
    type: "string",
    describe: "Keypair of the Mobile token",
    default: "./keypairs/mobile.json",
  },
  onboardingServerKeypair: {
    type: "string",
    describe: "Keypair of the onboarding server",
    default: `${os.homedir()}/.config/solana/id.json`,
  },
  makerKeypair: {
    type: "string",
    describe: "Keypair of a maker",
    default: `${os.homedir()}/.config/solana/id.json`,
  },
  numHnt: {
    type: "number",
    describe:
      "Number of HNT tokens to pre mint before assigning authority to lazy distributor",
    default: 0,
  },
  numDc: {
    type: "number",
    describe:
      "Number of DC tokens to pre mint before assigning authority to lazy distributor",
    default: 1000,
  },
  numMobile: {
    type: "number",
    describe:
      "Number of MOBILE tokens to pre mint before assigning authority to lazy distributor",
    default: 0,
  },
  bucket: {
    type: "string",
    describe: "Bucket URL prefix holding all of the metadata jsons",
    default:
      "https://shdw-drive.genesysgo.net/CsDkETHRRR1EcueeN346MJoqzymkkr7RFjMqGpZMzAib",
  },
  oracleUrl: {
    alias: "o",
    type: "string",
    describe: "The oracle URL",
    default: "http://localhost:8080",
  },
  oracleKeypair: {
    type: "string",
    describe: "Keypair of the oracle",
    default: "./keypairs/oracle.json",
  },
});

const HNT_EPOCH_REWARDS = 10000000000;
const MOBILE_EPOCH_REWARDS = 5000000000;
async function exists(connection: Connection, account: PublicKey): Promise<boolean> {
  return Boolean(await connection.getAccountInfo(account));
}


async function run() {
  const argv = await yarg.argv;
  process.env.ANCHOR_WALLET = argv.wallet;
  process.env.ANCHOR_PROVIDER_URL = argv.url;
  anchor.setProvider(anchor.AnchorProvider.local(argv.url));

  const provider = anchor.getProvider() as anchor.AnchorProvider;
  const dataCreditsProgram = await initDc(provider);
  const lazyDistributorProgram = await initLazy(provider);
  const heliumSubDaosProgram = await initDao(provider);
  const hemProgram = await initHem(provider);

  const hntKeypair = await loadKeypair(argv.hntKeypair);
  const dcKeypair = await loadKeypair(argv.dcKeypair);
  const mobileKeypair = await loadKeypair(argv.mobileKeypair);
  const onboardingServerKeypair = await loadKeypair(
    argv.onboardingServerKeypair
  );
  const makerKeypair = await loadKeypair(argv.makerKeypair);
  const oracleKeypair = loadKeypair(argv.oracleKeypair);
  const oracleKey = oracleKeypair.publicKey;
  const oracleUrl = argv.oracleUrl;

  console.log("HNT", hntKeypair.publicKey.toBase58());
  console.log("MOBILE", mobileKeypair.publicKey.toBase58());
  console.log("DC", dcKeypair.publicKey.toBase58());

  const conn = provider.connection;

  await createAndMint({
    provider,
    mintKeypair: hntKeypair,
    amount: argv.numHnt,
    metadataUrl: `${argv.bucket}/hnt.json`,
  });
  await createAndMint({
    provider,
    mintKeypair: mobileKeypair,
    amount: argv.numMobile,
    metadataUrl: `${argv.bucket}/mobile.json`,
  });
  await createAndMint({
    provider,
    mintKeypair: dcKeypair,
    amount: argv.numDc,
    decimals: 0,
    metadataUrl: `${argv.bucket}/dc.json`,
  });

  const dcKey = (await dataCreditsKey(dcKeypair.publicKey))[0];
  if (!(await exists(conn, dcKey))) {
    await dataCreditsProgram.methods
      .initializeDataCreditsV0({
        authority: provider.wallet.publicKey,
        config: {
          windowSizeSeconds: new BN(60 * 60),
          thresholdType: ThresholdType.Absolute as never,
          threshold: new BN("1000000000000"),
        },
      })
      .accounts({ hntMint: hntKeypair.publicKey, dcMint: dcKeypair.publicKey })
      .rpc({ skipPreflight: true });
  }

  const dao = (await daoKey(hntKeypair.publicKey))[0];
  if (!(await exists(conn, dao))) {
    console.log("Initializing DAO");
    await heliumSubDaosProgram.methods
      .initializeDaoV0({
        authority: provider.wallet.publicKey,
        emissionSchedule: [{
          startUnixTime: new anchor.BN(0),
          emissionsPerEpoch: new anchor.BN(HNT_EPOCH_REWARDS),
        }],
      })
      .accounts({
        dcMint: dcKeypair.publicKey,
        hntMint: hntKeypair.publicKey,
      })
      .rpc({ skipPreflight: true });
  }

  const mobileSubdao = (await subDaoKey(mobileKeypair.publicKey))[0];
  const [mobileLazyDist] = await lazyDistributorKey(mobileKeypair.publicKey);
  const rewardsEscrow = await getAssociatedTokenAddress(
    mobileKeypair.publicKey,
    mobileLazyDist,
    true
  );
  if (!(await exists(conn, mobileLazyDist))) {
    console.log("Initializing mobile lazy distributor");
    await lazyDistributorProgram.methods
      .initializeLazyDistributorV0({
        authority: provider.wallet.publicKey,
        oracles: [
          {
            oracle: oracleKey,
            url: oracleUrl,
          },
        ],
        // 10 x epoch rewards in a 24 hour period
        windowConfig: {
          windowSizeSeconds: new anchor.BN(24 * 60 * 60),
          thresholdType: ThresholdType.Absolute as never,
          threshold: new anchor.BN(10 * MOBILE_EPOCH_REWARDS),
        },
      })
      .accounts({
        rewardsMint: mobileKeypair.publicKey,
        rewardsEscrow,
      })
      .rpc({ skipPreflight: true });
  }


  if (!(await exists(conn, mobileSubdao))) {
    console.log("Initializing Mobile SubDAO");
    await heliumSubDaosProgram.methods
      .initializeSubDaoV0({
        authority: provider.wallet.publicKey,
        emissionSchedule: [
          {
            startUnixTime: new anchor.BN(0),
            emissionsPerEpoch: new anchor.BN(MOBILE_EPOCH_REWARDS),
          },
        ],
        // Linear curve
        treasuryCurve: {
          exponentialCurveV0: {
            k: toU128(1),
          },
        } as any,
        // 20% in a day
        treasuryWindowConfig: {
          windowSizeSeconds: new anchor.BN(24 * 60 * 60),
          thresholdType: ThresholdType.Percent as never,
          threshold: thresholdPercent(20),
        },
      })
      .accounts({
        dao,
        dntMint: mobileKeypair.publicKey,
        rewardsEscrow,
        hntMint: hntKeypair.publicKey,
      })
      .rpc({ skipPreflight: true });
  }

  const hsConfigKey = (await hotspotConfigKey(mobileSubdao, "MOBILE"))[0];
  if (!(await provider.connection.getAccountInfo(hsConfigKey))) {
    console.log("Initalizing `MOBILE` HotspotConfig");

    const merkle = Keypair.generate()
    const space = getConcurrentMerkleTreeAccountSize(26, 1024);

    await hemProgram.methods
      .initializeHotspotConfigV0({
        name: "Mobile Hotspot Collection",
        symbol: "MOBILE",
        metadataUrl: `${argv.bucket}/mobile_collection.json`,
        dcFee: toBN(5, 0),
        onboardingServer: onboardingServerKeypair.publicKey,
        minGain: 10,
        maxGain: 150,
        fullLocationStakingFee: toBN(1000000, 8),
        dataonlyLocationStakingFee: toBN(500000, 8),
      })
      .preInstructions([
        SystemProgram.createAccount({
          fromPubkey: provider.wallet.publicKey,
          newAccountPubkey: merkle.publicKey,
          lamports: await provider.connection.getMinimumBalanceForRentExemption(
            space
          ),
          space: space,
          programId: SPL_ACCOUNT_COMPRESSION_PROGRAM_ID,
        }),
      ])
      .accounts({
        merkleTree: merkle.publicKey,
        dcMint: dcKeypair.publicKey,
        subDao: mobileSubdao,
      })
      .signers([merkle])
      .rpc({ skipPreflight: true });
  }

  const hsIssuerKey = await hotspotIssuerKey(
    hsConfigKey,
    makerKeypair.publicKey
  )[0];

  if (!(await exists(conn, hsIssuerKey))) {
    console.log("Initalizing HotspotIssuer");

    await hemProgram.methods
      .initializeHotspotIssuerV0({
        maker: makerKeypair.publicKey,
        authority: provider.wallet.publicKey,
      })
      .accounts({
        hotspotConfig: hsConfigKey,
      })
      .rpc({ skipPreflight: true });
  }
  
  await Promise.all(
    hardcodeHotspots.map(async (hotspot, index) => {
      const create = await hemProgram.methods
        .issueHotspotV0({
          eccCompact: Buffer.from(Address.fromB58(hotspot.eccKey).publicKey),
<<<<<<< HEAD
=======
          uri: hotspot.uri,
          isFullHotspot: true,
>>>>>>> 81cf9fbf
        })
        .preInstructions([
          ComputeBudgetProgram.setComputeUnitLimit({ units: 350000 }),
        ])
        .accounts({
          hotspotIssuer: hsIssuerKey,
          hotspotOwner: provider.wallet.publicKey,
          maker: makerKeypair.publicKey,
        })
        .signers([makerKeypair]);
      const key = (await create.pubkeys()).storage!;
      if (!(await exists(conn, key))) {
        console.log("Creating hotspot", index);
        await create.rpc({ skipPreflight: true });
      }
    })
  );
}

async function createAndMint({
  provider,
  mintKeypair = Keypair.generate(),
  amount,
  metadataUrl,
  decimals = 8
}: {
  provider: anchor.AnchorProvider,
  mintKeypair?: Keypair,
  amount: number,
  metadataUrl: string,
  decimals?: number
}): Promise<void> {
  const metadata = await fetch(metadataUrl).then((r) => r.json());

  if (!(await exists(provider.connection, mintKeypair.publicKey))) {
    console.log(`${metadata.name} Mint not found, creating...`);
    await sendInstructions(
      provider,
      [
        ...(await createMintInstructions(
          provider,
          decimals,
          provider.wallet.publicKey,
          provider.wallet.publicKey,
          mintKeypair
        )),
        ...(
          await createAtaAndMintInstructions(
            provider,
            mintKeypair.publicKey,
            toBN(amount, decimals)
          )
        ).instructions,
      ],
      [mintKeypair]
    );
  }

  const metadataAddress = (
    await PublicKey.findProgramAddress(
      [
        Buffer.from("metadata", "utf-8"),
        METADATA_PROGRAM_ID.toBuffer(),
        mintKeypair.publicKey.toBuffer(),
      ],
      METADATA_PROGRAM_ID
    )
  )[0];

  if (!(await exists(provider.connection, metadataAddress))) {
    console.log(`${metadata.name} Metadata not found, creating...`);
    await sendInstructions(provider, [
      await createCreateMetadataAccountV3Instruction(
        {
          metadata: metadataAddress,
          mint: mintKeypair.publicKey,
          mintAuthority: provider.wallet.publicKey,
          payer: provider.wallet.publicKey,
          updateAuthority: provider.wallet.publicKey,
        },
        {
          createMetadataAccountArgsV3: {
            data: {
              name: metadata.name,
              symbol: metadata.symbol,
              uri: metadataUrl,
              sellerFeeBasisPoints: 0,
              creators: [
                {
                  address: provider.wallet.publicKey,
                  verified: true,
                  share: 100,
                },
              ],
              collection: null,
              uses: null,
            },
            isMutable: true,
            collectionDetails: null,
          },
        }
      ),
    ]);
  }
}

run()
  .catch((err) => {
    console.error(err);
    process.exit(1);
  })
  .then(() => process.exit());

export function loadKeypair(keypair: string): Keypair {
  console.log(process.env.ANCHOR_PROVIDER_URL);
  anchor.setProvider(anchor.AnchorProvider.env());

  return Keypair.fromSecretKey(
    new Uint8Array(JSON.parse(fs.readFileSync(keypair).toString()))
  );
}<|MERGE_RESOLUTION|>--- conflicted
+++ resolved
@@ -352,11 +352,8 @@
       const create = await hemProgram.methods
         .issueHotspotV0({
           eccCompact: Buffer.from(Address.fromB58(hotspot.eccKey).publicKey),
-<<<<<<< HEAD
-=======
           uri: hotspot.uri,
           isFullHotspot: true,
->>>>>>> 81cf9fbf
         })
         .preInstructions([
           ComputeBudgetProgram.setComputeUnitLimit({ units: 350000 }),
