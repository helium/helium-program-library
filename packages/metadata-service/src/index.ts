import { Program } from "@coral-xyz/anchor";
import cors from "@fastify/cors";
import Address from "@helium/address/build/Address";
import { decodeEntityKey, init } from "@helium/helium-entity-manager-sdk";
import { HeliumEntityManager } from "@helium/idls/lib/types/helium_entity_manager";
import { PublicKey } from "@solana/web3.js";
// @ts-ignore
import animalHash from "angry-purple-tiger";
<<<<<<< HEAD
import axios from "axios";
import Fastify, { FastifyInstance } from "fastify";
import { provider } from "./solana";
=======
import {
  decodeEntityKey,
  init,
  keyToAssetKey,
} from "@helium/helium-entity-manager-sdk";
import Fastify, { FastifyInstance } from "fastify";
// @ts-ignore
import bs58 from "bs58";
import { HeliumEntityManager } from "@helium/idls/lib/types/helium_entity_manager";
import { Program } from "@coral-xyz/anchor";
import { provider } from "./solana";
import Address from "@helium/address/build/Address";
import { PublicKey } from "@solana/web3.js";
import axios from "axios";
>>>>>>> 5605fd7a

const server: FastifyInstance = Fastify({
  logger: true,
});
server.register(cors, {
  origin: "*",
});
server.get("/health", async () => {
  return { ok: true };
});

let program: Program<HeliumEntityManager>;

server.get<{ Params: { keyToAssetKey: string } }>(
  "/v1/:keyToAssetKey",
  async (request, reply) => {
    const { keyToAssetKey } = request.params;
    const keyToAsset = new PublicKey(keyToAssetKey);
    if (!program) {
      program = await init(provider);
    }
    const keyToAssetAccount = await program.account.keyToAssetV0.fetch(
      keyToAsset
    );
    const keyStr = decodeEntityKey(
      keyToAssetAccount.entityKey,
      keyToAssetAccount.keySerialization
    );
    const digest = animalHash(keyStr);

    return {
      name: keyStr === "iot_operations_fund" ? "IOT Operations Fund" : digest,
      description:
        keyStr === "iot_operations_fund"
          ? "IOT Operations Fund"
          : "A Rewardable NFT on Helium",
      // HACK: If it has a long key, it's an RSA key, and this is a mobile hotspot.
      // In the future, we need to put different symbols on different types of hotspots
      image:
        keyToAssetAccount.entityKey.length > 100
          ? "https://shdw-drive.genesysgo.net/6tcnBSybPG7piEDShBcrVtYJDPSvGrDbVvXmXKpzBvWP/mobile-hotspot.png"
          : "https://shdw-drive.genesysgo.net/6tcnBSybPG7piEDShBcrVtYJDPSvGrDbVvXmXKpzBvWP/hotspot.png",
      attributes: [
        keyStr && Address.isValid(keyStr)
          ? { trait_type: "ecc_compact", value: keyStr }
          : undefined,
        { trait_type: "entity_key_string", value: keyStr },
        {
          trait_type: "entity_key",
          value: keyToAssetAccount.entityKey.toString("base64"),
        },
        { trait_type: "rewardable", value: true },
      ],
    };
  }
);

server.get<{ Params: { eccCompact: string } }>(
  "/:eccCompact",
  async (request, reply) => {
    const { eccCompact } = request.params;
<<<<<<< HEAD

    // TODO: Remove this once we can update compressed nft metadata
    if (eccCompact?.length === 22) {
      try {
        const { data } = await axios(
          `https://sol.hellohelium.com/api/metadata/${eccCompact}`
        );
        return data;
      } catch (e: any) {
        console.error(e);
      }
    }

    const digest = animalHash(eccCompact);

=======

    // TODO: Remove this once we can update compressed nft metadata
    if (eccCompact?.length === 22) {
      try {
        const { data } = await axios(
          `https://sol.hellohelium.com/api/metadata/${eccCompact}`
        );
        return data;
      } catch {
        // ignore
      }
    }

    const digest = animalHash(eccCompact);

>>>>>>> 5605fd7a
    return {
      name: digest,
      description: "A Hotspot NFT on Helium",
      image:
        "https://shdw-drive.genesysgo.net/6tcnBSybPG7piEDShBcrVtYJDPSvGrDbVvXmXKpzBvWP/hotspot.png",
      attributes: [
        { trait_type: "ecc_compact", value: eccCompact },
        { trait_type: "rewardable", value: true },
      ],
    };
  }
);

const start = async () => {
  try {
    await server.listen({ port: 8081, host: "0.0.0.0" });

    const address = server.server.address();
    const port = typeof address === "string" ? address : address?.port;
  } catch (err) {
    server.log.error(err);
    process.exit(1);
  }
};
start();<|MERGE_RESOLUTION|>--- conflicted
+++ resolved
@@ -6,26 +6,9 @@
 import { PublicKey } from "@solana/web3.js";
 // @ts-ignore
 import animalHash from "angry-purple-tiger";
-<<<<<<< HEAD
+import Fastify, { FastifyInstance } from "fastify";
 import axios from "axios";
-import Fastify, { FastifyInstance } from "fastify";
 import { provider } from "./solana";
-=======
-import {
-  decodeEntityKey,
-  init,
-  keyToAssetKey,
-} from "@helium/helium-entity-manager-sdk";
-import Fastify, { FastifyInstance } from "fastify";
-// @ts-ignore
-import bs58 from "bs58";
-import { HeliumEntityManager } from "@helium/idls/lib/types/helium_entity_manager";
-import { Program } from "@coral-xyz/anchor";
-import { provider } from "./solana";
-import Address from "@helium/address/build/Address";
-import { PublicKey } from "@solana/web3.js";
-import axios from "axios";
->>>>>>> 5605fd7a
 
 const server: FastifyInstance = Fastify({
   logger: true,
@@ -87,7 +70,6 @@
   "/:eccCompact",
   async (request, reply) => {
     const { eccCompact } = request.params;
-<<<<<<< HEAD
 
     // TODO: Remove this once we can update compressed nft metadata
     if (eccCompact?.length === 22) {
@@ -103,23 +85,6 @@
 
     const digest = animalHash(eccCompact);
 
-=======
-
-    // TODO: Remove this once we can update compressed nft metadata
-    if (eccCompact?.length === 22) {
-      try {
-        const { data } = await axios(
-          `https://sol.hellohelium.com/api/metadata/${eccCompact}`
-        );
-        return data;
-      } catch {
-        // ignore
-      }
-    }
-
-    const digest = animalHash(eccCompact);
-
->>>>>>> 5605fd7a
     return {
       name: digest,
       description: "A Hotspot NFT on Helium",
