--- conflicted
+++ resolved
@@ -139,11 +139,7 @@
         },
         ...locationAttributes("iot", record?.iot_hotspot_info),
         ...locationAttributes("mobile", record?.mobile_hotspot_info),
-<<<<<<< HEAD
-      ]
-=======
       ],
->>>>>>> 0df93f67
     };
   }
 );
