{
  "name": "@helium/metadata-service",
  "private": true,
  "publishConfig": {
    "access": "public",
    "registry": "https://registry.npmjs.org/"
  },
  "license": "Apache-2.0",
  "version": "0.10.20",
  "description": "Mint metadata of hotspots",
  "repository": {
    "type": "git",
    "url": "https://github.com/helium/helium-program-libary"
  },
  "main": "./lib/cjs/index.js",
  "module": "./lib/esm/src/index.js",
  "types": "./lib/types/src/index.d.ts",
  "sideEffects": false,
  "files": [
    "lib",
    "src/assets"
  ],
  "exports": {
    "import": "./lib/esm/src/index.js",
    "require": "./lib/cjs/index.js",
    "types": "./lib/types/src/index.d.ts"
  },
  "scripts": {
    "format": "prettier --write \"src/**/*.{ts,tsx}\"",
    "precommit": "npx git-format-staged -f 'prettier --ignore-unknown --stdin --stdin-filepath \"{}\"' .",
    "copy-assets": "mkdir -p lib/esm/src/assets && cp -r src/assets/* lib/esm/src/assets/ && mkdir -p lib/cjs/assets && cp -r src/assets/* lib/cjs/assets/ && mkdir -p lib/src/assets && cp -r src/assets/* lib/src/assets/",
    "build": "tsc -p tsconfig.json && npm run copy-assets",
    "start": "node lib/esm/index.js",
    "dev": "ts-node-dev --respawn --project tsconfig.cjs.json src/index.ts"
  },
  "dependencies": {
    "@coral-xyz/anchor": "^0.31.0",
    "@fastify/cors": "^11.0.1",
    "@fastify/static": "^8.1.1",
    "@grpc/grpc-js": "^1.10.1",
    "@helium/account-fetch-cache": "^0.10.20",
    "@helium/address": "^4.12.0",
    "@helium/data-credits-sdk": "^0.10.20",
    "@helium/helium-entity-manager-sdk": "^0.10.20",
    "@helium/helium-sub-daos-sdk": "^0.10.20",
    "@helium/idls": "^0.10.20",
    "@helium/spl-utils": "^0.10.20",
    "@metaplex-foundation/mpl-token-metadata": "^2.10.0",
    "@solana/spl-token": "^0.3.8",
    "@solana/web3.js": "^1.91.1",
    "angry-purple-tiger": "^1.0.5",
    "aws-sdk": "^2.1469.0",
<<<<<<< HEAD
    "axios": "^1.8.4",
=======
    "axios": "^1.9.0",
>>>>>>> b63449be
    "bn.js": "^5.2.0",
    "bs58": "^4.0.1",
    "dotenv": "^16.3.1",
    "fastify": "^5.2.2",
    "google-protobuf": "^3.21.2",
    "h3-js": "^4.1.0",
    "pg": "^8.11.3",
    "sequelize": "^6.33.0"
  },
  "devDependencies": {
    "@types/bn.js": "^5.1.1",
    "@types/bs58": "^4.0.4",
    "git-format-staged": "^2.1.3",
    "grpc-tools": "^1.12.4",
    "ts-loader": "^9.2.3",
    "ts-node": "^10.9.1",
    "ts-node-dev": "^2.0.0",
    "ts-protoc-gen": "^0.15.0",
    "typescript": "^5.2.2"
  },
  "keywords": [],
  "author": ""
}<|MERGE_RESOLUTION|>--- conflicted
+++ resolved
@@ -50,11 +50,7 @@
     "@solana/web3.js": "^1.91.1",
     "angry-purple-tiger": "^1.0.5",
     "aws-sdk": "^2.1469.0",
-<<<<<<< HEAD
-    "axios": "^1.8.4",
-=======
     "axios": "^1.9.0",
->>>>>>> b63449be
     "bn.js": "^5.2.0",
     "bs58": "^4.0.1",
     "dotenv": "^16.3.1",
