--- conflicted
+++ resolved
@@ -6,11 +6,7 @@
     "registry": "https://registry.npmjs.org/"
   },
   "license": "Apache-2.0",
-<<<<<<< HEAD
-  "version": "0.0.44",
-=======
   "version": "0.0.46",
->>>>>>> 76d24090
   "description": "Mint metadata of hotspots",
   "repository": {
     "type": "git",
@@ -39,13 +35,8 @@
     "@coral-xyz/anchor": "0.26.0",
     "@fastify/cors": "^8.1.1",
     "@helium/address": "^4.6.2",
-<<<<<<< HEAD
-    "@helium/helium-entity-manager-sdk": "^0.0.44",
-    "@helium/helium-sub-daos-sdk": "^0.0.44",
-=======
     "@helium/helium-entity-manager-sdk": "^0.0.46",
     "@helium/helium-sub-daos-sdk": "^0.0.46",
->>>>>>> 76d24090
     "@metaplex-foundation/mpl-token-metadata": "^2.2.3",
     "@solana/spl-token": "^0.3.6",
     "@solana/web3.js": "^1.43.4",
