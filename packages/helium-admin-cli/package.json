--- conflicted
+++ resolved
@@ -53,15 +53,9 @@
     "@helium/organization-sdk": "^0.1.5-alpha.0",
     "@helium/price-oracle-sdk": "^0.10.8",
     "@helium/proposal-sdk": "^0.1.5-alpha.0",
-<<<<<<< HEAD
-    "@helium/spl-utils": "^0.10.7",
-    "@helium/treasury-management-sdk": "^0.10.7",
-    "@helium/tuktuk-sdk": "^0.0.8",
-=======
     "@helium/spl-utils": "^0.10.8",
     "@helium/treasury-management-sdk": "^0.10.8",
     "@helium/tuktuk-sdk": "^0.0.6",
->>>>>>> f85bf2ea
     "@metaplex-foundation/mpl-token-metadata": "^2.10.0",
     "@solana/spl-account-compression": "^0.1.7",
     "@solana/spl-governance": "^0.3.18",
