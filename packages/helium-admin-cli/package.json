--- conflicted
+++ resolved
@@ -6,11 +6,7 @@
     "registry": "https://registry.npmjs.org/"
   },
   "license": "Apache-2.0",
-<<<<<<< HEAD
-  "version": "0.2.15",
-=======
   "version": "0.2.16",
->>>>>>> 7421b7bd
   "description": "CLI to bootstrap the network",
   "repository": {
     "type": "git",
@@ -46,20 +42,6 @@
     "@clockwork-xyz/sdk": "^0.2.4",
     "@coral-xyz/anchor": "^0.26.0",
     "@helium/address": "^4.10.2",
-<<<<<<< HEAD
-    "@helium/circuit-breaker-sdk": "^0.2.15",
-    "@helium/crypto": "^4.10.2",
-    "@helium/data-credits-sdk": "^0.2.15",
-    "@helium/distributor-oracle": "^0.2.15",
-    "@helium/fanout-sdk": "^0.2.15",
-    "@helium/helium-entity-manager-sdk": "^0.2.15",
-    "@helium/helium-sub-daos-sdk": "^0.2.15",
-    "@helium/lazy-distributor-sdk": "^0.2.15",
-    "@helium/mobile-entity-manager-sdk": "^0.2.15",
-    "@helium/price-oracle-sdk": "^0.2.15",
-    "@helium/spl-utils": "^0.2.15",
-    "@helium/treasury-management-sdk": "^0.2.15",
-=======
     "@helium/circuit-breaker-sdk": "^0.2.16",
     "@helium/crypto": "^4.10.2",
     "@helium/data-credits-sdk": "^0.2.16",
@@ -72,7 +54,6 @@
     "@helium/price-oracle-sdk": "^0.2.16",
     "@helium/spl-utils": "^0.2.16",
     "@helium/treasury-management-sdk": "^0.2.16",
->>>>>>> 7421b7bd
     "@solana/spl-account-compression": "^0.1.4",
     "@solana/spl-governance": "^0.3.18",
     "@solana/spl-token": "^0.3.6",
