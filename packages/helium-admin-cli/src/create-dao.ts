import * as anchor from "@coral-xyz/anchor";
import { ThresholdType } from "@helium/circuit-breaker-sdk";
import {
  PROGRAM_ID,
  accountPayerKey,
  dataCreditsKey,
  init as initDc,
} from "@helium/data-credits-sdk";
import { fanoutKey } from "@helium/fanout-sdk";
import {
  dataOnlyConfigKey,
  init as initHem,
} from "@helium/helium-entity-manager-sdk";
import { daoKey, init as initDao } from "@helium/helium-sub-daos-sdk";
import { sendInstructions, toBN } from "@helium/spl-utils";
import {
  init as initVsr,
  registrarKey,
} from "@helium/voter-stake-registry-sdk";
import {
  SPL_ACCOUNT_COMPRESSION_PROGRAM_ID,
  getConcurrentMerkleTreeAccountSize,
} from "@solana/spl-account-compression";
import {
  GoverningTokenConfigAccountArgs,
  GoverningTokenType,
  MintMaxVoteWeightSource,
  SetRealmAuthorityAction,
  getGovernanceProgramVersion,
  withCreateRealm,
  withSetRealmAuthority,
} from "@solana/spl-governance";
import {
  createAssociatedTokenAccountIdempotentInstruction,
  getAssociatedTokenAddressSync,
} from "@solana/spl-token";
import {
  ComputeBudgetProgram,
  Connection,
  Keypair,
  LAMPORTS_PER_SOL,
  PublicKey,
  SystemProgram,
  Transaction,
  TransactionInstruction,
} from "@solana/web3.js";
import Squads from "@sqds/sdk";
import { BN } from "bn.js";
import fs from "fs";
import os from "os";
import yargs from "yargs/yargs";
import {
  createAndMint,
  isLocalhost,
  loadKeypair,
  parseEmissionsSchedule,
  sendInstructionsOrSquads,
} from "./utils";
import { init } from "@helium/nft-delegation-sdk";

const SECS_PER_DAY = 86400;
const SECS_PER_YEAR = 365 * SECS_PER_DAY;
const MAX_LOCKUP = 4 * SECS_PER_YEAR;
const BASELINE = 0;
const SCALE = 100;
const GENESIS_MULTIPLIER = 3;
async function exists(
  connection: Connection,
  account: PublicKey
): Promise<boolean> {
  return Boolean(await connection.getAccountInfo(account));
}

export async function run(args: any = process.argv) {
  const yarg = yargs(args).options({
    wallet: {
      alias: "k",
      describe: "Anchor wallet keypair",
      default: `${os.homedir()}/.config/solana/id.json`,
    },
    url: {
      alias: "u",
      default: "http://127.0.0.1:8899",
      describe: "The solana url",
    },
    hntKeypair: {
      type: "string",
      describe: "Keypair of the HNT token",
      default: `${__dirname}/../../keypairs/hnt.json`,
    },
    dcKeypair: {
      type: "string",
      describe: "Keypair of the Data Credit token",
      default: `${__dirname}/../../keypairs/dc.json`,
    },
    numHnt: {
      type: "number",
      describe:
        "Number of HNT tokens to pre mint before assigning authority to lazy distributor",
      default: 0,
    },
    numDc: {
      type: "number",
      describe:
        "Number of DC tokens to pre mint before assigning authority to lazy distributor",
      default: 1000,
    },
    bucket: {
      type: "string",
      describe: "Bucket URL prefix holding all of the metadata jsons",
      default:
        "https://shdw-drive.genesysgo.net/6tcnBSybPG7piEDShBcrVtYJDPSvGrDbVvXmXKpzBvWP",
    },
    emissionSchedulePath: {
      required: true,
      describe: "Path to file that contains the hnt emissions schedule",
      type: "string",
      default: `${__dirname}/../../emissions/hnt.json`,
    },
    hstEmissionSchedulePath: {
      required: true,
      describe: "Path to file that contains the hst emissions schedule",
      type: "string",
      default: `${__dirname}/../../emissions/hst.json`,
    },
    govProgramId: {
      type: "string",
      describe: "Pubkey of the GOV program",
      default: "hgovkRU6Ghe1Qoyb54HdSLdqN7VtxaifBzRmh9jtd3S",
    },
    realmName: {
      type: "string",
      describe: "Name of the realm to be generated",
      default: "Helium",
    },
    councilKeypair: {
      type: "string",
      describe: "Keypair of gov council token",
      default: `${__dirname}/../../keypairs/council.json`,
    },
    councilWallet: {
      type: "string",
      describe: "Pubkey for holding/distributing council tokens",
      default: await loadKeypair(
        `${os.homedir()}/.config/solana/id.json`
      ).publicKey.toBase58(),
    },
    numCouncil: {
      type: "number",
      describe:
        "Number of Gov Council tokens to pre mint before assigning authority to dao",
      default: 10,
    },
    multisig: {
      type: "string",
      describe:
        "Address of the squads multisig to control the dao. If not provided, your wallet will be the authority",
    },
    authorityIndex: {
      type: "number",
      describe: "Authority index for squads. Defaults to 1",
      default: 1,
    },
    hntPriceOracle: {
      type: "string",
      required: true,
    },
    numHst: {
      type: "number",
      describe:
        "Number of HST tokens to pre mint before assigning authority to lazy distributor",
      default: 0,
    },
    merklePath: {
      type: "string",
      describe: "Path to the merkle keypair",
      default: `${__dirname}/../../keypairs/data-only-merkle.json`,
    },
    delegationSeasonsFile: {
      type: "string",
      default: `${__dirname}/../../delegation-seasons.json`,
    },
  });

  const argv = await yarg.argv;
  process.env.ANCHOR_WALLET = argv.wallet;
  process.env.ANCHOR_PROVIDER_URL = argv.url;
  anchor.setProvider(anchor.AnchorProvider.local(argv.url));

  const provider = anchor.getProvider() as anchor.AnchorProvider;
  const wallet = new anchor.Wallet(loadKeypair(argv.wallet));
  const dataCreditsProgram = await initDc(provider);
  const heliumSubDaosProgram = await initDao(provider);
  const heliumVsrProgram = await initVsr(provider);
  const hemProgram = await initHem(provider);

  const govProgramId = new PublicKey(argv.govProgramId);
  const councilKeypair = await loadKeypair(argv.councilKeypair);
  const councilWallet = new PublicKey(argv.councilWallet);

  const hntKeypair = loadKeypair(argv.hntKeypair);
  const dcKeypair = loadKeypair(argv.dcKeypair);
  const me = provider.wallet.publicKey;
  const dao = daoKey(hntKeypair.publicKey)[0];

  console.log("HNT", hntKeypair.publicKey.toBase58());
  console.log("DC", dcKeypair.publicKey.toBase58());
  console.log("GOV PID", govProgramId.toBase58());
  console.log("COUNCIL", councilKeypair.publicKey.toBase58());
  console.log("COUNCIL WALLET", councilWallet.toBase58());

  console.log("DAO", dao.toString());

  const delegationSeasonsFile = fs.readFileSync(
    argv.delegationSeasonsFile,
    "utf8"
  );
  const seasons = JSON.parse(delegationSeasonsFile).map(
    (s) => new anchor.BN(Math.floor(Date.parse(s) / 1000))
  );

  const conn = provider.connection;

  const squads = Squads.endpoint(process.env.ANCHOR_PROVIDER_URL, wallet, {
    commitmentOrConfig: "finalized",
  });
  let authority = provider.wallet.publicKey;
  let multisig = argv.multisig ? new PublicKey(argv.multisig) : null;
  if (multisig) {
    authority = squads.getAuthorityPDA(multisig, argv.authorityIndex);
    // Fund authority
    const authAcc = await provider.connection.getAccountInfo(authority);
    if (!authAcc || authAcc.lamports < LAMPORTS_PER_SOL) {
      console.log("Funding multisig...");
      await sendInstructions(provider, [
        await SystemProgram.transfer({
          fromPubkey: me,
          toPubkey: authority,
          lamports: LAMPORTS_PER_SOL,
        }),
      ]);
    }
  }

  await createAndMint({
    provider,
    mintKeypair: hntKeypair,
    amount: argv.numHnt,
    metadataUrl: `${argv.bucket}/hnt.json`,
    updateAuthority: authority,
  });

  await createAndMint({
    provider,
    mintKeypair: dcKeypair,
    amount: argv.numDc,
    decimals: 0,
    metadataUrl: `${argv.bucket}/dc.json`,
    updateAuthority: authority,
  });

  await createAndMint({
    provider,
    mintKeypair: councilKeypair,
    amount: argv.numCouncil,
    decimals: 0,
    metadataUrl: `${argv.bucket}/council.json`,
    to: councilWallet,
    updateAuthority: authority,
  });

  let instructions: TransactionInstruction[] = [];
  const govProgramVersion = await getGovernanceProgramVersion(
    conn,
    govProgramId,
    isLocalhost(provider) ? "localnet" : undefined
  );

  const delProgram = await init(provider);
  const {
    pubkeys: { delegationConfig },
    instruction,
  } = await delProgram.methods
    .initializeDelegationConfigV0({
      // Set max time to 2 years, though seasons should take precedent
      maxDelegationTime: new anchor.BN(24 * 60 * 60 * 365 * 2),
      seasons,
      name: "Helium",
    })
    .accounts({
      authority,
    })
    .prepare();

  if (!(await exists(provider.connection, delegationConfig!))) {
    console.log("Creating delegation config");
    await sendInstructions(provider, [instruction]);
  }

  const realmName = argv.realmName;
  const realm = await PublicKey.findProgramAddressSync(
    [Buffer.from("governance", "utf-8"), Buffer.from(realmName, "utf-8")],
    govProgramId
  )[0];

  console.log("Realm, ", realm.toBase58());
  const needRealmCreate = !(await exists(conn, realm));
  if (needRealmCreate) {
    console.log("Initializing Realm");
    await withCreateRealm(
      instructions,
      govProgramId,
      govProgramVersion,
      realmName,
      provider.wallet.publicKey, // realmAuthorityPk
      hntKeypair.publicKey, // communityMintPk
      provider.wallet.publicKey, // payer
      councilKeypair.publicKey, // councilMintPk
      MintMaxVoteWeightSource.FULL_SUPPLY_FRACTION,
      new anchor.BN(1000000000000000), // 10mm vehnt to create governance. Council should be the only one doing this
      new GoverningTokenConfigAccountArgs({
        // community token config
        voterWeightAddin: heliumVsrProgram.programId,
        maxVoterWeightAddin: heliumVsrProgram.programId,
        tokenType: GoverningTokenType.Liquid,
      }),
      new GoverningTokenConfigAccountArgs({
        // council token config
        voterWeightAddin: undefined,
        maxVoterWeightAddin: undefined,
        tokenType: GoverningTokenType.Liquid,
      })
    );
    await sendInstructions(provider, instructions, []);
    instructions = [];
  }

  const registrar = (await registrarKey(realm, hntKeypair.publicKey))[0];
  if (!(await exists(conn, registrar))) {
    console.log("Initializing VSR Registrar");
    instructions.push(
      ComputeBudgetProgram.setComputeUnitLimit({ units: 800000 })
    );
    instructions.push(
      await heliumVsrProgram.methods
        .initializeRegistrarV0({
          positionUpdateAuthority: (await daoKey(hntKeypair.publicKey))[0],
        })
        .accounts({
          realm,
          realmGoverningTokenMint: hntKeypair.publicKey,
          delegationConfig,
        })
        .instruction()
    );
    await sendInstructions(provider, instructions, []);
    instructions = [];
  }

  console.log("Configuring VSR voting mint at [0]");
  instructions.push(
    await heliumVsrProgram.methods
      .configureVotingMintV0({
        idx: 0, // idx
        baselineVoteWeightScaledFactor: new anchor.BN(BASELINE * 1e9),
        maxExtraLockupVoteWeightScaledFactor: new anchor.BN(SCALE * 1e9),
        genesisVotePowerMultiplier: GENESIS_MULTIPLIER,
        // April 28th, 23:59:59 UTC
        genesisVotePowerMultiplierExpirationTs: new anchor.BN("1682726399"),
        lockupSaturationSecs: new anchor.BN(MAX_LOCKUP),
      })
      .accounts({
        registrar,
        mint: hntKeypair.publicKey,
      })
      .remainingAccounts([
        {
          pubkey: hntKeypair.publicKey,
          isSigner: false,
          isWritable: false,
        },
      ])
      .instruction()
  );
  await sendInstructions(provider, instructions, []);
  instructions = [];

<<<<<<< HEAD
  console.log("Creating max voter record");
  instructions.push(
    await heliumVsrProgram.methods
      .updateMaxVoterWeightV0()
      .accounts({
        registrar,
        realmGoverningTokenMint: hntKeypair.publicKey,
      })
      .instruction()
  );
=======
>>>>>>> c64972fd
  console.log(registrar.toString());
  await sendInstructions(provider, instructions, []);
  instructions = [];

  if (needRealmCreate && !authority.equals(me)) {
    withSetRealmAuthority(
      instructions,
      govProgramId,
      govProgramVersion,
      realm,
      provider.wallet.publicKey,
      authority,
      SetRealmAuthorityAction.SetUnchecked
    );
  }
  await sendInstructions(provider, instructions, []);
  instructions = [];

  const dcKey = (await dataCreditsKey(dcKeypair.publicKey))[0];
  console.log("dcpid", PROGRAM_ID.toBase58());
  if (!(await exists(conn, dcKey))) {
    await dataCreditsProgram.methods
      .initializeDataCreditsV0({
        authority,
        config: {
          windowSizeSeconds: new anchor.BN(60 * 60),
          thresholdType: ThresholdType.Absolute as never,
          threshold: new anchor.BN("1000000000000"),
        },
      })
      .accounts({
        hntMint: hntKeypair.publicKey,
        dcMint: dcKeypair.publicKey,
        hntPriceOracle: new PublicKey(argv.hntPriceOracle),
      })
      .rpc({ skipPreflight: true });

    let tx = new Transaction();
    tx.add(
      SystemProgram.transfer({
        fromPubkey: provider.wallet.publicKey,
        toPubkey: accountPayerKey()[0],
        lamports: 5 * LAMPORTS_PER_SOL,
      })
    );
    tx.recentBlockhash = (
      await provider.connection.getLatestBlockhash()
    ).blockhash;
    tx.feePayer = provider.wallet.publicKey;
    await provider.sendAndConfirm(tx);
  }

  if (!(await exists(conn, dao))) {
    console.log("Initializing DAO");
    const hstEmission = await parseEmissionsSchedule(
      argv.hstEmissionSchedulePath
    );
    const hntEmission = await parseEmissionsSchedule(argv.emissionSchedulePath);
    const currentHstEmission = hstEmission[0];
    const currentHntEmission = hntEmission[0];
    const fanout = fanoutKey("HST")[0];
    const hstPool = getAssociatedTokenAddressSync(
      hntKeypair.publicKey,
      fanout,
      true
    );
    await heliumSubDaosProgram.methods
      .initializeDaoV0({
        registrar: registrar,
        authority,
        netEmissionsCap: toBN(34.24, 8),
        // Tx too large to do in initialize dao, so do it with update
        hstEmissionSchedule: [currentHstEmission],
        emissionSchedule: [currentHntEmission],
      })
      .preInstructions([
        createAssociatedTokenAccountIdempotentInstruction(
          provider.wallet.publicKey,
          hstPool,
          fanout,
          hntKeypair.publicKey
        ),
      ])
      .accounts({
        dcMint: dcKeypair.publicKey,
        hntMint: hntKeypair.publicKey,
        hstPool,
      })
      .rpc({ skipPreflight: true });

    await sendInstructionsOrSquads({
      provider,
      instructions: [
        await heliumSubDaosProgram.methods
          .updateDaoV0({
            authority,
            emissionSchedule: hntEmission,
            hstEmissionSchedule: hstEmission,
            hstPool: null,
            netEmissionsCap: null,
          })
          .accounts({
            dao,
            authority: authority,
          })
          .instruction(),
      ],
      executeTransaction: true,
      squads,
      multisig: argv.multisig ? new PublicKey(argv.multisig) : undefined,
      authorityIndex: argv.authorityIndex,
      signers: [],
    });
  }

  if (!(await exists(conn, dataOnlyConfigKey(dao)[0]))) {
    console.log(`Initializing DataOnly Config`);
    let merkle: Keypair;
    if (fs.existsSync(argv.merklePath)) {
      merkle = loadKeypair(argv.merklePath);
    } else {
      merkle = Keypair.generate();
      fs.writeFileSync(
        argv.merklePath,
        JSON.stringify(Array.from(merkle.secretKey))
      );
    }
    const [size, buffer, canopy] = [14, 64, 11];
    const space = getConcurrentMerkleTreeAccountSize(size, buffer, canopy);
    const cost = await provider.connection.getMinimumBalanceForRentExemption(
      space
    );
    if (!(await exists(conn, merkle.publicKey))) {
      await sendInstructions(
        provider,
        [
          SystemProgram.createAccount({
            fromPubkey: provider.wallet.publicKey,
            newAccountPubkey: merkle.publicKey,
            lamports: cost,
            space: space,
            programId: SPL_ACCOUNT_COMPRESSION_PROGRAM_ID,
          }),
        ],
        [merkle]
      );
    }
    await sendInstructionsOrSquads({
      provider,
      instructions: [
        await hemProgram.methods
          .initializeDataOnlyV0({
            authority,
            newTreeDepth: size,
            newTreeBufferSize: buffer,
            newTreeSpace: new BN(
              getConcurrentMerkleTreeAccountSize(size, buffer, canopy)
            ),
            newTreeFeeLamports: new BN(cost / 2 ** size),
            name: "DATAONLY",
            metadataUrl:
              "https://shdw-drive.genesysgo.net/H8b1gZmA2aBqDYxicxawGpznCaNbFSEJ3YnJuawGQ2EQ/data-only.json",
          })
          .accounts({
            dao,
            authority,
            merkleTree: merkle.publicKey,
          })
          .instruction(),
      ],
      executeTransaction: false,
      squads,
      multisig: argv.multisig ? new PublicKey(argv.multisig) : undefined,
      authorityIndex: argv.authorityIndex,
      signers: [],
    });
  }
}<|MERGE_RESOLUTION|>--- conflicted
+++ resolved
@@ -385,19 +385,6 @@
   await sendInstructions(provider, instructions, []);
   instructions = [];
 
-<<<<<<< HEAD
-  console.log("Creating max voter record");
-  instructions.push(
-    await heliumVsrProgram.methods
-      .updateMaxVoterWeightV0()
-      .accounts({
-        registrar,
-        realmGoverningTokenMint: hntKeypair.publicKey,
-      })
-      .instruction()
-  );
-=======
->>>>>>> c64972fd
   console.log(registrar.toString());
   await sendInstructions(provider, instructions, []);
   instructions = [];
