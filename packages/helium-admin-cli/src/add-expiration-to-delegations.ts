--- conflicted
+++ resolved
@@ -60,13 +60,9 @@
 
   const currTs = await getSolanaUnixTimestamp(provider);
   const currTsBN = new anchor.BN(currTs.toString());
-<<<<<<< HEAD
-  const proxyEndTs = proxyConfig.seasons.reverse().find(s => currTsBN.gte(s.start))?.end;
-=======
   const proxyEndTs = proxyConfig.seasons
     .reverse()
     .find((s) => currTsBN.gte(s.start))?.end;
->>>>>>> bd6c3d7c
   for (const [delegation, position] of zip(needsMigration, positionAccs)) {
     const subDao = delegation.account.subDao;
     const positionTokenAccount = (
