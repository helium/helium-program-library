import * as anchor from "@coral-xyz/anchor";
import {
  dataCreditsKey,
  delegatedDataCreditsKey,
  init as initDc,
} from "@helium/data-credits-sdk";
import {
  autoTopOffKey,
  init as initDcAutoTopoff,
  queueAuthorityKey,
} from "@helium/dc-auto-top-sdk";
import { daoKey, subDaoKey } from "@helium/helium-sub-daos-sdk";
import { TASK_QUEUE_ID } from "@helium/hpl-crons-sdk";
<<<<<<< HEAD
import { DC_MINT, HNT_MINT, MOBILE_MINT } from "@helium/spl-utils";
=======
import {
  DC_MINT,
  HELIUM_COMMON_LUT,
  HELIUM_COMMON_LUT_DEVNET,
  HNT_MINT,
  MOBILE_MINT,
} from "@helium/spl-utils";
>>>>>>> 67d134ec
import * as multisig from "@sqds/multisig";
import {
  createAssociatedTokenAccountIdempotentInstruction,
  createTransferInstruction,
  getAssociatedTokenAddressSync,
} from "@solana/spl-token";
import {
  ComputeBudgetProgram,
  PublicKey,
  SystemProgram,
  TransactionInstruction,
} from "@solana/web3.js";
import os from "os";
import yargs from "yargs/yargs";
import { loadKeypair, sendInstructionsOrSquadsV4 } from "./utils";
import {
  init as initTuktuk,
  nextAvailableTaskIds,
  taskKey,
  taskQueueAuthorityKey,
} from "@helium/tuktuk-sdk";

export async function run(args: any = process.argv) {
  const yarg = yargs(args).options({
    wallet: {
      alias: "k",
      describe: "Anchor wallet keypair",
      default: `${os.homedir()}/.config/solana/id.json`,
    },
    url: {
      alias: "u",
      default: "http://127.0.0.1:8899",
      describe: "The solana url",
    },
    hntMint: {
      type: "string",
      describe: "Pubkey of the HNT token",
      default: HNT_MINT.toBase58(),
    },
    dcMint: {
      type: "string",
      describe: "Pubkey of the Data Credit token",
      default: DC_MINT.toBase58(),
    },
    threshold: {
      type: "number",
      describe: "Threshold for auto topoff in DC, raw with no decimals",
    },
    initialLamports: {
      type: "number",
      describe:
        "Initial lamports to send to the auto topoff, pays for crank turns.",
      default: 10000000,
    },
    newAuthority: {
      type: "string",
      describe: "New authority for the auto topoff",
    },
    routerKey: {
      type: "string",
      describe: "The router key for the delegated data credits",
      required: true,
    },
    subDaoMint: {
      type: "string",
      describe: "The sub dao mint for the delegated data credits",
      default: MOBILE_MINT.toBase58(),
    },
    multisig: {
      type: "string",
      describe:
        "Address of the squads multisig to be authority. If not provided, your wallet will be the authority",
    },
    schedule: {
      type: "string",
      describe: "Cron schedule for the auto topoff",
    },
    hntPriceOracle: {
      type: "string",
      describe: "Pubkey of the HNT price oracle",
    },
    hntThreshold: {
      type: "number",
      describe: "HNT threshold for the auto topoff",
    },
    dcaMint: {
      type: "string",
      describe: "Pubkey of the DCA mint",
    },
    dcaSwapAmount: {
      type: "number",
      describe: "DCA swap amount for the auto topoff",
    },
    dcaIntervalSeconds: {
      type: "number",
      describe: "DCA interval seconds for the auto topoff",
    },
    dcaInputPriceOracle: {
      type: "string",
      describe: "Pubkey of the DCA input price oracle",
    },
    dcaOutputPriceOracle: {
      type: "string",
      describe: "Pubkey of the DCA output price oracle",
    },
    dcaSigner: {
      type: "string",
      describe: "Pubkey of the DCA signer",
    },
    dcaUrl: {
      type: "string",
      describe: "URL of the DCA server",
    },
  });

  const argv = await yarg.argv;
  process.env.ANCHOR_WALLET = argv.wallet;
  process.env.ANCHOR_PROVIDER_URL = argv.url;
  anchor.setProvider(anchor.AnchorProvider.local(argv.url));
  const hntMint = new PublicKey(HNT_MINT);
  const subDaoMint = new PublicKey(argv.subDaoMint);
  const subDao = subDaoKey(subDaoMint)[0];
  const dcMint = new PublicKey(argv.dcMint);

  const provider = anchor.getProvider() as anchor.AnchorProvider;
  const dataCreditsProgram = await initDc(provider);
  const dcAutoTopoffProgram = await initDcAutoTopoff(provider);
  const tuktukProgram = await initTuktuk(provider);

  const wallet = new anchor.Wallet(loadKeypair(argv.wallet));
  let authority = provider.wallet.publicKey;
  let multisigPda = argv.multisig ? new PublicKey(argv.multisig) : null;
  if (multisigPda) {
    const [vaultPda] = multisig.getVaultPda({
      multisigPda,
      index: 0,
    });
    authority = vaultPda;
  }

  const routerKey = argv.routerKey;
  const delegatedDc = delegatedDataCreditsKey(subDao, routerKey)[0];
  const instructions: TransactionInstruction[] = [];
  const delegatedDcAcc =
    await dataCreditsProgram.account.delegatedDataCreditsV0.fetchNullable(
      delegatedDc
    );
  if (!delegatedDcAcc) {
    instructions.push(
      createAssociatedTokenAccountIdempotentInstruction(
        authority,
        getAssociatedTokenAddressSync(dcMint, authority, true),
        authority,
        dcMint
      ),
      await dataCreditsProgram.methods
        .delegateDataCreditsV0({
          routerKey,
          amount: new anchor.BN(0),
        })
        .accountsPartial({
          payer: authority,
          subDao: subDao,
          delegatedDataCredits: delegatedDc,
          dcMint,
          dao: daoKey(hntMint)[0],
          fromAccount: getAssociatedTokenAddressSync(dcMint, authority, true),
          dataCredits: dataCreditsKey(dcMint)[0],
        })
        .instruction()
    );
  }

  const autoTopOff = autoTopOffKey(delegatedDc, authority)[0];
  const taskQueue = await tuktukProgram.account.taskQueueV0.fetch(
    TASK_QUEUE_ID
  );
  const [nextTask, nextHntTask] = nextAvailableTaskIds(taskQueue.taskBitmap, 2);

  const autoTopOffAcc =
    await dcAutoTopoffProgram.account.autoTopOffV0.fetchNullable(autoTopOff!);

  // Check if auto topoff exists with different authority
  if (autoTopOffAcc && !autoTopOffAcc.authority.equals(authority)) {
    console.log(
      `Authority mismatch detected. Old authority: ${autoTopOffAcc.authority.toBase58()}, New authority: ${authority.toBase58()}`
    );

    // Get HNT balance from old auto topoff
    const oldAutoTopOffHntAccount = getAssociatedTokenAddressSync(
      hntMint,
      autoTopOff!,
      true
    );
    const oldHntAccountInfo = await provider.connection.getAccountInfo(
      oldAutoTopOffHntAccount
    );
    let oldHntBalance = new anchor.BN(0);
    if (oldHntAccountInfo) {
      const oldHntAccount = await provider.connection.getTokenAccountBalance(
        oldAutoTopOffHntAccount
      );
      oldHntBalance = new anchor.BN(oldHntAccount.value.amount);
      console.log(`Old auto topoff HNT balance: ${oldHntBalance.toString()}`);
    }

    // Close the old auto topoff
    const closeIx = await dcAutoTopoffProgram.methods
      .closeAutoTopOffV0()
      .accounts({
        autoTopOff: autoTopOff!,
        rentRefund: authority,
      })
      .instruction();
    instructions.push(closeIx);

    const schedule = argv.schedule
      ? argv.schedule
      : Buffer.from(autoTopOffAcc.schedule)
          .toString("utf-8")
          .replace(/\0/g, "");
    const threshold = argv.threshold
      ? new anchor.BN(argv.threshold)
      : autoTopOffAcc.threshold;

    const newAutoTopOff = autoTopOffKey(delegatedDc, authority)[0];
    const initIx = await dcAutoTopoffProgram.methods
      .initializeAutoTopOffV0({
        schedule,
        threshold,
        routerKey,
        hntThreshold: argv.hntThreshold
          ? new anchor.BN(argv.hntThreshold)
          : autoTopOffAcc.hntThreshold,
<<<<<<< HEAD
        dcaMint: argv.dcaMint
          ? new PublicKey(argv.dcaMint)
          : autoTopOffAcc.dcaMint,
=======
>>>>>>> 67d134ec
        dcaSwapAmount: argv.dcaSwapAmount
          ? new anchor.BN(argv.dcaSwapAmount)
          : autoTopOffAcc.dcaSwapAmount,
        dcaIntervalSeconds: argv.dcaIntervalSeconds
          ? new anchor.BN(argv.dcaIntervalSeconds)
          : autoTopOffAcc.dcaIntervalSeconds,
<<<<<<< HEAD
        dcaInputPriceOracle: argv.dcaInputPriceOracle
          ? new PublicKey(argv.dcaInputPriceOracle)
          : autoTopOffAcc.dcaInputPriceOracle,
=======
>>>>>>> 67d134ec
        dcaSigner: argv.dcaSigner
          ? new PublicKey(argv.dcaSigner)
          : autoTopOffAcc.dcaSigner,
        dcaUrl: argv.dcaUrl
          ? argv.dcaUrl
          : Buffer.from(autoTopOffAcc.dcaUrl)
              .toString("utf-8")
              .replace(/\0/g, ""),
      })
      .accountsPartial({
        payer: authority,
        authority,
        taskQueue: TASK_QUEUE_ID,
        delegatedDataCredits: delegatedDc,
        dcaInputPriceOracle: argv.dcaInputPriceOracle
          ? new PublicKey(argv.dcaInputPriceOracle)
          : autoTopOffAcc.dcaInputPriceOracle,
        dao: daoKey(hntMint)[0],
        dataCredits: dataCreditsKey(dcMint)[0],
        dcMint,
        hntMint,
        dcaMint: argv.dcaMint
          ? new PublicKey(argv.dcaMint)
          : autoTopOffAcc.dcaMint,
        subDao,
        hntPriceOracle: argv.hntPriceOracle
          ? new PublicKey(argv.hntPriceOracle)
          : autoTopOffAcc.hntPriceOracle,
      })
      .instruction();
    instructions.push(initIx);

    const { instruction: scheduleTaskInstruction } =
      await dcAutoTopoffProgram.methods
        .scheduleTaskV0({
          taskId: nextTask,
          hntTaskId: nextHntTask,
        })
        .accountsPartial({
          payer: authority,
          autoTopOff: autoTopOff!,
          nextTask: autoTopOff!,
          task: taskKey(TASK_QUEUE_ID, nextTask)[0],
          hntTask: taskKey(TASK_QUEUE_ID, nextHntTask)[0],
          taskQueue: TASK_QUEUE_ID,
        })
        .prepare();
    instructions.push(scheduleTaskInstruction);

    instructions.push(
      SystemProgram.transfer({
        fromPubkey: authority,
        toPubkey: newAutoTopOff,
        lamports: argv.initialLamports,
      })
    );

    // Transfer HNT from old wallet (if any) to new auto topoff
    if (oldHntBalance.gt(new anchor.BN(0))) {
      const walletHntAccount = getAssociatedTokenAddressSync(
        hntMint,
        authority,
        true
      );
      const newAutoTopOffHntAccount = getAssociatedTokenAddressSync(
        hntMint,
        newAutoTopOff,
        true
      );

      instructions.push(
        createAssociatedTokenAccountIdempotentInstruction(
          authority,
          newAutoTopOffHntAccount,
          newAutoTopOff,
          hntMint
        )
      );

      instructions.push(
        createTransferInstruction(
          walletHntAccount,
          newAutoTopOffHntAccount,
          authority,
          BigInt(oldHntBalance.toString())
        )
      );

      console.log(
        `Will transfer ${oldHntBalance.toString()} HNT from wallet to new auto topoff`
      );
    }
  } else if (autoTopOffAcc) {
    const queueAuthority = queueAuthorityKey()[0];
    const taskRentRefund =
      (await tuktukProgram.account.taskV0.fetchNullable(autoTopOffAcc.nextTask))
        ?.rentRefund || authority;
    const hntTaskRentRefund =
      (
        await tuktukProgram.account.taskV0.fetchNullable(
          autoTopOffAcc.nextHntTask
        )
      )?.rentRefund || authority;

    // Update the auto topoff configuration
    const updateIx = await dcAutoTopoffProgram.methods
      .updateAutoTopOffV0({
        schedule: argv.schedule ? argv.schedule : null,
        threshold: argv.threshold ? new anchor.BN(argv.threshold) : null,
        hntPriceOracle: argv.hntPriceOracle
          ? new PublicKey(argv.hntPriceOracle)
          : null,
        hntThreshold: argv.hntThreshold
          ? new anchor.BN(argv.hntThreshold)
          : null,
        dcaSwapAmount: argv.dcaSwapAmount
          ? new anchor.BN(argv.dcaSwapAmount)
          : null,
        dcaIntervalSeconds: argv.dcaIntervalSeconds
          ? new anchor.BN(argv.dcaIntervalSeconds)
          : null,
        dcaInputPriceOracle: argv.dcaInputPriceOracle
          ? new PublicKey(argv.dcaInputPriceOracle)
          : null,
      })
      .accountsPartial({
        payer: authority,
        autoTopOff: autoTopOff!,
        nextTask: autoTopOffAcc.nextTask,
        nextHntTask: autoTopOffAcc.nextHntTask,
        taskRentRefund,
        hntTaskRentRefund,
<<<<<<< HEAD
        authority: autoTopOffAcc.authority,
=======
>>>>>>> 67d134ec
        dcaMint: argv.dcaMint
          ? new PublicKey(argv.dcaMint)
          : autoTopOffAcc.dcaMint,
      })
      .instruction();
    instructions.push(updateIx);

    // Schedule new tasks separately
    const scheduleTaskIx = await dcAutoTopoffProgram.methods
      .scheduleTaskV0({
        taskId: nextTask,
        hntTaskId: nextHntTask,
      })
      .accountsPartial({
        payer: authority,
        autoTopOff: autoTopOff!,
        nextTask: autoTopOffAcc.nextTask,
        task: taskKey(TASK_QUEUE_ID, nextTask)[0],
        hntTask: taskKey(TASK_QUEUE_ID, nextHntTask)[0],
        taskQueue: TASK_QUEUE_ID,
      })
      .instruction();
    instructions.push(scheduleTaskIx);
  } else {
    if (!argv.schedule || !argv.threshold) {
      throw new Error(
        "Schedule and threshold are required to initialize auto topoff"
      );
    }
    if (!argv.hntPriceOracle) {
      throw new Error("HNT price oracle is required to initialize auto topoff");
    }
    if (!argv.dcaSigner) {
      throw new Error("DCA signer is required to initialize auto topoff");
    }
    if (!argv.dcaUrl) {
      throw new Error("DCA URL is required to initialize auto topoff");
<<<<<<< HEAD
    }
=======
    }
    if (!argv.dcaMint) {
      throw new Error("DCA mint is required to initialize auto topoff");
    }
    if (typeof argv.dcaSwapAmount !== "number") {
      throw new Error("DCA swap amount is required to initialize auto topoff");
    }
    if (typeof argv.dcaIntervalSeconds !== "number") {
      throw new Error(
        "DCA interval seconds is required to initialize auto topoff"
      );
    }
    if (!argv.dcaInputPriceOracle) {
      throw new Error(
        "DCA input price oracle is required to initialize auto topoff"
      );
    }
>>>>>>> 67d134ec
    const instruction = await dcAutoTopoffProgram.methods
      .initializeAutoTopOffV0({
        schedule: argv.schedule!,
        threshold: new anchor.BN(argv.threshold!),
        routerKey,
        hntThreshold: new anchor.BN(argv.hntThreshold!),
<<<<<<< HEAD
        dcaMint: new PublicKey(argv.dcaMint!),
        dcaSwapAmount: new anchor.BN(argv.dcaSwapAmount!),
        dcaIntervalSeconds: new anchor.BN(argv.dcaIntervalSeconds!),
        dcaInputPriceOracle: new PublicKey(argv.dcaInputPriceOracle!),
=======
        dcaSwapAmount: new anchor.BN(argv.dcaSwapAmount!),
        dcaIntervalSeconds: new anchor.BN(argv.dcaIntervalSeconds!),
>>>>>>> 67d134ec
        dcaSigner: new PublicKey(argv.dcaSigner!),
        dcaUrl: argv.dcaUrl!,
      })
      .accountsPartial({
        payer: authority,
        authority,
        taskQueue: TASK_QUEUE_ID,
        dcaInputPriceOracle: new PublicKey(argv.dcaInputPriceOracle!),
        delegatedDataCredits: delegatedDc,
        dao: daoKey(hntMint)[0],
        dataCredits: dataCreditsKey(dcMint)[0],
        dcaMint: new PublicKey(argv.dcaMint!),
        hntMint,
        subDao,
        hntPriceOracle: new PublicKey(argv.hntPriceOracle),
        dcaMintAccount: getAssociatedTokenAddressSync(
          new PublicKey(argv.dcaMint!),
          autoTopOff!,
          true
        ),
      })
      .instruction();
    instructions.push(instruction);
    const {
      instruction: scheduleTaskInstruction,
      pubkeys: { queueAuthority },
    } = await dcAutoTopoffProgram.methods
      .scheduleTaskV0({
        taskId: nextTask,
        hntTaskId: nextHntTask,
      })
<<<<<<< HEAD
      .instruction();

    instructions.push(instruction);
    const {
      instruction: scheduleTaskInstruction,
      pubkeys: { queueAuthority },
    } = await dcAutoTopoffProgram.methods
      .scheduleTaskV0({
        taskId: nextTask,
        hntTaskId: nextHntTask,
      })
=======
>>>>>>> 67d134ec
      .accountsPartial({
        payer: authority,
        autoTopOff: autoTopOff!,
        nextTask: autoTopOff!,
        task: taskKey(TASK_QUEUE_ID, nextTask)[0],
        hntTask: taskKey(TASK_QUEUE_ID, nextHntTask)[0],
        nextHntTask: autoTopOff!,
        taskQueue: TASK_QUEUE_ID,
      })
      .prepare();
    console.log("Queue authority", queueAuthority!.toBase58());
    instructions.push(scheduleTaskInstruction);

    instructions.push(
      SystemProgram.transfer({
        fromPubkey: authority,
        toPubkey: autoTopOff!,
        lamports: argv.initialLamports,
      })
    );
  }

  await sendInstructionsOrSquadsV4({
    provider,
    instructions,
    addressLookupTableAddresses: [
      provider.connection.rpcEndpoint.includes("test")
        ? HELIUM_COMMON_LUT_DEVNET
        : HELIUM_COMMON_LUT,
    ],
    multisig: multisigPda!,
    signers: [],
  });
  console.log(
    `Initialized auto topoff for ${routerKey} with schedule ${
      argv.schedule
    } and threshold ${argv.threshold}. Send HNT to ${autoTopOff!.toBase58()}`
  );
}<|MERGE_RESOLUTION|>--- conflicted
+++ resolved
@@ -11,9 +11,6 @@
 } from "@helium/dc-auto-top-sdk";
 import { daoKey, subDaoKey } from "@helium/helium-sub-daos-sdk";
 import { TASK_QUEUE_ID } from "@helium/hpl-crons-sdk";
-<<<<<<< HEAD
-import { DC_MINT, HNT_MINT, MOBILE_MINT } from "@helium/spl-utils";
-=======
 import {
   DC_MINT,
   HELIUM_COMMON_LUT,
@@ -21,7 +18,6 @@
   HNT_MINT,
   MOBILE_MINT,
 } from "@helium/spl-utils";
->>>>>>> 67d134ec
 import * as multisig from "@sqds/multisig";
 import {
   createAssociatedTokenAccountIdempotentInstruction,
@@ -256,24 +252,12 @@
         hntThreshold: argv.hntThreshold
           ? new anchor.BN(argv.hntThreshold)
           : autoTopOffAcc.hntThreshold,
-<<<<<<< HEAD
-        dcaMint: argv.dcaMint
-          ? new PublicKey(argv.dcaMint)
-          : autoTopOffAcc.dcaMint,
-=======
->>>>>>> 67d134ec
         dcaSwapAmount: argv.dcaSwapAmount
           ? new anchor.BN(argv.dcaSwapAmount)
           : autoTopOffAcc.dcaSwapAmount,
         dcaIntervalSeconds: argv.dcaIntervalSeconds
           ? new anchor.BN(argv.dcaIntervalSeconds)
           : autoTopOffAcc.dcaIntervalSeconds,
-<<<<<<< HEAD
-        dcaInputPriceOracle: argv.dcaInputPriceOracle
-          ? new PublicKey(argv.dcaInputPriceOracle)
-          : autoTopOffAcc.dcaInputPriceOracle,
-=======
->>>>>>> 67d134ec
         dcaSigner: argv.dcaSigner
           ? new PublicKey(argv.dcaSigner)
           : autoTopOffAcc.dcaSigner,
@@ -406,10 +390,7 @@
         nextHntTask: autoTopOffAcc.nextHntTask,
         taskRentRefund,
         hntTaskRentRefund,
-<<<<<<< HEAD
         authority: autoTopOffAcc.authority,
-=======
->>>>>>> 67d134ec
         dcaMint: argv.dcaMint
           ? new PublicKey(argv.dcaMint)
           : autoTopOffAcc.dcaMint,
@@ -447,9 +428,6 @@
     }
     if (!argv.dcaUrl) {
       throw new Error("DCA URL is required to initialize auto topoff");
-<<<<<<< HEAD
-    }
-=======
     }
     if (!argv.dcaMint) {
       throw new Error("DCA mint is required to initialize auto topoff");
@@ -467,22 +445,14 @@
         "DCA input price oracle is required to initialize auto topoff"
       );
     }
->>>>>>> 67d134ec
     const instruction = await dcAutoTopoffProgram.methods
       .initializeAutoTopOffV0({
         schedule: argv.schedule!,
         threshold: new anchor.BN(argv.threshold!),
         routerKey,
         hntThreshold: new anchor.BN(argv.hntThreshold!),
-<<<<<<< HEAD
-        dcaMint: new PublicKey(argv.dcaMint!),
         dcaSwapAmount: new anchor.BN(argv.dcaSwapAmount!),
         dcaIntervalSeconds: new anchor.BN(argv.dcaIntervalSeconds!),
-        dcaInputPriceOracle: new PublicKey(argv.dcaInputPriceOracle!),
-=======
-        dcaSwapAmount: new anchor.BN(argv.dcaSwapAmount!),
-        dcaIntervalSeconds: new anchor.BN(argv.dcaIntervalSeconds!),
->>>>>>> 67d134ec
         dcaSigner: new PublicKey(argv.dcaSigner!),
         dcaUrl: argv.dcaUrl!,
       })
@@ -514,20 +484,6 @@
         taskId: nextTask,
         hntTaskId: nextHntTask,
       })
-<<<<<<< HEAD
-      .instruction();
-
-    instructions.push(instruction);
-    const {
-      instruction: scheduleTaskInstruction,
-      pubkeys: { queueAuthority },
-    } = await dcAutoTopoffProgram.methods
-      .scheduleTaskV0({
-        taskId: nextTask,
-        hntTaskId: nextHntTask,
-      })
-=======
->>>>>>> 67d134ec
       .accountsPartial({
         payer: authority,
         autoTopOff: autoTopOff!,
