import * as anchor from "@coral-xyz/anchor";
import { ThresholdType } from "@helium/circuit-breaker-sdk";
import {
  init as initHem,
  rewardableEntityConfigKey,
} from "@helium/helium-entity-manager-sdk";
import fs from "fs";
import {
  daoKey,
  init as initDao,
  subDaoKey,
  threadKey,
  delegatorRewardsPercent,
} from "@helium/helium-sub-daos-sdk";
import {
  init as initLazy,
  lazyDistributorKey,
} from "@helium/lazy-distributor-sdk";
import { oracleSignerKey } from "@helium/rewards-oracle-sdk";
import { sendInstructions, toBN } from "@helium/spl-utils";
import { toU128 } from "@helium/treasury-management-sdk";
import {
  init as initVsr,
  registrarKey,
} from "@helium/voter-stake-registry-sdk";
import {
  getGovernanceProgramVersion,
  GoverningTokenConfigAccountArgs,
  GoverningTokenType,
  MintMaxVoteWeightSource,
  SetRealmAuthorityAction,
  withCreateRealm,
  withSetRealmAuthority,
} from "@solana/spl-governance";
import { getAssociatedTokenAddress } from "@solana/spl-token";
import {
  LAMPORTS_PER_SOL,
  PublicKey,
  SystemProgram,
  TransactionInstruction,
} from "@solana/web3.js";
import Squads from "@sqds/sdk";
import os from "os";
import yargs from "yargs/yargs";
import {
  createAndMint,
  exists,
  getUnixTimestamp,
  isLocalhost,
  loadKeypair,
  parseEmissionsSchedule,
  sendInstructionsOrSquads,
<<<<<<< HEAD
} from "./utils";
import { init } from "@helium/nft-delegation-sdk";
=======
} from './utils';
import { BN } from 'bn.js';
>>>>>>> c64972fd

const SECS_PER_DAY = 86400;
const SECS_PER_YEAR = 365 * SECS_PER_DAY;
const MAX_LOCKUP = 4 * SECS_PER_YEAR;
const BASELINE = 0;
const SCALE = 100;

export async function run(args: any = process.argv) {
  const yarg = yargs(args).options({
    wallet: {
      alias: "k",
      describe: "Anchor wallet keypair",
      default: `${os.homedir()}/.config/solana/id.json`,
    },
    noHotspots: {
      type: "boolean",
      default: false,
    },
    url: {
      alias: "u",
      default: "http://127.0.0.1:8899",
      describe: "The solana url",
    },
    hntPubkey: {
      type: "string",
      describe: "Pubkey of the HNT token",
    },
    dcPubkey: {
      type: "string",
      describe: "Pubkey of the DC token",
    },
    name: {
      alias: "n",
      describe: "The name of the subdao",
      type: "string",
      required: true,
    },
    realmName: {
      describe: "The name of the realm",
      type: "string",
      required: true,
    },
    subdaoKeypair: {
      type: "string",
      describe: "Keypair of the subdao token",
      required: true,
    },
    executeTransaction: {
      type: "boolean",
    },
    numTokens: {
      type: "number",
      describe:
        "Number of subdao tokens to pre mint before assigning authority to lazy distributor",
      default: 0,
    },
    bucket: {
      type: "string",
      describe: "Bucket URL prefix holding all of the metadata jsons",
      default:
        "https://shdw-drive.genesysgo.net/6tcnBSybPG7piEDShBcrVtYJDPSvGrDbVvXmXKpzBvWP",
    },
    rewardsOracleUrl: {
      alias: "ro",
      type: "string",
      describe: "The rewards oracle URL",
      default: "http://localhost:8080",
    },
    oracleKeypair: {
      type: "string",
      describe: "Keypair of the oracle",
      default: `${__dirname}/../../keypairs/oracle.json`,
    },
    aggregatorKeypair: {
      type: "string",
      describe: "Keypair of the aggregtor",
    },
    dcBurnAuthority: {
      type: "string",
      describe: "The authority to burn DC tokens",
      required: true,
    },
    queue: {
      type: "string",
      describe: "Switchbaord oracle queue",
      default: "uPeRMdfPmrPqgRWSrjAnAkH78RqAhe5kXoW6vBYRqFX",
    },
    crank: {
      type: "string",
      describe: "Switchboard crank",
      default: "UcrnK4w2HXCEjY8z6TcQ9tysYr3c9VcFLdYAU9YQP5e",
    },
    switchboardNetwork: {
      type: "string",
      describe: "The switchboard network",
      default: "mainnet-beta",
    },
    decimals: {
      type: "number",
      default: 6,
    },
    govProgramId: {
      type: "string",
      describe: "Pubkey of the GOV program",
      default: "hgovkRU6Ghe1Qoyb54HdSLdqN7VtxaifBzRmh9jtd3S",
    },
    councilKeypair: {
      type: "string",
      describe: "Keypair of gov council token",
      default: `${__dirname}/../../keypairs/council.json`,
    },
    multisig: {
      type: "string",
      describe:
        "Address of the squads multisig for subdao authority. If not provided, your wallet will be the authority",
    },
    authorityIndex: {
      type: "number",
      describe: "Authority index for squads. Defaults to 1",
      default: 1,
    },
    delegatorRewardsPercent: {
      type: "number",
      required: true,
      describe:
        "Percentage of rewards allocated to delegators. Must be between 0-100 and can have 8 decimal places.",
    },
    emissionSchedulePath: {
      required: true,
      describe: "Path to file that contains the dnt emissions schedule",
      type: "string",
    },
    activeDeviceAuthority: {
      type: "string",
      describe: "The authority that can set hotspot active status",
    },
    delegationSeasonsFile: {
      type: "string",
      default: `${__dirname}/../../delegation-seasons.json`,
    },
  });
  const argv = await yarg.argv;
  console.log(argv.url);
  process.env.ANCHOR_WALLET = argv.wallet;
  process.env.ANCHOR_PROVIDER_URL = argv.url;
  anchor.setProvider(anchor.AnchorProvider.local(argv.url));

  const name = argv.name;

  const provider = anchor.getProvider() as anchor.AnchorProvider;
  const lazyDistributorProgram = await initLazy(provider);
  const heliumSubDaosProgram = await initDao(provider);
  const hemProgram = await initHem(provider);
  const heliumVsrProgram = await initVsr(provider);

  const walletKP = loadKeypair(argv.wallet);
  const wallet = new anchor.Wallet(walletKP);
  const aggKeypair = await loadKeypair(
    argv.aggregatorKeypair ||
      `${__dirname}/../../keypairs/aggregator-${name}.json`
  );
  const subdaoKeypair = await loadKeypair(argv.subdaoKeypair);
  const oracleKeypair = await loadKeypair(argv.oracleKeypair);
  const oracleKey = oracleKeypair.publicKey;
  const rewardsOracleUrl = argv.rewardsOracleUrl;
  const govProgramId = new PublicKey(argv.govProgramId);
  const councilKeypair = await loadKeypair(argv.councilKeypair);
  const me = provider.wallet.publicKey;

  console.log("Subdao mint", subdaoKeypair.publicKey.toBase58());
  console.log("GOV PID", govProgramId.toBase58());
  console.log("COUNCIL", councilKeypair.publicKey.toBase58());

  const conn = provider.connection;

  const dao = (await daoKey(new PublicKey(argv.hntPubkey!)))[0];
  const subdao = (await subDaoKey(subdaoKeypair.publicKey))[0];
  console.log("DAO", dao.toString());
  console.log("SUBDAO", subdao.toString());
  const daoAcc = await heliumSubDaosProgram.account.daoV0.fetch(dao);

  const delegationSeasonsFile = fs.readFileSync(
    argv.delegationSeasonsFile,
    "utf8"
  );
  const seasons = JSON.parse(delegationSeasonsFile).map(
    (s) => new anchor.BN(Math.floor(Date.parse(s) / 1000))
  );

  const calculateThread = threadKey(subdao, "calculate")[0];
  const issueThread = threadKey(subdao, "issue")[0];
  const emissionSchedule = await parseEmissionsSchedule(
    argv.emissionSchedulePath
  );

  const squads = Squads.endpoint(process.env.ANCHOR_PROVIDER_URL, wallet, {
    commitmentOrConfig: "finalized",
  });
  let authority = provider.wallet.publicKey;
  const multisig = argv.multisig ? new PublicKey(argv.multisig) : null;
  if (multisig) {
    authority = squads.getAuthorityPDA(multisig, argv.authorityIndex);
  }
  if (await exists(conn, subdao)) {
    console.log(`Subdao exists. Key: ${subdao.toBase58()}.`);
    console.log("Calculate thread", calculateThread.toString());
    console.log("Issue thread", issueThread.toString());
    return;
  }
  const [lazyDist] = await lazyDistributorKey(subdaoKeypair.publicKey);
  const rewardsEscrow = await getAssociatedTokenAddress(
    subdaoKeypair.publicKey,
    lazyDist,
    true
  );

  let payer = provider.wallet.publicKey;
  const auth = await provider.connection.getAccountInfo(daoAcc.authority);
  if (auth!.owner.equals(govProgramId)) {
    const daoPayer = PublicKey.findProgramAddressSync(
      [Buffer.from("native-treasury", "utf-8"), daoAcc.authority.toBuffer()],
      govProgramId
    )[0];
    payer = daoPayer;
  }

  await createAndMint({
    provider,
    mintKeypair: subdaoKeypair,
    amount: argv.numTokens,
    decimals: argv.decimals,
    metadataUrl: `${argv.bucket}/${name.toLowerCase()}.json`,
    mintAuthority: daoAcc.authority,
    freezeAuthority: daoAcc.authority,
    updateAuthority: authority,
  });

  let instructions: TransactionInstruction[] = [];
  const govProgramVersion = await getGovernanceProgramVersion(
    conn,
    govProgramId,
    isLocalhost(provider) ? "localnet" : undefined
  );

  const delProgram = await init(provider);
  const {
    pubkeys: { delegationConfig },
    instruction,
  } = await delProgram.methods
    .initializeDelegationConfigV0({
      // Set max time to 2 years, though seasons should take precedent
      maxDelegationTime: new anchor.BN(24 * 60 * 60 * 365 * 2),
      seasons,
      name: "Helium",
    })
    .accounts({
      authority,
    })
    .prepare();

  if (!(await exists(provider.connection, delegationConfig!))) {
    console.log("Creating delegation config");
    await sendInstructions(provider, [instruction]);
  }

  const realmName = argv.realmName;
  const realm = await PublicKey.findProgramAddressSync(
    [Buffer.from("governance", "utf-8"), Buffer.from(realmName, "utf-8")],
    govProgramId
  )[0];
  console.log("Realm, ", realm.toBase58());
  const isFreshRealm = !(await exists(conn, realm));
  if (isFreshRealm) {
    console.log("Initializing Realm");
    await withCreateRealm(
      instructions,
      govProgramId,
      govProgramVersion,
      realmName,
      provider.wallet.publicKey, // realmAuthorityPk
      subdaoKeypair.publicKey, // communityMintPk
      provider.wallet.publicKey, // payer
      councilKeypair.publicKey, // councilMintPk
      MintMaxVoteWeightSource.FULL_SUPPLY_FRACTION,
      new anchor.BN(1000000000000000), // 10mm vehnt to create governance. Council should be the only one doing this
      new GoverningTokenConfigAccountArgs({
        // community token config
        voterWeightAddin: heliumVsrProgram.programId,
        maxVoterWeightAddin: heliumVsrProgram.programId,
        tokenType: GoverningTokenType.Liquid,
      }),
      new GoverningTokenConfigAccountArgs({
        // council token config
        voterWeightAddin: undefined,
        maxVoterWeightAddin: undefined,
        tokenType: GoverningTokenType.Liquid,
      })
    );
    await sendInstructions(provider, instructions, []);
    instructions = [];
  }

  const registrar = (await registrarKey(realm, subdaoKeypair.publicKey))[0];
  if (!(await exists(conn, registrar))) {
    console.log("Initializing VSR Registrar");
    instructions.push(
      await heliumVsrProgram.methods
        .initializeRegistrarV0({
          positionUpdateAuthority: null,
        })
        .accounts({
          realm,
          realmGoverningTokenMint: subdaoKeypair.publicKey,
          delegationConfig,
        })
        .instruction()
    );
    console.log("Configuring VSR voting mint at [0]");
    instructions.push(
      await heliumVsrProgram.methods
        .configureVotingMintV0({
          idx: 0, // idx
          baselineVoteWeightScaledFactor: new anchor.BN(BASELINE * 1e9),
          maxExtraLockupVoteWeightScaledFactor: new anchor.BN(SCALE * 1e9),
          genesisVotePowerMultiplier: 0,
          genesisVotePowerMultiplierExpirationTs: new anchor.BN(
            Number(await getUnixTimestamp(provider))
          ),
          lockupSaturationSecs: new anchor.BN(MAX_LOCKUP),
        })
        .accounts({
          registrar,
          mint: subdaoKeypair.publicKey,
        })
        .remainingAccounts([
          {
            pubkey: subdaoKeypair.publicKey,
            isSigner: false,
            isWritable: false,
          },
        ])
        .instruction()
    );

    await sendInstructions(provider, instructions, []);
    instructions = [];
<<<<<<< HEAD

    console.log("Creating max voter record");
    instructions.push(
      await heliumVsrProgram.methods
        .updateMaxVoterWeightV0()
        .accounts({
          registrar,
          realmGoverningTokenMint: subdaoKeypair.publicKey,
        })
        .instruction()
    );
=======
>>>>>>> c64972fd
  }

  await sendInstructions(provider, instructions, []);
  instructions = [];

  if (isFreshRealm && !authority.equals(me)) {
    withSetRealmAuthority(
      instructions,
      govProgramId,
      govProgramVersion,
      realm,
      provider.wallet.publicKey,
      daoAcc.authority,
      SetRealmAuthorityAction.SetUnchecked
    );
  }

  await sendInstructions(provider, instructions, []);

  if (!(await exists(conn, lazyDist))) {
    console.log(`Initializing ${name} lazy distributor`);
    await lazyDistributorProgram.methods
      .initializeLazyDistributorV0({
        authority: daoAcc.authority,
        oracles: [
          {
            oracle: oracleKey,
            url: rewardsOracleUrl,
          },
        ],
        // 5 x epoch rewards in a 24 hour period
        windowConfig: {
          windowSizeSeconds: new anchor.BN(24 * 60 * 60),
          thresholdType: ThresholdType.Absolute as never,
          threshold: new anchor.BN(emissionSchedule[0].emissionsPerEpoch).mul(
            new anchor.BN(5)
          ),
        },
        approver: oracleSignerKey()[0],
      })
      .accounts({
        rewardsMint: subdaoKeypair.publicKey,
        rewardsEscrow,
      })
      .rpc({ skipPreflight: true });
  }

  if (!(await exists(conn, subdao))) {
    console.log(`Initializing ${name} SubDAO`);
    const currentDntEmission = emissionSchedule[0];

    const initSubdaoMethod = await heliumSubDaosProgram.methods
      .initializeSubDaoV0({
        registrar: registrar,
        dcBurnAuthority: new PublicKey(argv.dcBurnAuthority),
        authority,
        // Tx to large to do here, do it with update
        emissionSchedule: [currentDntEmission],
        // Linear curve
        treasuryCurve: {
          exponentialCurveV0: {
            k: toU128(0),
          },
        } as any,
        // $40 for iot, $0 for mobile
        onboardingDcFee:
          name.toUpperCase() == "IOT" ? toBN(4000000, 0) : toBN(0, 0),
        onboardingDataOnlyDcFee:
          name.toUpperCase() == "IOT" ? toBN(1000000, 0) : toBN(0, 0),
        delegatorRewardsPercent: delegatorRewardsPercent(
          argv.delegatorRewardsPercent
        ),
        activeDeviceAuthority: argv.activeDeviceAuthority
          ? new PublicKey(argv.activeDeviceAuthority)
          : authority,
      })
      .accounts({
        dao,
        dntMint: subdaoKeypair.publicKey,
        rewardsEscrow,
        hntMint: new PublicKey(argv.hntPubkey!),
        payer,
        dntMintAuthority: daoAcc.authority,
        subDaoFreezeAuthority: daoAcc.authority,
        authority: daoAcc.authority,
      });

    await sendInstructionsOrSquads({
      provider,
      instructions: [
        await initSubdaoMethod.instruction(),
      ],
      executeTransaction: true,
      squads,
      multisig: argv.multisig ? new PublicKey(argv.multisig) : undefined,
      authorityIndex: argv.authorityIndex,
      signers: [],
    });

    await sendInstructions(provider, [
      SystemProgram.transfer({
        fromPubkey: me,
        toPubkey: authority,
        lamports: LAMPORTS_PER_SOL * 2,
      }),
    ]);

    const { subDao } = await initSubdaoMethod.pubkeys();
    await sendInstructionsOrSquads({
      provider,
      instructions: [
        await heliumSubDaosProgram.methods
          .updateSubDaoV0({
            authority,
            emissionSchedule,
            dcBurnAuthority: null,
            onboardingDcFee: null,
            onboardingDataOnlyDcFee: null,
            registrar: null,
            delegatorRewardsPercent: null,
            activeDeviceAuthority: null,
          })
          .accounts({
            subDao,
            authority,
            payer: authority,
          })
          .instruction(),
      ],
      executeTransaction: true,
      squads,
      multisig: argv.multisig ? new PublicKey(argv.multisig) : undefined,
      authorityIndex: argv.authorityIndex,
      signers: [],
    });
  }

  const hsConfigKey = (
    await rewardableEntityConfigKey(subdao, name.toUpperCase())
  )[0];
  if (
    !(await provider.connection.getAccountInfo(hsConfigKey)) &&
    !argv.noHotspots
  ) {
    const instructions: TransactionInstruction[] = [];
    console.log(`Initalizing ${name} RewardableEntityConfig`);
    let settings;
    if (name.toUpperCase() == "IOT") {
      settings = {
        iotConfig: {
          minGain: 10,
          maxGain: 150,
          fullLocationStakingFee: toBN(500000, 0),
          dataonlyLocationStakingFee: toBN(500000, 0),
        } as any,
      };
    } else {
      settings = {
        mobileConfigV2: {
          feesByDevice: [
            {
              deviceType: { cbrs: {} },
              dcOnboardingFee: toBN(40, 5),
              locationStakingFee: toBN(10, 5),
              mobileOnboardingFeeUsd: toBN(0, 6),
              reserved: new Array(8).fill(new BN(0)),
            },
            {
              deviceType: { wifiIndoor: {} },
              dcOnboardingFee: toBN(10, 5),
              locationStakingFee: toBN(0, 5),
              mobileOnboardingFeeUsd: toBN(10, 6),
              reserved: new Array(8).fill(new BN(0)),
            },
            {
              deviceType: { wifiOutdoor: {} },
              dcOnboardingFee: toBN(10, 5),
              locationStakingFee: toBN(0, 5),
              mobileOnboardingFeeUsd: toBN(20, 6),
              reserved: new Array(8).fill(new BN(0)),
            },
          ],
        },
      };
    }

    instructions.push(
      await hemProgram.methods
        .initializeRewardableEntityConfigV0({
          symbol: name.toUpperCase(),
          settings,
          stakingRequirement: toBN(0, 0),
        })
        .accounts({
          subDao: subdao,
          payer: me,
          authority,
        })
        .instruction()
    );

    await sendInstructionsOrSquads({
      provider,
      instructions,
      squads,
      executeTransaction: true,
      multisig: multisig!,
      authorityIndex: argv.authorityIndex,
    });
  }
}<|MERGE_RESOLUTION|>--- conflicted
+++ resolved
@@ -50,13 +50,9 @@
   loadKeypair,
   parseEmissionsSchedule,
   sendInstructionsOrSquads,
-<<<<<<< HEAD
 } from "./utils";
 import { init } from "@helium/nft-delegation-sdk";
-=======
-} from './utils';
-import { BN } from 'bn.js';
->>>>>>> c64972fd
+import BN from "bn.js"
 
 const SECS_PER_DAY = 86400;
 const SECS_PER_YEAR = 365 * SECS_PER_DAY;
@@ -403,20 +399,6 @@
 
     await sendInstructions(provider, instructions, []);
     instructions = [];
-<<<<<<< HEAD
-
-    console.log("Creating max voter record");
-    instructions.push(
-      await heliumVsrProgram.methods
-        .updateMaxVoterWeightV0()
-        .accounts({
-          registrar,
-          realmGoverningTokenMint: subdaoKeypair.publicKey,
-        })
-        .instruction()
-    );
-=======
->>>>>>> c64972fd
   }
 
   await sendInstructions(provider, instructions, []);
