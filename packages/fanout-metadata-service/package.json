{
  "name": "@helium/fanout-metadata-service",
  "private": true,
  "publishConfig": {
    "access": "public",
    "registry": "https://registry.npmjs.org/"
  },
  "license": "Apache-2.0",
  "version": "0.2.21",
  "description": "Mint metadata of fanout positions",
  "repository": {
    "type": "git",
    "url": "https://github.com/helium/helium-program-libary"
  },
  "main": "./lib/cjs/index.js",
  "module": "./lib/esm/src/index.js",
  "types": "./lib/types/src/index.d.ts",
  "sideEffects": false,
  "files": [
    "lib"
  ],
  "exports": {
    "import": "./lib/esm/src/index.js",
    "require": "./lib/cjs/index.js",
    "types": "./lib/types/src/index.d.ts"
  },
  "scripts": {
    "format": "prettier --write \"src/**/*.{ts,tsx}\"",
    "precommit": "npx git-format-staged -f 'prettier --ignore-unknown --stdin --stdin-filepath \"{}\"' .",
    "build": "tsc -p tsconfig.json",
    "start": "node lib/esm/index.js",
    "dev": "npx ts-node --project tsconfig.cjs.json src/index.ts"
  },
  "dependencies": {
    "@coral-xyz/anchor": "^0.26.0",
    "@fastify/cors": "^8.1.1",
    "@helium/account-fetch-cache": "^0.2.21",
    "@helium/address": "^4.10.2",
<<<<<<< HEAD
    "@helium/fanout-sdk": "^0.2.5",
    "@helium/spl-utils": "^0.2.5",
    "@helium/account-fetch-cache": "^0.2.5",
=======
    "@helium/fanout-sdk": "^0.2.21",
    "@helium/spl-utils": "^0.2.21",
>>>>>>> be9f93a1
    "@metaplex-foundation/mpl-token-metadata": "^2.2.3",
    "@solana/spl-account-compression": "^0.1.7",
    "@solana/spl-token": "^0.3.6",
    "@solana/web3.js": "^1.43.4",
    "axios": "^1.1.3",
    "bn.js": "^5.2.0",
    "bs58": "^4.0.1",
    "fastify": "^4.9.2"
  },
  "devDependencies": {
    "@types/bn.js": "^5.1.1",
    "git-format-staged": "^2.1.3",
    "ts-loader": "^9.2.3",
    "ts-node": "^10.9.1",
    "ts-node-dev": "^2.0.0",
    "typescript": "^4.8.4",
    "yarn": "^1.22.18"
  },
  "keywords": [],
  "author": ""
}<|MERGE_RESOLUTION|>--- conflicted
+++ resolved
@@ -36,14 +36,8 @@
     "@fastify/cors": "^8.1.1",
     "@helium/account-fetch-cache": "^0.2.21",
     "@helium/address": "^4.10.2",
-<<<<<<< HEAD
-    "@helium/fanout-sdk": "^0.2.5",
-    "@helium/spl-utils": "^0.2.5",
-    "@helium/account-fetch-cache": "^0.2.5",
-=======
     "@helium/fanout-sdk": "^0.2.21",
     "@helium/spl-utils": "^0.2.21",
->>>>>>> be9f93a1
     "@metaplex-foundation/mpl-token-metadata": "^2.2.3",
     "@solana/spl-account-compression": "^0.1.7",
     "@solana/spl-token": "^0.3.6",
