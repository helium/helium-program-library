{
  "name": "@helium/voter-stake-registry-hooks",
  "publishConfig": {
    "access": "public",
    "registry": "https://registry.npmjs.org/"
  },
  "license": "Apache-2.0",
  "version": "0.10.8",
  "description": "React hooks for helium voter stake registry",
  "repository": {
    "type": "git",
    "url": "https://github.com/helium/helium-program-libary"
  },
  "main": "./lib/cjs/index.js",
  "module": "./lib/esm/src/index.js",
  "types": "./lib/types/src/index.d.ts",
  "sideEffects": false,
  "files": [
    "lib"
  ],
  "exports": {
    "import": "./lib/esm/src/index.js",
    "require": "./lib/cjs/index.js",
    "types": "./lib/types/src/index.d.ts"
  },
  "scripts": {
    "format": "prettier --write \"src/**/*.{ts,tsx}\"",
    "precommit": "npx git-format-staged -f 'prettier --ignore-unknown --stdin --stdin-filepath \"{}\"' .",
    "clean": "npx shx mkdir -p lib && npx shx rm -rf lib",
    "package": "npx shx mkdir -p lib/cjs lib/esm",
    "prebuild": "npm run clean && npm run package"
  },
  "dependencies": {
    "@coral-xyz/anchor": "^0.31.0",
    "@helium/account-fetch-cache": "^0.10.8",
    "@helium/account-fetch-cache-hooks": "^0.10.8",
    "@helium/circuit-breaker-sdk": "^0.10.8",
    "@helium/helium-react-hooks": "^0.10.8",
    "@helium/helium-sub-daos-sdk": "^0.10.8",
    "@helium/hpl-crons-sdk": "^0.10.8",
    "@helium/modular-governance-hooks": "^0.1.5-alpha.0",
    "@helium/modular-governance-idls": "^0.1.5-alpha.0",
    "@helium/organization-sdk": "^0.1.5-alpha.0",
<<<<<<< HEAD
    "@helium/spl-utils": "^0.10.7",
    "@helium/tuktuk-sdk": "^0.0.8",
    "@helium/voter-stake-registry-sdk": "^0.10.7",
=======
    "@helium/spl-utils": "^0.10.8",
    "@helium/tuktuk-sdk": "^0.0.6",
    "@helium/voter-stake-registry-sdk": "^0.10.8",
>>>>>>> f85bf2ea
    "@solana/wallet-adapter-base": "^0.9.22",
    "@solana/web3.js": "^1.91.1",
    "@tanstack/react-query": "^5.45.0",
    "axios": "^1.3.6",
    "bs58": "^4.0.1",
    "react-async-hook": "^4.0.0"
  },
  "devDependencies": {
    "git-format-staged": "^2.1.3",
    "ts-loader": "^9.2.3",
    "typescript": "^5.2.2"
  },
  "peerDependencies": {
    "@solana/wallet-adapter-react": "^0.15.32",
    "react": "^16.8 || ^17 || ^18",
    "react-dom": "^16.8 || ^17 || ^18"
  },
  "keywords": [],
  "author": "",
  "gitHead": "fc5dab2875863281ec468cf4a5a416c9696d102f"
}<|MERGE_RESOLUTION|>--- conflicted
+++ resolved
@@ -41,15 +41,9 @@
     "@helium/modular-governance-hooks": "^0.1.5-alpha.0",
     "@helium/modular-governance-idls": "^0.1.5-alpha.0",
     "@helium/organization-sdk": "^0.1.5-alpha.0",
-<<<<<<< HEAD
-    "@helium/spl-utils": "^0.10.7",
-    "@helium/tuktuk-sdk": "^0.0.8",
-    "@helium/voter-stake-registry-sdk": "^0.10.7",
-=======
     "@helium/spl-utils": "^0.10.8",
     "@helium/tuktuk-sdk": "^0.0.6",
     "@helium/voter-stake-registry-sdk": "^0.10.8",
->>>>>>> f85bf2ea
     "@solana/wallet-adapter-base": "^0.9.22",
     "@solana/web3.js": "^1.91.1",
     "@tanstack/react-query": "^5.45.0",
