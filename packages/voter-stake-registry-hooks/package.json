{
  "name": "@helium/voter-stake-registry-hooks",
  "publishConfig": {
    "access": "public",
    "registry": "https://registry.npmjs.org/"
  },
  "license": "Apache-2.0",
  "version": "0.9.28",
  "description": "React hooks for helium voter stake registry",
  "repository": {
    "type": "git",
    "url": "https://github.com/helium/helium-program-libary"
  },
  "main": "./lib/cjs/index.js",
  "module": "./lib/esm/src/index.js",
  "types": "./lib/types/src/index.d.ts",
  "sideEffects": false,
  "files": [
    "lib"
  ],
  "exports": {
    "import": "./lib/esm/src/index.js",
    "require": "./lib/cjs/index.js",
    "types": "./lib/types/src/index.d.ts"
  },
  "scripts": {
    "format": "prettier --write \"src/**/*.{ts,tsx}\"",
    "precommit": "npx git-format-staged -f 'prettier --ignore-unknown --stdin --stdin-filepath \"{}\"' .",
    "clean": "npx shx mkdir -p lib && npx shx rm -rf lib",
    "package": "npx shx mkdir -p lib/cjs lib/esm",
    "prebuild": "npm run clean && npm run package"
  },
  "dependencies": {
    "@coral-xyz/anchor": "^0.28.0",
    "@helium/account-fetch-cache": "^0.9.28",
    "@helium/account-fetch-cache-hooks": "^0.9.28",
    "@helium/circuit-breaker-sdk": "^0.9.28",
    "@helium/helium-react-hooks": "^0.9.28",
    "@helium/helium-sub-daos-sdk": "^0.9.28",
    "@helium/hpl-crons-sdk": "^0.10.0-alpha.13",
    "@helium/modular-governance-hooks": "^0.0.15",
    "@helium/modular-governance-idls": "^0.0.15",
<<<<<<< HEAD
    "@helium/spl-utils": "^0.9.28",
    "@helium/tuktuk-sdk": "^0.0.3",
    "@helium/voter-stake-registry-sdk": "^0.9.28",
=======
    "@helium/spl-utils": "^0.9.23",
    "@helium/tuktuk-sdk": "^0.0.4",
    "@helium/voter-stake-registry-sdk": "^0.9.23",
>>>>>>> a01438da
    "@solana/wallet-adapter-base": "^0.9.22",
    "@solana/web3.js": "^1.91.1",
    "@tanstack/react-query": "^5.45.0",
    "axios": "^1.3.6",
    "bs58": "^4.0.1",
    "react-async-hook": "^4.0.0"
  },
  "devDependencies": {
    "git-format-staged": "^2.1.3",
    "ts-loader": "^9.2.3",
    "typescript": "^5.2.2"
  },
  "peerDependencies": {
    "@solana/wallet-adapter-react": "^0.15.32",
    "react": "^16.8 || ^17 || ^18",
    "react-dom": "^16.8 || ^17 || ^18"
  },
  "keywords": [],
  "author": "",
  "gitHead": "5a8bf0b7b88e5934ef8d774e686f7c95804fbb8d"
}<|MERGE_RESOLUTION|>--- conflicted
+++ resolved
@@ -40,15 +40,9 @@
     "@helium/hpl-crons-sdk": "^0.10.0-alpha.13",
     "@helium/modular-governance-hooks": "^0.0.15",
     "@helium/modular-governance-idls": "^0.0.15",
-<<<<<<< HEAD
     "@helium/spl-utils": "^0.9.28",
-    "@helium/tuktuk-sdk": "^0.0.3",
+    "@helium/tuktuk-sdk": "^0.0.4",
     "@helium/voter-stake-registry-sdk": "^0.9.28",
-=======
-    "@helium/spl-utils": "^0.9.23",
-    "@helium/tuktuk-sdk": "^0.0.4",
-    "@helium/voter-stake-registry-sdk": "^0.9.23",
->>>>>>> a01438da
     "@solana/wallet-adapter-base": "^0.9.22",
     "@solana/web3.js": "^1.91.1",
     "@tanstack/react-query": "^5.45.0",
