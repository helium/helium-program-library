import {
<<<<<<< HEAD
  batchParallelInstructions,
  bulkSendTransactions,
  chunks,
  truthy,
=======
  Status,
  batchParallelInstructions,
  truthy
>>>>>>> c64972fd
} from "@helium/spl-utils";
import { init, voteMarkerKey } from "@helium/voter-stake-registry-sdk";
import { PublicKey, TransactionInstruction } from "@solana/web3.js";
import { useCallback, useMemo } from "react";
import { useAsyncCallback } from "react-async-hook";
import { useHeliumVsrState } from "../contexts/heliumVsrContext";
import { useVoteMarkers } from "./useVoteMarkers";
import { MAX_TRANSACTIONS_PER_SIGNATURE_BATCH } from "../constants";

export const useRelinquishVote = (proposal: PublicKey) => {
  const { positions, provider } = useHeliumVsrState();
  const voteMarkerKeys = useMemo(() => {
    return positions
      ? positions.map((p) => voteMarkerKey(p.mint, proposal)[0])
      : [];
  }, [positions]);
  const { accounts: markers } = useVoteMarkers(voteMarkerKeys);
  const canRelinquishVote = useCallback(
    (choice: number) => {
      if (!markers) return false;

      return markers.some((m, index) => {
        const position = positions?.[index];
        const earlierDelegateVoted =
          position &&
          position.votingDelegation &&
          m.info &&
          position.votingDelegation.index > m.info.delegationIndex;
        return !earlierDelegateVoted && m.info?.choices.includes(choice);
      });
    },
    [markers]
  );

  const { error, loading, execute } = useAsyncCallback(
    async ({
      choice,
      onInstructions,
      onProgress,
      maxSignatureBatch = MAX_TRANSACTIONS_PER_SIGNATURE_BATCH,
    }: {
      choice: number; // Instead of sending the transaction, let the caller decide
      onInstructions?: (
        instructions: TransactionInstruction[]
      ) => Promise<void>;
      onProgress?: (status: Status) => void;
      maxSignatureBatch?: number;
    }) => {
      const isInvalid = !provider || !positions || positions.length === 0;

      if (isInvalid) {
        throw new Error(
          "Unable to vote without positions. Please stake tokens first."
        );
      } else {
        const vsrProgram = await init(provider);
        const instructions = (
          await Promise.all(
            positions.map(async (position, index) => {
              const marker = markers?.[index]?.info;
              const alreadyVotedThisChoice = marker?.choices.includes(choice);

              if (marker && alreadyVotedThisChoice) {
                if (position.isVotingDelegatedToMe) {
                  if (
                    marker.delegationIndex <
                    (position.votingDelegation?.index || 0)
                  ) {
                    // Do not vote with a position that has been delegated to us, but voting overidden
                    return;
                  }

                  return await vsrProgram.methods
                    .delegatedRelinquishVoteV0({
                      choice,
                    })
                    .accounts({
                      proposal,
                      owner: provider.wallet.publicKey,
                      position: position.pubkey,
                    })
                    .instruction();
                }
                return await vsrProgram.methods
                  .relinquishVoteV1({
                    choice,
                  })
                  .accounts({
                    proposal,
                    voter: provider.wallet.publicKey,
                    position: position.pubkey,
                  })
                  .instruction();
              }
            })
          )
        ).filter(truthy);

<<<<<<< HEAD
        await batchParallelInstructions(provider, instructions);
=======
        if (onInstructions) {
          await onInstructions(instructions);
        } else {
          await batchParallelInstructions({
            provider,
            instructions,
            onProgress,
            triesRemaining: 10,
            extraSigners: [],
            maxSignatureBatch
          });
        }
>>>>>>> c64972fd
      }
    }
  );

  return {
    error,
    loading,
    relinquishVote: execute,
    canRelinquishVote,
  };
};<|MERGE_RESOLUTION|>--- conflicted
+++ resolved
@@ -1,14 +1,7 @@
 import {
-<<<<<<< HEAD
-  batchParallelInstructions,
-  bulkSendTransactions,
-  chunks,
-  truthy,
-=======
   Status,
   batchParallelInstructions,
   truthy
->>>>>>> c64972fd
 } from "@helium/spl-utils";
 import { init, voteMarkerKey } from "@helium/voter-stake-registry-sdk";
 import { PublicKey, TransactionInstruction } from "@solana/web3.js";
@@ -107,9 +100,6 @@
           )
         ).filter(truthy);
 
-<<<<<<< HEAD
-        await batchParallelInstructions(provider, instructions);
-=======
         if (onInstructions) {
           await onInstructions(instructions);
         } else {
@@ -122,7 +112,6 @@
             maxSignatureBatch
           });
         }
->>>>>>> c64972fd
       }
     }
   );
