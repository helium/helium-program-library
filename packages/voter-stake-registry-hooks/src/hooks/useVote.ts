--- conflicted
+++ resolved
@@ -3,14 +3,6 @@
 import { useProposal } from "@helium/modular-governance-hooks";
 import {
   init as hplCronsInit,
-<<<<<<< HEAD
-  nextAvailableTaskIds,
-  TASK_QUEUE_ID,
-} from "@helium/hpl-crons-sdk";
-import { Status, batchParallelInstructions, truthy } from "@helium/spl-utils";
-import { init, voteMarkerKey } from "@helium/voter-stake-registry-sdk";
-import { PublicKey, TransactionInstruction } from "@solana/web3.js";
-=======
   TASK_QUEUE_ID,
 } from "@helium/hpl-crons-sdk";
 import { Status, batchParallelInstructions, truthy } from "@helium/spl-utils";
@@ -20,22 +12,11 @@
   voteMarkerKey,
 } from "@helium/voter-stake-registry-sdk";
 import { PublicKey, SystemProgram, TransactionInstruction } from "@solana/web3.js";
->>>>>>> 5894308d
 import BN from "bn.js";
 import { useCallback, useMemo } from "react";
 import { useAsyncCallback } from "react-async-hook";
 import { useHeliumVsrState } from "../contexts/heliumVsrContext";
 import { calcPositionVotingPower } from "../utils/calcPositionVotingPower";
-<<<<<<< HEAD
-import { init as initTuktuk, taskKey } from "@helium/tuktuk-sdk";
-import { useVoteMarkers } from "./useVoteMarkers";
-import { useProposalEndTs } from "./useProposalEndTs";
-
-export const useVote = (proposalKey: PublicKey) => {
-  const { info: proposal } = useProposal(proposalKey);
-  const endTs = useProposalEndTs(proposalKey);
-  const { positions, provider, registrar } = useHeliumVsrState();
-=======
 import { customSignerKey, taskKey, taskQueueAuthorityKey,nextAvailableTaskIds,  init as tuktukInit } from "@helium/tuktuk-sdk";
 import { useVoteMarkers } from "./useVoteMarkers";
 import { useProposalEndTs } from "./useProposalEndTs";
@@ -45,7 +26,6 @@
 export const useVote = (proposalKey: PublicKey) => {
   const { info: proposal } = useProposal(proposalKey);
   const { provider, registrar } = useHeliumVsrState();
->>>>>>> 5894308d
   const unixNow = useSolanaUnixNow();
   const proxyVoteMarkerK = useMemo(() => {
     if (!provider?.wallet?.publicKey) return null;
@@ -200,16 +180,6 @@
         const vsrProgram = await init(provider);
         const hsdProgram = await hsdInit(provider);
         const hplCronsProgram = await hplCronsInit(provider);
-<<<<<<< HEAD
-        const tuktukProgram = await initTuktuk(provider);
-        const freeTaskIds = nextAvailableTaskIds(
-          (await tuktukProgram.account.taskQueueV0.fetch(TASK_QUEUE_ID))
-            .taskBitmap,
-          sortedPositions.length
-        );
-
-        const instructions: TransactionInstruction[][] = (
-=======
         const tuktukProgram = await tuktukInit(provider);
         const taskQueue = await tuktukProgram.account.taskQueueV0.fetch(
           TASK_QUEUE_ID
@@ -239,7 +209,7 @@
                 .proxiedVoteV1({
                   choice,
                 })
-                .accounts({
+                .accountsPartial({
                   proposal: proposalKey,
                   voter: provider.wallet.publicKey,
                   marker: proxyVoteMarker,
@@ -259,7 +229,7 @@
                 .queueProxyVoteV0({
                   freeTaskId: task1,
                 })
-                .accounts({
+                .accountsPartial({
                   marker: proxyVoteMarker,
                   task: taskKey(taskQueue, task1)[0],
                   taskQueue,
@@ -288,7 +258,7 @@
                     freeTaskId: task2,
                     triggerTs: endTs!,
                   })
-                  .accounts({
+                  .accountsPartial({
                     marker: proxyVoteMarker,
                     task: taskKey(taskQueue, task2)[0],
                     taskQueue,
@@ -308,100 +278,18 @@
         }
 
         const normalVoteInstructions = (
->>>>>>> 5894308d
           await Promise.all(
             // vote with bigger positions first.
             votingPositions.map(async (position) => {
               const markerK = voteMarkerKey(position.mint, proposalKey)[0];
 
-<<<<<<< HEAD
-              const canVote = canPositionVote(index, choice);
-              const instructions: TransactionInstruction[] = [];
-              if (canVote) {
-                if (position.isProxiedToMe) {
-                  if (
-                    marker &&
-                    (marker.proxyIndex < (position.proxy?.index || 0) ||
-                      marker.choices.includes(choice))
-                  ) {
-                    // Do not vote with a position that has been delegated to us, but voting overidden
-                    // Also ignore voting for the same choice twice
-                    return;
-                  }
-
-                  instructions.push(
-                    await vsrProgram.methods
-                      .proxiedVoteV0({
-                        choice,
-                      })
-                      .accountsPartial({
-                        proposal: proposalKey,
-                        voter: provider.wallet.publicKey,
-                        position: position.pubkey,
-                        registrar: registrar?.pubkey,
-                        marker: voteMarkerKey(position.mint, proposalKey)[0],
-                        proxyAssignment: proxyAssignmentKey(
-                          registrar!.proxyConfig,
-                          position.mint,
-                          provider.wallet.publicKey
-                        )[0],
-                      })
-                      .instruction()
-                  );
-                } else {
-                  instructions.push(
-                    await vsrProgram.methods
-                      .voteV0({
-                        choice,
-                      })
-                      .accountsPartial({
-                        proposal: proposalKey,
-                        voter: provider.wallet.publicKey,
-                        position: position.pubkey,
-                        marker: markerK,
-                      })
-                      .instruction()
-                  );
-                }
-
-                if (position.isDelegated) {
-                  instructions.push(
-                    await hsdProgram.methods
-                      .trackVoteV0()
-                      .accountsPartial({
-                        proposal: proposalKey,
-                        marker: markerK,
-                        position: position.pubkey,
-                      })
-                      .instruction()
-                  );
-                }
-
-                if (endTs) {
-                  const freeTaskId = freeTaskIds.pop()!;
-                  instructions.push(
-                    await hplCronsProgram.methods
-                      .queueRelinquishExpiredVoteMarkerV0({
-                        freeTaskId,
-                        triggerTs: endTs.add(new BN(1)),
-                      })
-                      .accounts({
-                        marker: markerK,
-                        taskQueue: TASK_QUEUE_ID,
-                        position: position.pubkey,
-                        task: taskKey(TASK_QUEUE_ID, freeTaskId)[0],
-                      })
-                      .instruction()
-                  );
-                }
-=======
               const instructions: TransactionInstruction[] = [];
               instructions.push(
                 await vsrProgram.methods
                   .voteV0({
                     choice,
                   })
-                  .accounts({
+                  .accountsPartial({
                     proposal: proposalKey,
                     voter: provider.wallet.publicKey,
                     position: position.pubkey,
@@ -414,7 +302,7 @@
                 instructions.push(
                   await hsdProgram.methods
                     .trackVoteV0()
-                    .accounts({
+                    .accountsPartial({
                       proposal: proposalKey,
                       marker: markerK,
                       position: position.pubkey,
@@ -434,7 +322,7 @@
                       freeTaskId: freeTaskId!,
                       triggerTs: endTs!,
                     })
-                    .accounts({
+                    .accountsPartial({
                       marker: markerK,
                       position: position.pubkey,
                       task: taskKey(TASK_QUEUE_ID, freeTaskId!)[0],
@@ -442,18 +330,13 @@
                     })
                     .instruction()
                 );
->>>>>>> 5894308d
               }
 
               return instructions;
             })
           )
         )
-<<<<<<< HEAD
-          .filter(i => i.length > 0)
-=======
           .filter(truthy)
->>>>>>> 5894308d
 
         if (onInstructions) {
           await onInstructions([
