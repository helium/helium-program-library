--- conflicted
+++ resolved
@@ -298,22 +298,6 @@
                   .instruction()
               );
 
-<<<<<<< HEAD
-              if (position.isDelegated) {
-                instructions.push(
-                  await hsdProgram.methods
-                    .trackVoteV0()
-                    .accountsPartial({
-                      proposal: proposalKey,
-                      marker: markerK,
-                      position: position.pubkey,
-                    })
-                    .instruction()
-                );
-              }
-
-=======
->>>>>>> bd2df73e
               const marker = markers?.[position.index];
 
               // First time voting? Queue the relinquish
