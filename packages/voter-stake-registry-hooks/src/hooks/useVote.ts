import { useSolanaUnixNow } from "@helium/helium-react-hooks";
import { init as hsdInit } from "@helium/helium-sub-daos-sdk";
import { useProposal } from "@helium/modular-governance-hooks";
import {
  init as hplCronsInit,
  TASK_QUEUE_ID,
} from "@helium/hpl-crons-sdk";
import { Status, batchParallelInstructions, truthy } from "@helium/spl-utils";
import {
  init,
  proxyVoteMarkerKey,
  voteMarkerKey,
} from "@helium/voter-stake-registry-sdk";
import { PublicKey, SystemProgram, TransactionInstruction } from "@solana/web3.js";
import BN from "bn.js";
import { useCallback, useMemo } from "react";
import { useAsyncCallback } from "react-async-hook";
import { useHeliumVsrState } from "../contexts/heliumVsrContext";
import { calcPositionVotingPower } from "../utils/calcPositionVotingPower";
import { customSignerKey, taskKey, taskQueueAuthorityKey,nextAvailableTaskIds,  init as tuktukInit } from "@helium/tuktuk-sdk";
import { useVoteMarkers } from "./useVoteMarkers";
import { useProposalEndTs } from "./useProposalEndTs";

export const useVote = (proposalKey: PublicKey) => {
  const { info: proposal } = useProposal(proposalKey);
  const { positions, provider, registrar } = useHeliumVsrState();
  const unixNow = useSolanaUnixNow();
  const sortedPositions = useMemo(() => {
    return (
      unixNow &&
      positions?.sort((a, b) => {
        return -calcPositionVotingPower({
          position: a,
          registrar: registrar || null,
          unixNow: new BN(unixNow),
        }).cmp(
          calcPositionVotingPower({
            position: b,
            registrar: registrar || null,
            unixNow: new BN(unixNow),
          })
        );
      }).map((p, index) => ({ ...p, index }))
    );
  }, [positions, unixNow]);
  const voteMarkerKeys = useMemo(() => {
    return sortedPositions
      ? sortedPositions.map((p) => voteMarkerKey(p.mint, proposalKey)[0])
      : [];
  }, [sortedPositions]);
  const { accounts: markers } = useVoteMarkers(voteMarkerKeys);
  const voteWeights: BN[] | undefined = useMemo(() => {
    if (proposal && markers) {
      return markers.reduce((acc, marker, idx) => {
        const position = sortedPositions?.[idx];
        marker.info?.choices.forEach((choice) => {
          // Only count my own and down the line vote weights
          if (
            (marker?.info?.proxyIndex || 0) >= (position?.proxy?.index || 0)
          ) {
            acc[choice] = (acc[choice] || new BN(0)).add(
              marker.info?.weight || new BN(0)
            );
          }
        });
        return acc;
      }, new Array(proposal?.choices.length));
    }
  }, [proposal, markers, sortedPositions]);
  const voters: PublicKey[][] | undefined = useMemo(() => {
    if (proposal && markers) {
      const nonUniqueResult = markers.reduce((acc, marker, idx) => {
        const position = sortedPositions?.[idx];
        marker.info?.choices.forEach((choice) => {
          acc[choice] ||= [];
          if (
            marker.info?.voter &&
            marker.info.proxyIndex > (position?.proxy?.index || 0)
          ) {
            acc[choice].push(marker.info.voter);
          }

          return acc;
        });
        return acc;
      }, new Array(proposal?.choices.length));
      return nonUniqueResult.map((voters) =>
        Array.from(new Set(voters.map((v) => v.toBase58()))).map(
          (v: any) => new PublicKey(v)
        )
      );
    }
  }, [markers, sortedPositions]);

  const endTs = useProposalEndTs(proposalKey);
  const canPositionVote = useCallback(
    (index: number, choice: number) => {
      const position = sortedPositions?.[index];
      const marker = markers?.[index];

      const earlierDelegateVoted =
        position &&
        position.proxy &&
        marker?.info &&
        position.proxy.index > marker.info.proxyIndex;
      const noMarker = !marker?.info;
      const maxChoicesReached =
        (marker?.info?.choices.length || 0) >=
        (proposal?.maxChoicesPerVoter || 0);
      const alreadyVotedThisChoice = marker?.info?.choices.includes(choice);
      const now = unixNow && new BN(unixNow);
      const proxyExpired =
        position?.proxy?.expirationTime &&
        now &&
        new BN(position.proxy.expirationTime).lt(now);
      const votingPowerIsZero =
        now &&
        calcPositionVotingPower({
          position,
          registrar: registrar || null,
          unixNow: now,
        }).isZero();
      const canVote =
        !proxyExpired &&
        !votingPowerIsZero &&
        (noMarker ||
          (!maxChoicesReached &&
            !alreadyVotedThisChoice &&
            !earlierDelegateVoted));
      return canVote;
    },
    [registrar, unixNow, markers, sortedPositions]
  );
  const canVote = useCallback(
    (choice: number) => {
      if (!markers) return false;
      return markers.some((_, index) => canPositionVote(index, choice));
    },
    [markers, canPositionVote]
  );
  const { error, loading, execute } = useAsyncCallback(
    async ({
      choice,
      onInstructions,
      onProgress,
      maxSignatureBatch,
    }: {
      choice: number; // Instead of sending the transaction, let the caller decide
      onInstructions?: (
        instructions: TransactionInstruction[]
      ) => Promise<void>;
      onProgress?: (status: Status) => void;
      maxSignatureBatch?: number;
    }) => {
      const isInvalid =
        !provider || !sortedPositions || sortedPositions.length === 0;

      if (isInvalid) {
        throw new Error(
          "Unable to vote without positions. Please stake tokens first."
        );
      } else {
        const vsrProgram = await init(provider);
        const hsdProgram = await hsdInit(provider);
        const hplCronsProgram = await hplCronsInit(provider);
        const tuktukProgram = await tuktukInit(provider);
        const taskQueue = await tuktukProgram.account.taskQueueV0.fetch(
          TASK_QUEUE_ID
        );
        const hasProxies = sortedPositions.some((p) => p.isProxiedToMe);
        const votingPositions = sortedPositions.filter(
          (p) => !p.isProxiedToMe && canPositionVote(p.index, choice)
        );
        const nextAvailable = nextAvailableTaskIds(
          taskQueue.taskBitmap,
          (hasProxies ? 2 : 0) + votingPositions.length
        );

        const proxyVoteInstructions: TransactionInstruction[] = [];
        if (hasProxies) {
          const proxyVoteMarker = proxyVoteMarkerKey(
            provider.wallet.publicKey,
            proposalKey
          )[0];
          const proxyVoteMarkerInfo =
            await vsrProgram.account.proxyMarkerV0.fetchNullable(
              proxyVoteMarker
            );
          if (!proxyVoteMarkerInfo?.choices.includes(choice)) {
            proxyVoteInstructions.push(
              await vsrProgram.methods
                .proxiedVoteV1({
                  choice,
                })
                .accounts({
                  proposal: proposalKey,
                  voter: provider.wallet.publicKey,
                  marker: proxyVoteMarker,
                })
                .instruction()
            );
            const task1 = nextAvailable.pop()!;
            const task2 = nextAvailable.pop()!;
            const taskQueue = TASK_QUEUE_ID;
            const queueAuthority = PublicKey.findProgramAddressSync(
              [Buffer.from("queue_authority")],
              hplCronsProgram.programId
            )[0];
            proxyVoteInstructions.push(
              await hplCronsProgram.methods
              // @ts-ignore
                .queueProxyVoteV0({
                  freeTaskId: task1,
                })
                .accounts({
                  marker: proxyVoteMarker,
                  task: taskKey(taskQueue, task1)[0],
                  taskQueue,
                  payer: provider.wallet.publicKey,
                  systemProgram: SystemProgram.programId,
                  queueAuthority,
                  tuktukProgram: tuktukProgram.programId,
                  voter: provider.wallet.publicKey,
                  pdaWallet: customSignerKey(taskQueue, [
                    Buffer.from("vote_payer"),
                    provider.wallet.publicKey.toBuffer(),
                  ])[0],
                  taskQueueAuthority: taskQueueAuthorityKey(
                    taskQueue,
                    queueAuthority
                  )[0],
                })
                .instruction()
            );
            // First time voting? Queue the relinquish
            if (!proxyVoteMarkerInfo) {
              proxyVoteInstructions.push(
                await hplCronsProgram.methods
                  // @ts-ignore
                  .queueRelinquishExpiredProxyVoteMarkerV0({
                    freeTaskId: task2,
                    triggerTs: endTs!,
                  })
                  .accounts({
                    marker: proxyVoteMarker,
                    task: taskKey(taskQueue, task2)[0],
                    taskQueue,
                    payer: provider.wallet.publicKey,
                    systemProgram: SystemProgram.programId,
                    queueAuthority,
                    tuktukProgram: tuktukProgram.programId,
                    taskQueueAuthority: taskQueueAuthorityKey(
                      taskQueue,
                      queueAuthority
                    )[0],
                  })
                  .instruction()
              );
            }
          }
        }

        const normalVoteInstructions = (
          await Promise.all(
            // vote with bigger positions first.
            votingPositions.map(async (position) => {
              const markerK = voteMarkerKey(position.mint, proposalKey)[0];

              const instructions: TransactionInstruction[] = [];
              instructions.push(
                await vsrProgram.methods
                  .voteV0({
                    choice,
                  })
                  .accounts({
                    proposal: proposalKey,
                    voter: provider.wallet.publicKey,
                    position: position.pubkey,
                    marker: voteMarkerKey(position.mint, proposalKey)[0],
                  })
                  .instruction()
              );

<<<<<<< HEAD
                  instructions.push(
                    await vsrProgram.methods
                      .proxiedVoteV0({
                        choice,
                      })
                      .accounts({
                        proposal: proposalKey,
                        voter: provider.wallet.publicKey,
                        position: position.pubkey,
                        registrar: registrar?.pubkey,
                        marker: voteMarkerKey(position.mint, proposalKey)[0],
                        proxyAssignment: proxyAssignmentKey(
                          registrar!.proxyConfig,
                          position.mint,
                          provider.wallet.publicKey
                        )[0],
                      })
                      .instruction()
                  );
                } else {
                  instructions.push(
                    await vsrProgram.methods
                      .voteV0({
                        choice,
                      })
                      .accounts({
                        proposal: proposalKey,
                        voter: provider.wallet.publicKey,
                        position: position.pubkey,
                        marker: voteMarkerKey(position.mint, proposalKey)[0],
                      })
                      .instruction()
                  );
                }
=======
              if (position.isDelegated) {
                instructions.push(
                  await hsdProgram.methods
                    .trackVoteV0()
                    .accounts({
                      proposal: proposalKey,
                      marker: markerK,
                      position: position.pubkey,
                    })
                    .instruction()
                );
>>>>>>> 31c1a403
              }

              const marker = markers?.[position.index];

              // First time voting? Queue the relinquish
              if (!marker?.account) {
                let freeTaskId = nextAvailable.pop();
                instructions.push(
                  await hplCronsProgram.methods
                    .queueRelinquishExpiredVoteMarkerV0({
                      freeTaskId: freeTaskId!,
                      triggerTs: endTs!,
                    })
                    .accounts({
                      marker: markerK,
                      position: position.pubkey,
                      task: taskKey(TASK_QUEUE_ID, freeTaskId!)[0],
                      taskQueue: TASK_QUEUE_ID,
                    })
                    .instruction()
                );
              }

              return instructions;
            })
          )
        )
          .filter(truthy)
          .flat();

        if (onInstructions) {
          await onInstructions([
            ...proxyVoteInstructions,
            ...normalVoteInstructions,
          ]);
        } else {
          await batchParallelInstructions({
            provider,
            instructions: [...proxyVoteInstructions, ...normalVoteInstructions],
            onProgress,
            triesRemaining: 10,
            extraSigners: [],
            maxSignatureBatch,
          });
        }
      }
    }
  );

  return {
    error,
    loading,
    vote: execute,
    markers,
    voteWeights,
    canVote,
    voters,
  };
};<|MERGE_RESOLUTION|>--- conflicted
+++ resolved
@@ -281,42 +281,6 @@
                   .instruction()
               );
 
-<<<<<<< HEAD
-                  instructions.push(
-                    await vsrProgram.methods
-                      .proxiedVoteV0({
-                        choice,
-                      })
-                      .accounts({
-                        proposal: proposalKey,
-                        voter: provider.wallet.publicKey,
-                        position: position.pubkey,
-                        registrar: registrar?.pubkey,
-                        marker: voteMarkerKey(position.mint, proposalKey)[0],
-                        proxyAssignment: proxyAssignmentKey(
-                          registrar!.proxyConfig,
-                          position.mint,
-                          provider.wallet.publicKey
-                        )[0],
-                      })
-                      .instruction()
-                  );
-                } else {
-                  instructions.push(
-                    await vsrProgram.methods
-                      .voteV0({
-                        choice,
-                      })
-                      .accounts({
-                        proposal: proposalKey,
-                        voter: provider.wallet.publicKey,
-                        position: position.pubkey,
-                        marker: voteMarkerKey(position.mint, proposalKey)[0],
-                      })
-                      .instruction()
-                  );
-                }
-=======
               if (position.isDelegated) {
                 instructions.push(
                   await hsdProgram.methods
@@ -328,7 +292,6 @@
                     })
                     .instruction()
                 );
->>>>>>> 31c1a403
               }
 
               const marker = markers?.[position.index];
