import { useProposal } from "@helium/modular-governance-hooks";
import {
<<<<<<< HEAD
=======
  Status,
>>>>>>> c64972fd
  batchParallelInstructions,
  truthy
} from "@helium/spl-utils";
import { init, voteMarkerKey } from "@helium/voter-stake-registry-sdk";
<<<<<<< HEAD
import { PublicKey } from "@metaplex-foundation/js";
=======
import { PublicKey, TransactionInstruction } from "@solana/web3.js";
>>>>>>> c64972fd
import BN from "bn.js";
import { useCallback, useMemo } from "react";
import { useAsyncCallback } from "react-async-hook";
import { useHeliumVsrState } from "../contexts/heliumVsrContext";
import { useVoteMarkers } from "./useVoteMarkers";

export const useVote = (proposalKey: PublicKey) => {
  const { info: proposal } = useProposal(proposalKey);
  const { positions, provider, registrar } = useHeliumVsrState();
  const voteMarkerKeys = useMemo(() => {
    return positions
      ? positions.map((p) => voteMarkerKey(p.mint, proposalKey)[0])
      : [];
  }, [positions]);
  const { accounts: markers } = useVoteMarkers(voteMarkerKeys);
  const voteWeights: BN[] | undefined = useMemo(() => {
    if (proposal && markers) {
      return markers.reduce((acc, marker) => {
        marker.info?.choices.forEach((choice) => {
          acc[choice] = (acc[choice] || new BN(0)).add(
            marker.info?.weight || new BN(0)
          );
        });
        return acc;
      }, new Array(proposal?.choices.length));
    }
  }, [proposal, markers]);
  const canVote = useCallback(
    (choice: number) => {
      if (!markers) return false;

      return markers.some((m, index) => {
        const position = positions?.[index];
        const earlierDelegateVoted =
          position &&
          position.votingDelegation &&
          m.info &&
          position.votingDelegation.index > m.info.delegationIndex;
        const noMarker = !m?.info;
        const maxChoicesReached =
          (m?.info?.choices.length || 0) >= (proposal?.maxChoicesPerVoter || 0);
        const alreadyVotedThisChoice = m.info?.choices.includes(choice);
        const canVote =
          noMarker ||
          (!maxChoicesReached &&
            !alreadyVotedThisChoice &&
            !earlierDelegateVoted);
        return canVote;
      });
    },
    [markers]
  );
  const { error, loading, execute } = useAsyncCallback(
    async ({
      choice,
      onInstructions,
      onProgress,
      maxSignatureBatch
    }: {
      choice: number; // Instead of sending the transaction, let the caller decide
      onInstructions?: (
        instructions: TransactionInstruction[]
      ) => Promise<void>;
      onProgress?: (status: Status) => void;
      maxSignatureBatch?: number;
    }) => {
      const isInvalid = !provider || !positions || positions.length === 0;

      if (isInvalid) {
        throw new Error(
          "Unable to vote without positions. Please stake tokens first."
        );
      } else {
        const vsrProgram = await init(provider);
        const instructions = (
          await Promise.all(
            positions.map(async (position, index) => {
              const marker = markers?.[index]?.info;
              const alreadyVotedThisChoice = marker?.choices.includes(choice);
              const maxChoicesReached =
                (marker?.choices.length || 0) >=
                (proposal?.maxChoicesPerVoter || 0);
              if (!marker || (!alreadyVotedThisChoice && !maxChoicesReached)) {
                if (position.isVotingDelegatedToMe) {
                  if (
                    marker &&
                    (marker.delegationIndex <
                      (position.votingDelegation?.index || 0) ||
                      marker.choices.includes(choice))
                  ) {
                    // Do not vote with a position that has been delegated to us, but voting overidden
                    // Also ignore voting for the same choice twice
                    return;
                  }

                  return await vsrProgram.methods
                    .delegatedVoteV0({
                      choice,
                    })
                    .accounts({
                      proposal: proposalKey,
                      owner: provider.wallet.publicKey,
                      position: position.pubkey,
                      registrar: registrar?.pubkey,
                    })
                    .instruction();
                }
                return await vsrProgram.methods
                  .voteV0({
                    choice,
                  })
                  .accounts({
                    proposal: proposalKey,
                    voter: provider.wallet.publicKey,
                    position: position.pubkey,
                  })
                  .instruction();
              }
            })
          )
        ).filter(truthy);

<<<<<<< HEAD
        await batchParallelInstructions(provider, instructions);
=======
        if (onInstructions) {
          await onInstructions(instructions);
        } else {
          await batchParallelInstructions({
            provider,
            instructions,
            onProgress,
            triesRemaining: 10,
            extraSigners: [],
            maxSignatureBatch
          });
        }
>>>>>>> c64972fd
      }
    }
  );

  return {
    error,
    loading,
    vote: execute,
    markers,
    voteWeights,
    canVote,
  };
};<|MERGE_RESOLUTION|>--- conflicted
+++ resolved
@@ -1,18 +1,11 @@
 import { useProposal } from "@helium/modular-governance-hooks";
 import {
-<<<<<<< HEAD
-=======
   Status,
->>>>>>> c64972fd
   batchParallelInstructions,
   truthy
 } from "@helium/spl-utils";
 import { init, voteMarkerKey } from "@helium/voter-stake-registry-sdk";
-<<<<<<< HEAD
-import { PublicKey } from "@metaplex-foundation/js";
-=======
 import { PublicKey, TransactionInstruction } from "@solana/web3.js";
->>>>>>> c64972fd
 import BN from "bn.js";
 import { useCallback, useMemo } from "react";
 import { useAsyncCallback } from "react-async-hook";
@@ -135,9 +128,6 @@
           )
         ).filter(truthy);
 
-<<<<<<< HEAD
-        await batchParallelInstructions(provider, instructions);
-=======
         if (onInstructions) {
           await onInstructions(instructions);
         } else {
@@ -150,7 +140,6 @@
             maxSignatureBatch
           });
         }
->>>>>>> c64972fd
       }
     }
   );
