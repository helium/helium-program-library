import { BN } from "@coral-xyz/anchor";
import { sendInstructions } from "@helium/spl-utils";
import { getRegistrarKey, positionKey } from "@helium/voter-stake-registry-sdk";
import {
  MintLayout,
  TOKEN_PROGRAM_ID,
  createInitializeMintInstruction,
} from "@solana/spl-token";
import {
  Keypair,
  PublicKey,
  SYSVAR_CLOCK_PUBKEY,
  SystemProgram,
  TransactionInstruction,
} from "@solana/web3.js";
import { useAsync, useAsyncCallback } from "react-async-hook";
import { useHeliumVsrState } from "../contexts/heliumVsrContext";
import { HeliumVsrClient } from "../sdk/client";
<<<<<<< HEAD
=======
import { getRegistrarKey } from "../utils/getPositionKeys";
import { SubDaoWithMeta } from "../sdk/types";
import {
  init as initHsd,
  subDaoEpochInfoKey,
} from "@helium/helium-sub-daos-sdk";
>>>>>>> c64972fd

const SECS_PER_DAY = 86400;
export const useCreatePosition = () => {
  const { provider } = useHeliumVsrState();
  const { result: client } = useAsync(
    (provider) => HeliumVsrClient.connect(provider),
    [provider]
  );
  const { error, loading, execute } = useAsyncCallback(
    async ({
      amount,
      lockupKind = { cliff: {} },
      lockupPeriodsInDays,
      mint,
      subDao,
      onInstructions,
    }: {
      amount: BN;
      lockupKind: any;
      lockupPeriodsInDays: number;
      mint: PublicKey;
      subDao?: SubDaoWithMeta;
      // Instead of sending the transaction, let the caller decide
      onInstructions?: (
        instructions: TransactionInstruction[],
        signers: Keypair[]
      ) => Promise<void>;
    }) => {
      const isInvalid = !provider || !client;
      const registrar = getRegistrarKey(mint);

      if (isInvalid) {
        throw new Error("Unable to Create Position, Invalid params");
      } else {
        const hsdProgram = await initHsd(provider);
        const mintKeypair = Keypair.generate();
        const position = positionKey(mintKeypair.publicKey)[0];
        const instructions: TransactionInstruction[] = [];
        const delegateInstructions: TransactionInstruction[] = [];
        const mintRent =
          await provider.connection.getMinimumBalanceForRentExemption(
            MintLayout.span
          );

        instructions.push(
          SystemProgram.createAccount({
            fromPubkey: provider.wallet!.publicKey!,
            newAccountPubkey: mintKeypair.publicKey,
            lamports: mintRent,
            space: MintLayout.span,
            programId: TOKEN_PROGRAM_ID,
          })
        );

        instructions.push(
          createInitializeMintInstruction(
            mintKeypair.publicKey,
            0,
            position,
            position
          )
        );

        instructions.push(
          await client.program.methods
            .initializePositionV0({
              kind: { [lockupKind]: {} },
              periods: lockupPeriodsInDays,
            } as any)
            .accounts({
              registrar,
              mint: mintKeypair.publicKey,
              depositMint: mint,
              recipient: provider.wallet!.publicKey!,
            })
            .instruction()
        );

        instructions.push(
          await client.program.methods
            .depositV0({
              amount,
            })
            .accounts({
              registrar,
              position,
              mint,
            })
            .instruction()
        );

        if (subDao) {
          const clock = await provider.connection.getAccountInfo(
            SYSVAR_CLOCK_PUBKEY
          );
          const unixTime = clock!.data.readBigInt64LE(8 * 4);
          const registrarAcc = await client.program.account.registrar.fetch(
            registrar
          );
          const currTs = Number(unixTime) + registrarAcc.timeOffset.toNumber();
          const endTs = lockupPeriodsInDays * SECS_PER_DAY + currTs;
          const [subDaoEpochInfo] = subDaoEpochInfoKey(subDao.pubkey, currTs);
          const [endSubDaoEpochInfoKey] = subDaoEpochInfoKey(
            subDao.pubkey,
            endTs
          );

          delegateInstructions.push(
            await hsdProgram.methods
              .delegateV0()
              .accounts({
                position,
                mint: mintKeypair.publicKey,
                registrar,
                subDao: subDao.pubkey,
                dao: subDao.dao,
                subDaoEpochInfo: subDaoEpochInfo,
                closingTimeSubDaoEpochInfo: endSubDaoEpochInfoKey,
                genesisEndSubDaoEpochInfo: endSubDaoEpochInfoKey,
              })
              .instruction()
          );
        }

        if (onInstructions) {
          await onInstructions(
            [...instructions, ...delegateInstructions],
            [mintKeypair]
          );
        } else {
          await sendInstructions(provider, instructions, [mintKeypair]);
          if (delegateInstructions.length > 0) {
            await sendInstructions(provider, delegateInstructions);
          }
        }
      }
    }
  );

  return {
    error,
    loading,
    createPosition: execute,
  };
};<|MERGE_RESOLUTION|>--- conflicted
+++ resolved
@@ -16,15 +16,11 @@
 import { useAsync, useAsyncCallback } from "react-async-hook";
 import { useHeliumVsrState } from "../contexts/heliumVsrContext";
 import { HeliumVsrClient } from "../sdk/client";
-<<<<<<< HEAD
-=======
-import { getRegistrarKey } from "../utils/getPositionKeys";
 import { SubDaoWithMeta } from "../sdk/types";
 import {
   init as initHsd,
   subDaoEpochInfoKey,
 } from "@helium/helium-sub-daos-sdk";
->>>>>>> c64972fd
 
 const SECS_PER_DAY = 86400;
 export const useCreatePosition = () => {
