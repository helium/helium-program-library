--- conflicted
+++ resolved
@@ -6,15 +6,8 @@
 import { useAsyncCallback } from "react-async-hook";
 import { useHeliumVsrState } from "../contexts/heliumVsrContext";
 import { PositionWithMeta } from "../sdk/types";
-<<<<<<< HEAD
-import {
-  init as initPvr,
-  vetokenTrackerKey,
-} from "@helium/position-voting-rewards-sdk";
 import { fetchBackwardsCompatibleIdl } from "@helium/spl-utils";
-=======
 
->>>>>>> 8291dc19
 export const useExtendPosition = () => {
   const { provider } = useHeliumVsrState();
   const { error, loading, execute } = useAsyncCallback(
