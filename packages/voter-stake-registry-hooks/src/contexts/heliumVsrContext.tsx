import { AnchorProvider, BN, IdlAccounts, Wallet } from "@coral-xyz/anchor";
import { useSolanaUnixNow } from "@helium/helium-react-hooks";
import {
  EPOCH_LENGTH,
  delegatedPositionKey,
} from "@helium/helium-sub-daos-sdk";
import { VoterStakeRegistry } from "@helium/idls/lib/types/voter_stake_registry";
import { delegationKey } from "@helium/nft-delegation-sdk";
import { truthy } from "@helium/spl-utils";
import { Connection, PublicKey } from "@solana/web3.js";
import React, {
  createContext,
  useCallback,
  useContext,
  useEffect,
  useMemo,
  useState,
} from "react";
import { useAsync } from "react-async-hook";
import { useDelegatedPositions } from "../hooks/useDelegatedPositions";
import { useDelegations } from "../hooks/useDelegations";
import { usePositions } from "../hooks/usePositions";
import { useRegistrar } from "../hooks/useRegistrar";
import { init as initNftDelegation } from "@helium/nft-delegation-sdk";
import { DelegationV0, PositionWithMeta } from "../sdk/types";
import { calcPositionVotingPower } from "../utils/calcPositionVotingPower";
import {
  GetPositionsArgs as GetPosArgs,
  getPositionKeys,
} from "../utils/getPositionKeys";
import {
  VoteService,
  getRegistrarKey,
  init,
} from "@helium/voter-stake-registry-sdk";

type Registrar = IdlAccounts<VoterStakeRegistry>["registrar"];

export interface HeliumVsrState {
  amountLocked?: BN;
  amountVotingDelegationLocked?: BN;
  loading: boolean;
  mint?: PublicKey;
  positions?: PositionWithMeta[];
  provider?: AnchorProvider;
  votingPower?: BN;
<<<<<<< HEAD
  registrar?: Registrar & { pubkey?: PublicKey };
=======
  unixNow?: number;

>>>>>>> c64972fd
  refetch: () => void;
  voteService?: VoteService;
}

const defaultState: HeliumVsrState = {
  amountLocked: new BN(0),
  loading: false,
  mint: undefined,
  positions: [],
  provider: undefined,
  votingPower: new BN(0),
  voteService: undefined,

  refetch: () => {},
};

const HeliumVsrStateContext = createContext<HeliumVsrState>(defaultState);

export const useHeliumVsrState = () => {
  const context = useContext(HeliumVsrStateContext);
  if (context === undefined) {
    throw new Error(
      "useHeliumVsrState must be used within a HeliumVsrStateProvider"
    );
  }
  return context;
};

export const HeliumVsrStateProvider: React.FC<{
  connection: Connection | undefined;
  wallet: Wallet | undefined;
  mint: PublicKey | undefined;
  children: React.ReactNode;
  heliumVoteUri?: string;
}> = ({ heliumVoteUri, wallet, mint, connection, children }) => {
  const provider = useMemo(() => {
    if (connection && wallet) {
      return new AnchorProvider(connection, wallet, {
        preflightCommitment: "confirmed",
        commitment: "confirmed",
        skipPreflight: true,
      });
    }
  }, [connection?.rpcEndpoint, wallet?.publicKey?.toBase58()]);
  const me = useMemo(() => wallet?.publicKey, [wallet?.publicKey?.toBase58()]);

  /// Allow refetching all NFTs by incrementing call index
  const [callIndex, setCallIndex] = useState(0);
  const refetch = useCallback(() => setCallIndex((i) => i + 1), [setCallIndex]);
  const registrarKey = useMemo(
    () => mint && getRegistrarKey(mint),
    [mint?.toBase58()]
  );
  // Allow vote service either from native rpc or from api
  const { result: voteService } = useAsync(async () => {
    if (registrarKey) {
      if (heliumVoteUri) {
        return new VoteService({
          baseURL: heliumVoteUri,
          registrar: registrarKey,
        });
      } else {
        const program = await init(provider as any);
        const nftDelegationProgram = await initNftDelegation(provider as any);
        new VoteService({
          registrar: registrarKey,
          program,
          nftDelegationProgram,
        });
      }
    }
  }, [provider, registrarKey]);
  const args = useMemo(
    () =>
      wallet &&
      mint &&
      connection &&
      voteService &&
      ({
        wallet: provider?.publicKey,
        mint,
        provider,
        callIndex,
        voteService,
      } as GetPosArgs),
    [mint, provider, callIndex, voteService]
  );
  const { info: registrar } = useRegistrar(registrarKey);
  const { result, loading, error } = useAsync(
    async (args: GetPosArgs | undefined) => {
      if (args) {
        return await getPositionKeys(args);
      }
    },
    [args]
  );
  const delegatedPositionKeys = useMemo(() => {
    return result?.positionKeys.map((pk) => delegatedPositionKey(pk)[0]);
  }, [result?.positionKeys]);
  const { accounts: delegatedAccounts, loading: loadingDel } =
    useDelegatedPositions(delegatedPositionKeys);

  const votingDelegationAccounts = result?.delegations;
  const votingDelegationAccountsByAsset = useMemo(() => {
    return votingDelegationAccounts?.reduce((acc, del) => {
      acc[del.asset.toBase58()] = del;
      return acc
    }, {} as Record<string, DelegationV0>)
  }, [votingDelegationAccounts])
  const myOwnedPositionsEndIdx = result?.positionKeys?.length;
  // Assume that my positions are a small amount, so we don't need to say they're static
  const { accounts: myPositions, loading: loadingMyPositions } = usePositions(
    result?.positionKeys
  );
  // Delegated positions may be a lot, set to static
  const { accounts: delegatedPositions, loading: loadingDelPositions } =
    usePositions(result?.votingDelegatedPositionKeys, true);
  const positions = useMemo(
    () => [...(myPositions || []), ...(delegatedPositions || [])],
    [myPositions, delegatedPositions]
  );
  const now = useSolanaUnixNow(60 * 5 * 1000);

  const {
    amountLocked,
    votingPower,
    positionsWithMeta,
    amountVotingDelegationLocked,
  } = useMemo(() => {
    if (positions && registrar && delegatedAccounts && now) {
      let amountLocked = new BN(0);
      let amountVotingDelegationLocked = new BN(0);
      let votingPower = new BN(0);
      const mintCfgs = registrar?.votingMints;
      const positionsWithMeta = positions
        .map((position, idx) => {
          if (position && position.info) {
            const isDelegated = !!delegatedAccounts?.[idx]?.info;
            const delegation = votingDelegationAccountsByAsset?.[position.info.mint.toBase58()];
            const delegatedSubDao = isDelegated
              ? delegatedAccounts[idx]?.info?.subDao
              : null;
            const hasRewards = isDelegated
              ? delegatedAccounts[idx]!.info!.lastClaimedEpoch.add(
                  new BN(1)
                ).lt(new BN(now).div(new BN(EPOCH_LENGTH)))
              : false;

            const posVotingPower = calcPositionVotingPower({
              position: position?.info || null,
              registrar,
              unixNow: new BN(now),
            });

            const isVotingDelegatedToMe = idx >= (myOwnedPositionsEndIdx || 0);
            if (isVotingDelegatedToMe) {
              amountVotingDelegationLocked = amountVotingDelegationLocked.add(
                position.info.amountDepositedNative
              );
            } else {
              amountLocked = amountLocked.add(
                position.info.amountDepositedNative
              );
            }

            votingPower = votingPower.add(posVotingPower);

            return {
              ...position.info,
              pubkey: position?.publicKey,
              isDelegated,
              delegatedSubDao,
              hasRewards,
              hasGenesisMultiplier: position.info.genesisEnd.gt(new BN(now)),
              votingPower: posVotingPower,
              votingMint: mintCfgs[position.info.votingMintConfigIdx],
              isVotingDelegatedToMe,
              votingDelegation: delegation,
            } as PositionWithMeta;
          }
        })
        .filter(truthy);

      return {
        positionsWithMeta,
        amountLocked,
        votingPower,
        amountVotingDelegationLocked,
      };
    }

    return {};
<<<<<<< HEAD
  }, [
    myOwnedPositionsEndIdx,
    positions,
    registrar,
    delegatedAccounts,
    votingDelegationAccounts,
  ]);

  const sortedPositions = useMemo(
    () =>
      positionsWithMeta?.sort((a, b) => {
        if (a.hasGenesisMultiplier || b.hasGenesisMultiplier) {
          if (b.hasGenesisMultiplier) {
            return a.amountDepositedNative.gt(b.amountDepositedNative) ? 0 : -1;
          }
          return -1;
        }

        return a.amountDepositedNative.gt(b.amountDepositedNative) ? -1 : 0;
      }),
    [positionsWithMeta]
  );
  const loadingPositions = loadingMyPositions || loadingDelPositions;
=======
  }, [positions, registrar, delegatedAccounts, now]);
>>>>>>> c64972fd
  const ret = useMemo(
    () => ({
      loading: loading || loadingPositions || loadingDel,
      error,
      amountLocked,
      amountVotingDelegationLocked,
      mint,
      positions: sortedPositions,
      provider,
      refetch,
      votingPower,
<<<<<<< HEAD
      registrar: registrar
        ? {
            ...registrar,
            pubkey: registrarKey,
          }
        : undefined,
      voteService,
=======
      unixNow: now
>>>>>>> c64972fd
    }),
    [
      loadingPositions,
      loadingDel,
      loading,
      error,
      amountLocked,
      amountVotingDelegationLocked,
      mint,
      sortedPositions,
      provider,
      refetch,
      votingPower,
<<<<<<< HEAD
      registrar,
      voteService,
=======
      now,
>>>>>>> c64972fd
    ]
  );
  return (
    <HeliumVsrStateContext.Provider value={ret}>
      {children}
    </HeliumVsrStateContext.Provider>
  );
};<|MERGE_RESOLUTION|>--- conflicted
+++ resolved
@@ -44,12 +44,9 @@
   positions?: PositionWithMeta[];
   provider?: AnchorProvider;
   votingPower?: BN;
-<<<<<<< HEAD
   registrar?: Registrar & { pubkey?: PublicKey };
-=======
   unixNow?: number;
 
->>>>>>> c64972fd
   refetch: () => void;
   voteService?: VoteService;
 }
@@ -242,7 +239,6 @@
     }
 
     return {};
-<<<<<<< HEAD
   }, [
     myOwnedPositionsEndIdx,
     positions,
@@ -266,9 +262,6 @@
     [positionsWithMeta]
   );
   const loadingPositions = loadingMyPositions || loadingDelPositions;
-=======
-  }, [positions, registrar, delegatedAccounts, now]);
->>>>>>> c64972fd
   const ret = useMemo(
     () => ({
       loading: loading || loadingPositions || loadingDel,
@@ -280,7 +273,6 @@
       provider,
       refetch,
       votingPower,
-<<<<<<< HEAD
       registrar: registrar
         ? {
             ...registrar,
@@ -288,9 +280,6 @@
           }
         : undefined,
       voteService,
-=======
-      unixNow: now
->>>>>>> c64972fd
     }),
     [
       loadingPositions,
@@ -304,12 +293,9 @@
       provider,
       refetch,
       votingPower,
-<<<<<<< HEAD
       registrar,
       voteService,
-=======
       now,
->>>>>>> c64972fd
     ]
   );
   return (
