import {
  ataResolver,
  combineResolvers,
  get,
  heliumCommonResolver,
  resolveIndividual,
} from "@helium/anchor-resolvers";
import { treasuryManagementResolvers } from "@helium/treasury-management-sdk";
import {
  init,
  PROGRAM_ID as VSR_PROGRAM_ID,
  vsrResolvers,
} from "@helium/voter-stake-registry-sdk";
import { AnchorProvider, BN, Provider } from "@coral-xyz/anchor";
import { PublicKey, SYSVAR_CLOCK_PUBKEY } from "@solana/web3.js";
import { EPOCH_LENGTH, PROGRAM_ID } from "./constants";
import { init as initNftProxy } from "@helium/nft-proxy-sdk";
import { init as initHsd } from "./init";
import { daoEpochInfoKey, subDaoEpochInfoKey } from "./pdas";
import { notEmittedCounterKey } from "@helium/no-emit-sdk";
import { min } from "bn.js";

const THREAD_PID = new PublicKey(
  "CLoCKyJ6DXBJqqu2VWx9RLbgnwwR6BMHHuyasVmfMzBh"
);

export const daoEpochInfoResolver = resolveIndividual(
  async ({ provider, path, accounts, args }) => {
    if (path[path.length - 1] === "daoEpochInfo" && accounts.registrar) {
      const vsr = await init(provider as AnchorProvider, VSR_PROGRAM_ID);
      let registrar;
      try {
        registrar = await vsr.account.registrar.fetch(
          accounts.registrar as PublicKey
        );
      } catch (e: any) {
        // ignore. It's fine, we just won't use time offset which is only used in testing cases
        console.error(e);
      }
      const clock = await provider.connection.getAccountInfo(
        SYSVAR_CLOCK_PUBKEY
      );
      let unixTime;
      if (args && args[0] && args[0].epoch) {
        unixTime = args[0].epoch.toNumber() * EPOCH_LENGTH;
      } else {
        unixTime =
          Number(clock!.data.readBigInt64LE(8 * 4)) +
          (registrar?.timeOffset.toNumber() || 0);
      }
      const dao = get(accounts, [
        ...path.slice(0, path.length - 1),
        "dao",
      ]) as PublicKey;
      if (dao) {
        const [key] = await daoEpochInfoKey(dao, unixTime, PROGRAM_ID);

        return key;
      }
    }
    if (path[path.length - 1] == "prevDaoEpochInfo" && accounts.dao) {
      return daoEpochInfoKey(
        accounts.dao as PublicKey,
        (args[0].epoch.toNumber() - 1) * EPOCH_LENGTH
      )[0];
    }
    if (path[path.length - 1] === "notEmittedCounter" && accounts.hnt_mint) {
      return notEmittedCounterKey(accounts.hnt_mint as PublicKey)[0];
    }
  }
);

export const subDaoEpochInfoResolver = resolveIndividual(
  async ({ provider, path, accounts, args }) => {
    if (path[path.length - 1] === "subDaoEpochInfo" && accounts.registrar) {
      const vsr = await init(provider as AnchorProvider, VSR_PROGRAM_ID);
      let registrar;
      try {
        registrar = await vsr.account.registrar.fetch(
          accounts.registrar as PublicKey
        );
      } catch (e: any) {
        // ignore. It's fine, we just won't use time offset which is only used in testing cases
        console.error(e);
      }
      const clock = await provider.connection.getAccountInfo(
        SYSVAR_CLOCK_PUBKEY
      );
      let unixTime;
      if (args && args[0] && args[0].epoch) {
        unixTime = args[0].epoch.toNumber() * EPOCH_LENGTH;
      } else {
        unixTime =
          Number(clock!.data.readBigInt64LE(8 * 4)) +
          (registrar?.timeOffset.toNumber() || 0);
      }
      const subDao = get(accounts, [
        ...path.slice(0, path.length - 1),
        "subDao",
      ]) as PublicKey;
      if (subDao) {
        const [key] = await subDaoEpochInfoKey(subDao, unixTime, PROGRAM_ID);

        return key;
      }
    }
    if (path[path.length - 1] === "prevSubDaoEpochInfo" && accounts.registrar) {
      const vsr = await init(provider as AnchorProvider, VSR_PROGRAM_ID);
      let registrar;
      try {
        registrar = await vsr.account.registrar.fetch(
          accounts.registrar as PublicKey
        );
      } catch (e: any) {
        // ignore. It's fine, we just won't use time offset which is only used in testing cases
        console.error(e);
      }
      const clock = await provider.connection.getAccountInfo(
        SYSVAR_CLOCK_PUBKEY
      );
      let unixTime;
      if (args && args[0] && args[0].epoch) {
        unixTime = args[0].epoch.toNumber() * EPOCH_LENGTH;
      } else {
        unixTime =
          Number(clock!.data.readBigInt64LE(8 * 4)) +
          (registrar?.timeOffset.toNumber() || 0);
      }
      const subDao = get(accounts, [
        ...path.slice(0, path.length - 1),
        "subDao",
      ]) as PublicKey;
      if (subDao) {
        const [key] = await subDaoEpochInfoKey(
          subDao,
          unixTime - EPOCH_LENGTH,
          PROGRAM_ID
        );

        return key;
      }
    }
    if (
      path[path.length - 1] === "prevSubDaoEpochInfo" &&
      args &&
      args[0] &&
      args[0].epoch
    ) {
      const unixTime = args[0].epoch.toNumber() * EPOCH_LENGTH;
      const subDao = get(accounts, [
        ...path.slice(0, path.length - 1),
        "subDao",
      ]) as PublicKey;
      if (subDao) {
        const [key] = await subDaoEpochInfoKey(
          subDao,
          unixTime - EPOCH_LENGTH,
          PROGRAM_ID
        );

        return key;
      }
    }
  }
);

export const closingTimeEpochInfoResolver = resolveIndividual(
  async ({ provider, path, accounts }) => {
    if (path[path.length - 1] === "closingTimeSubDaoEpochInfo") {
      const program = await init(provider as AnchorProvider, VSR_PROGRAM_ID);
      const hsdProgram = await initHsd(provider as AnchorProvider);
      const nftProxyProgram = await initNftProxy(provider as AnchorProvider);

      const subDao = get(accounts, [
        ...path.slice(0, path.length - 1),
        "subDao",
      ]) as PublicKey;
      const position = get(accounts, [
        ...path.slice(0, path.length - 1),
        "position",
      ]) as PublicKey;
      const proxyConfig = get(accounts, [
        ...path.slice(0, path.length - 1),
        "proxyConfig",
      ]) as PublicKey;
      const delegatedPosition = get(accounts, [
        ...path.slice(0, path.length - 1),
        "delegatedPosition",
      ]) as PublicKey;
      const positionAcc =
        position && (await program.account.positionV0.fetch(position));
      const delegatedPositionAcc =
        delegatedPosition &&
        (await hsdProgram.account.delegatedPositionV0.fetchNullable(
          delegatedPosition
        ));
      const proxyConfigAcc =
        proxyConfig &&
        (await nftProxyProgram.account.proxyConfigV0.fetch(proxyConfig));
      const now = await getSolanaUnixTimestamp(provider);
      if (positionAcc && (proxyConfigAcc || delegatedPositionAcc)) {
        const expirationTs =
          !delegatedPositionAcc || delegatedPositionAcc.expirationTs.isZero()
<<<<<<< HEAD
            ? proxyConfigAcc?.seasons
                ?.reverse()
                .find((s) => new BN(now.toString()).gte(s.start))?.end ||
              positionAcc.lockup.endTs
=======
            ? proxyConfigAcc?.seasons?.reverse().find((s) =>
                new BN(now.toString()).gte(s.start)
              )?.end || getEffectiveEndTs(positionAcc.lockup)
>>>>>>> 31c1a403
            : delegatedPositionAcc.expirationTs;
        const [key] = await subDaoEpochInfoKey(
          subDao,
          bnMin(getEffectiveEndTs(positionAcc.lockup), expirationTs)
        );

        return key;
      }
    }
  }
);

function getEffectiveEndTs(lockup: { kind: any, endTs: BN }): BN {
  if (!!lockup.kind.cliff) {
    return lockup.endTs;
  }
  return new BN("9223372036854775807");
}

async function getSolanaUnixTimestamp(provider: Provider): Promise<bigint> {
  const clock = await provider.connection.getAccountInfo(SYSVAR_CLOCK_PUBKEY);
  const unixTime = clock!.data.readBigInt64LE(8 * 4);
  return unixTime;
}

export const genesisEndEpochInfoResolver = resolveIndividual(
  async ({ provider, path, accounts }) => {
    if (path[path.length - 1] === "genesisEndSubDaoEpochInfo") {
      const program = await init(provider as AnchorProvider, VSR_PROGRAM_ID);
      const hsdProgram = await initHsd(provider as AnchorProvider);
      const nftProxyProgram = await initNftProxy(provider as AnchorProvider);

      const subDao = get(accounts, [
        ...path.slice(0, path.length - 1),
        "subDao",
      ]) as PublicKey;
      const position = get(accounts, [
        ...path.slice(0, path.length - 1),
        "position",
      ]) as PublicKey;
      const registrar = get(accounts, [
        ...path.slice(0, path.length - 1),
        "registrar",
      ]) as PublicKey;
      const positionAcc =
        position && (await program.account.positionV0.fetch(position));
      const registrarAcc =
        registrar && (await program.account.registrar.fetch(registrar));
      const proxyConfig = get(accounts, [
        ...path.slice(0, path.length - 1),
        "proxyConfig",
      ]) as PublicKey;
      const delegatedPosition = get(accounts, [
        ...path.slice(0, path.length - 1),
        "delegatedPosition",
      ]) as PublicKey;
      const delegatedPositionAcc =
        delegatedPosition &&
        (await hsdProgram.account.delegatedPositionV0.fetchNullable(
          delegatedPosition
        ));
      const proxyConfigAcc =
        proxyConfig &&
        (await nftProxyProgram.account.proxyConfigV0.fetch(proxyConfig));
      if (positionAcc && registrarAcc) {
        const now =
          Number(await getSolanaUnixTimestamp(provider)) +
          registrarAcc.timeOffset.toNumber();
        const seasonEnd = proxyConfigAcc?.seasons
          ?.reverse()
          .find((s) => new BN(now.toString()).gte(s.start))?.end;
        const expirationTs =
          !delegatedPositionAcc || delegatedPositionAcc.expirationTs.isZero()
            ? seasonEnd || getEffectiveEndTs(positionAcc.lockup)
            : delegatedPositionAcc.expirationTs;
<<<<<<< HEAD
        const epochTs = positionAcc.genesisEnd.lte(new BN(now))
          ? min(positionAcc.lockup.endTs, expirationTs)
          : positionAcc.genesisEnd;
        const [key] = await subDaoEpochInfoKey(subDao, epochTs);
=======
        const epochTs = positionAcc.genesisEnd.lte(new BN(now)) ? min(getEffectiveEndTs(positionAcc.lockup), expirationTs) : positionAcc.genesisEnd;
        const [key] = await subDaoEpochInfoKey(
          subDao,
          epochTs
        );
>>>>>>> 31c1a403

        return key;
      }
    }
  }
);

export const heliumSubDaosProgramResolver = resolveIndividual(
  async ({ path }) => {
    if (
      path[path.length - 1] === "heliumSubDaos" ||
      path[path.length - 1] === "heliumSubDaosProgram"
    ) {
      return PROGRAM_ID;
    }
  }
);

export const heliumSubDaosResolvers = combineResolvers(
  heliumCommonResolver,
  subDaoEpochInfoResolver,
  heliumSubDaosProgramResolver,
  genesisEndEpochInfoResolver,
  closingTimeEpochInfoResolver,
  treasuryManagementResolvers,
  daoEpochInfoResolver,
  ataResolver({
    instruction: "initializeSubDaoV0",
    account: "treasury",
    mint: "hntMint",
    owner: "treasuryManagement",
  }),
  ataResolver({
    instruction: "initializeDaoV0",
    account: "delegatorPool",
    mint: "hntMint",
    owner: "dao",
  }),
  ataResolver({
    instruction: "claimRewardsV0",
    account: "delegatorAta",
    mint: "dntMint",
    owner: "positionAuthority",
  }),
  ataResolver({
    instruction: "claimRewardsV1",
    account: "delegatorAta",
    mint: "hntMint",
    owner: "positionAuthority",
  }),
  ataResolver({
    instruction: "tempClaimFailedClaims",
    account: "delegatorAta",
    mint: "dntMint",
    owner: "positionAuthority",
  }),
  ataResolver({
    account: "positionTokenAccount",
    mint: "mint",
    owner: "positionAuthority",
  }),
  ataResolver({
    instruction: "extendExpirationTsV0",
    account: "positionTokenAccount",
    mint: "mint",
    owner: "authority",
  }),
  resolveIndividual(async ({ path }) => {
    if (path[path.length - 1] == "clockwork") {
      return THREAD_PID;
    }
  }),
  vsrResolvers
);
function bnMin(a: BN, b: BN): BN {
  return a.lt(b) ? a : b;
}<|MERGE_RESOLUTION|>--- conflicted
+++ resolved
@@ -201,16 +201,9 @@
       if (positionAcc && (proxyConfigAcc || delegatedPositionAcc)) {
         const expirationTs =
           !delegatedPositionAcc || delegatedPositionAcc.expirationTs.isZero()
-<<<<<<< HEAD
-            ? proxyConfigAcc?.seasons
-                ?.reverse()
-                .find((s) => new BN(now.toString()).gte(s.start))?.end ||
-              positionAcc.lockup.endTs
-=======
             ? proxyConfigAcc?.seasons?.reverse().find((s) =>
                 new BN(now.toString()).gte(s.start)
               )?.end || getEffectiveEndTs(positionAcc.lockup)
->>>>>>> 31c1a403
             : delegatedPositionAcc.expirationTs;
         const [key] = await subDaoEpochInfoKey(
           subDao,
@@ -286,18 +279,11 @@
           !delegatedPositionAcc || delegatedPositionAcc.expirationTs.isZero()
             ? seasonEnd || getEffectiveEndTs(positionAcc.lockup)
             : delegatedPositionAcc.expirationTs;
-<<<<<<< HEAD
-        const epochTs = positionAcc.genesisEnd.lte(new BN(now))
-          ? min(positionAcc.lockup.endTs, expirationTs)
-          : positionAcc.genesisEnd;
-        const [key] = await subDaoEpochInfoKey(subDao, epochTs);
-=======
         const epochTs = positionAcc.genesisEnd.lte(new BN(now)) ? min(getEffectiveEndTs(positionAcc.lockup), expirationTs) : positionAcc.genesisEnd;
         const [key] = await subDaoEpochInfoKey(
           subDao,
           epochTs
         );
->>>>>>> 31c1a403
 
         return key;
       }
