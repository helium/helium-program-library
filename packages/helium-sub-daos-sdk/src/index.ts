--- conflicted
+++ resolved
@@ -3,22 +3,6 @@
 import { PublicKey } from "@solana/web3.js";
 import { PROGRAM_ID } from "./constants";
 import { heliumSubDaosResolvers } from "./resolvers";
-<<<<<<< HEAD
-export * from "./constants";
-export * from "./pdas";
-export * from "./resolvers";
-
-export async function init(
-  provider: AnchorProvider,
-  programId: PublicKey = PROGRAM_ID,
-  idl?: Idl | null
-) {
-  if (!idl) {
-    idl = await Program.fetchIdl(programId, provider);
-  }
-
-  const heliumSubDaos = new Program<HeliumSubDaos>(
-=======
 
 export async function init(
   provider: AnchorProvider, 
@@ -31,20 +15,10 @@
     );
   }
   const program = new Program<HeliumSubDaos>(
->>>>>>> eba38bfc
     idl as HeliumSubDaos,
     programId ?? PROGRAM_ID,
     provider,
     undefined,
-<<<<<<< HEAD
-    () => heliumSubDaosResolvers
-  ) as Program<HeliumSubDaos>;
-
-  return heliumSubDaos;
-}
-
-export * from "./pdas";
-=======
     () => {
       return heliumSubDaosResolvers;
     }
@@ -55,5 +29,4 @@
 
 export * from "./constants";
 export * from "./pdas";
-export * from "./resolvers";
->>>>>>> eba38bfc
+export * from "./resolvers";