--- conflicted
+++ resolved
@@ -5,11 +5,7 @@
     "registry": "https://registry.npmjs.org/"
   },
   "license": "Apache-2.0",
-<<<<<<< HEAD
-  "version": "0.0.44",
-=======
   "version": "0.0.46",
->>>>>>> 76d24090
   "description": "Interface to the helium-sub-daos smart contract",
   "repository": {
     "type": "git",
@@ -36,17 +32,10 @@
   },
   "dependencies": {
     "@coral-xyz/anchor": "0.26.0",
-<<<<<<< HEAD
-    "@helium/circuit-breaker-sdk": "^0.0.44",
-    "@helium/spl-utils": "^0.0.44",
-    "@helium/treasury-management-sdk": "^0.0.44",
-    "@helium/voter-stake-registry-sdk": "^0.0.44",
-=======
     "@helium/circuit-breaker-sdk": "^0.0.46",
     "@helium/spl-utils": "^0.0.46",
     "@helium/treasury-management-sdk": "^0.0.46",
     "@helium/voter-stake-registry-sdk": "^0.0.46",
->>>>>>> 76d24090
     "bn.js": "^5.2.0",
     "bs58": "^4.0.1"
   },
