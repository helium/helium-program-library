--- conflicted
+++ resolved
@@ -1,6 +1,5 @@
 import { PublicKey, SYSVAR_INSTRUCTIONS_PUBKEY } from "@solana/web3.js";
 import { resolveIndividual } from "./individual";
-
 
 export const heliumCommonResolver = resolveIndividual(async ({ path }) => {
   switch (path[path.length - 1]) {
@@ -28,13 +27,10 @@
       return new PublicKey("1azyuavdMyvsivtNxPoz6SucD18eDHeXzFCUPq5XU7w");
     case "noEmitProgram":
       return new PublicKey("noEmmgLmQdk6DLiPV8CSwQv3qQDyGEhz9m5A4zhtByv");
-<<<<<<< HEAD
     case "heliumEntityManagerProgram":
       return new PublicKey("hemjuPXBpNvggtaUnN1MwT3wrdhttKEfosTcc2P9Pg8");
-=======
     case "sysvarInstructions":
       return SYSVAR_INSTRUCTIONS_PUBKEY;
->>>>>>> cd8fc090
     default:
       return;
   }
