{
  "name": "@helium/anchor-resolvers",
<<<<<<< HEAD
  "version": "0.10.0-alpha.13",
=======
  "version": "0.9.31",
>>>>>>> 5894308d
  "description": "Wrappers around anchor custom resolvers to make composition easier",
  "publishConfig": {
    "access": "public",
    "registry": "https://registry.npmjs.org/"
  },
  "license": "Apache-2.0",
  "repository": {
    "type": "git",
    "url": "https://github.com/helium/helium-program-library"
  },
  "main": "./lib/cjs/index.js",
  "module": "./lib/esm/src/index.js",
  "types": "./lib/types/src/index.d.ts",
  "sideEffects": false,
  "files": [
    "lib"
  ],
  "exports": {
    "import": "./lib/esm/src/index.js",
    "require": "./lib/cjs/index.js",
    "types": "./lib/types/src/index.d.ts"
  },
  "scripts": {
    "format": "prettier --write \"src/**/*.{ts,tsx}\"",
    "precommit": "npx git-format-staged -f 'prettier --ignore-unknown --stdin --stdin-filepath \"{}\"' .",
    "clean": "npx shx mkdir -p lib && npx shx rm -rf lib",
    "package": "npx shx mkdir -p lib/cjs lib/esm",
    "prebuild": "npm run clean && npm run package"
  },
  "dependencies": {
    "@solana/spl-token": "^0.3.8",
    "@solana/web3.js": "^1.91.1"
  },
  "peerDependencies": {
    "@coral-xyz/anchor": "^0.30.1"
  },
  "devDependencies": {
    "git-format-staged": "^2.1.3",
    "ts-loader": "^9.2.3",
    "typescript": "^5.2.2"
  },
  "gitHead": "fc5dab2875863281ec468cf4a5a416c9696d102f"
}<|MERGE_RESOLUTION|>--- conflicted
+++ resolved
@@ -1,10 +1,6 @@
 {
   "name": "@helium/anchor-resolvers",
-<<<<<<< HEAD
-  "version": "0.10.0-alpha.13",
-=======
   "version": "0.9.31",
->>>>>>> 5894308d
   "description": "Wrappers around anchor custom resolvers to make composition easier",
   "publishConfig": {
     "access": "public",
@@ -39,7 +35,7 @@
     "@solana/web3.js": "^1.91.1"
   },
   "peerDependencies": {
-    "@coral-xyz/anchor": "^0.30.1"
+    "@coral-xyz/anchor": "^0.31.0"
   },
   "devDependencies": {
     "git-format-staged": "^2.1.3",
