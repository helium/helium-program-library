--- conflicted
+++ resolved
@@ -1,18 +1,10 @@
 import { Connection, PublicKey, Cluster } from "@solana/web3.js";
 import { getAssociatedTokenAddressSync, getAccount } from "@solana/spl-token";
 import {
-<<<<<<< HEAD
-  PythSolanaReceiverProgram,
-  pythSolanaReceiverIdl,
-} from "@pythnetwork/pyth-solana-receiver";
-import { AnchorProvider, Program, Wallet } from "@coral-xyz/anchor";
-import { token } from "@coral-xyz/anchor/dist/cjs/utils";
-=======
   PythSolanaReceiver,
   IDL as pythSolanaReceiverIdl,
 } from "./pyth";
 import { AnchorProvider, Program, Wallet } from "@coral-xyz/anchor";
->>>>>>> 6bc922c5
 
 export const getBalance = async ({
   pubKey,
