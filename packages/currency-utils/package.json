--- conflicted
+++ resolved
@@ -1,10 +1,6 @@
 {
   "name": "@helium/currency-utils",
-<<<<<<< HEAD
-  "version": "0.0.45",
-=======
   "version": "0.0.47-ledger.0",
->>>>>>> e5fa534b
   "description": "Currency utilities",
   "homepage": "https://github.com/helium/helium-program-library#readme",
   "publishConfig": {
