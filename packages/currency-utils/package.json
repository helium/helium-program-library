--- conflicted
+++ resolved
@@ -1,10 +1,6 @@
 {
   "name": "@helium/currency-utils",
-<<<<<<< HEAD
   "version": "0.9.0-alpha.0",
-=======
-  "version": "0.8.6",
->>>>>>> 6bc922c5
   "description": "Currency utilities",
   "homepage": "https://github.com/helium/helium-program-library#readme",
   "publishConfig": {
