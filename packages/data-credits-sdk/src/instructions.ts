import { toBN } from "@helium-foundation/spl-utils";
import { DataCredits } from "@helium-foundation/idls/lib/types/data_credits";
import { PublicKey, TransactionInstruction } from "@solana/web3.js";
import {
  AnchorProvider,
  Program,
} from "@project-serum/anchor";
import BN from "bn.js";
import {
  getAssociatedTokenAddress,
  getMint,
} from "@solana/spl-token";
import { accountPayerKey, dataCreditsKey } from "./pdas";

export interface IMintDataCreditsArgs {
  program: Program<DataCredits>;
  provider: AnchorProvider;
  /** Amount of HNT to burn */
  amount: BN | number;
  /** Address to send the DC to. **Default** this.wallet */
  recipient?: PublicKey;
  /** Payer for this transaction, and holder of the HNT. **Default** this.wallet */
  owner?: PublicKey;
}

export async function mintDataCreditsInstructions({
  program,
  provider,
  amount,
  owner = provider.wallet.publicKey,
  recipient = provider.wallet.publicKey,
}: IMintDataCreditsArgs) {
<<<<<<< HEAD
  const { dataCredits } = await program.methods.burnDataCreditsV0({amount: new BN(0)}).pubkeys();
  const dataCreditsAcc = await program.account.dataCreditsV0.fetchNullable(dataCredits!);
=======
  const [dataCredits] = dataCreditsKey()
  const dataCreditsAcc = await program.account.dataCreditsV0.fetch(dataCredits!);
>>>>>>> eba38bfc
  if (!dataCreditsAcc) throw new Error("Data credits not available at the expected address.");

  const hntMintAcc = await getMint(
    provider.connection,
    dataCreditsAcc!.hntMint
  );
  
  const instructions: TransactionInstruction[] = [];
  instructions.push(await program.methods.mintDataCreditsV0({amount: toBN(amount, hntMintAcc)}).accounts({
    owner,
    recipient,
    hntMint: dataCreditsAcc.hntMint,
    dcMint: dataCreditsAcc.dcMint,
  }).instruction());

  return {
    signers: [],
    instructions,
    output: {
      dataCredits,
    },
  };
}

export interface IBurnDataCreditsArgs {
  program: Program<DataCredits>;
  provider: AnchorProvider;
  /** Amount of HNT to burn */
  amount: BN | number;
  /** The subdao that earns the rewards for burning this DC */
  subDao: PublicKey;
  /** Payer for this transaction, and holder of the DC to burn. **Default** this.wallet */
  owner?: PublicKey;
}

export async function burnDataCreditsInstructions({
  program,
  provider,
  amount,
  subDao,
  owner = provider.wallet.publicKey,
}: IBurnDataCreditsArgs) {
  const [dataCredits] = dataCreditsKey()
  const dataCreditsAcc = await program.account.dataCreditsV0.fetch(dataCredits!);
  if (!dataCreditsAcc) throw new Error("Data credits not available at the expected address.")
  const dcMintAcc = await getMint(
    provider.connection,
    dataCreditsAcc!.dcMint
  );

  const burner = await getAssociatedTokenAddress(dataCreditsAcc.dcMint, owner);

  const instructions: TransactionInstruction[] = [];
  const method = program.methods.burnDataCreditsV0({amount: toBN(amount, dcMintAcc)}).accounts({
    burner,
    dcMint: dataCreditsAcc.dcMint,
    //@ts-ignore
    trackerAccounts: {
      subDao,
    },
  })

  const {
    // @ts-ignore
    trackerAccounts: { subDaoEpochInfo },
  } = await method.pubkeys();

  instructions.push(await method.instruction());

  return {
    signers: [],
    instructions,
    output: {
      dataCredits,
      subDaoEpochInfo
    },
  };
}<|MERGE_RESOLUTION|>--- conflicted
+++ resolved
@@ -10,7 +10,7 @@
   getAssociatedTokenAddress,
   getMint,
 } from "@solana/spl-token";
-import { accountPayerKey, dataCreditsKey } from "./pdas";
+import { dataCreditsKey } from "./pdas";
 
 export interface IMintDataCreditsArgs {
   program: Program<DataCredits>;
@@ -30,13 +30,8 @@
   owner = provider.wallet.publicKey,
   recipient = provider.wallet.publicKey,
 }: IMintDataCreditsArgs) {
-<<<<<<< HEAD
-  const { dataCredits } = await program.methods.burnDataCreditsV0({amount: new BN(0)}).pubkeys();
-  const dataCreditsAcc = await program.account.dataCreditsV0.fetchNullable(dataCredits!);
-=======
   const [dataCredits] = dataCreditsKey()
   const dataCreditsAcc = await program.account.dataCreditsV0.fetch(dataCredits!);
->>>>>>> eba38bfc
   if (!dataCreditsAcc) throw new Error("Data credits not available at the expected address.");
 
   const hntMintAcc = await getMint(
