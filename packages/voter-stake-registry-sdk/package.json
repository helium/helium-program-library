--- conflicted
+++ resolved
@@ -31,15 +31,9 @@
     "prebuild": "npm run clean && npm run package"
   },
   "dependencies": {
-<<<<<<< HEAD
     "@helium/idls": "^0.0.10",
     "@helium/spl-utils": "^0.0.10",
-    "@project-serum/anchor": "0.26",
-=======
-    "@helium/idls": "^0.0.9",
-    "@helium/spl-utils": "^0.0.9",
     "@project-serum/anchor": "0.26.0",
->>>>>>> 57042124
     "@solana/spl-token": "0.3.5",
     "bn.js": "^5.2.0",
     "bs58": "^4.0.1"
