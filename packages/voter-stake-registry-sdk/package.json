--- conflicted
+++ resolved
@@ -32,17 +32,10 @@
   },
   "dependencies": {
     "@coral-xyz/anchor": "^0.28.0",
-<<<<<<< HEAD
-    "@helium/anchor-resolvers": "^0.9.2",
-    "@helium/idls": "^0.9.2",
-    "@helium/nft-proxy-sdk": "^0.0.12",
-    "@helium/spl-utils": "^0.9.2",
-=======
     "@helium/anchor-resolvers": "^0.9.4",
     "@helium/idls": "^0.9.4",
     "@helium/nft-proxy-sdk": "^0.0.12",
     "@helium/spl-utils": "^0.9.4",
->>>>>>> c47714eb
     "@metaplex-foundation/mpl-token-metadata": "^2.10.0",
     "@solana/spl-token": "^0.3.8",
     "bn.js": "^5.2.0",
