{
  "name": "@helium/voter-stake-registry-sdk",
  "publishConfig": {
    "access": "public",
    "registry": "https://registry.npmjs.org/"
  },
  "license": "Apache-2.0",
  "version": "0.8.0",
  "description": "Interface to the voter-stake-registry smart contract",
  "repository": {
    "type": "git",
    "url": "https://github.com/helium/helium-program-libary"
  },
  "main": "./lib/cjs/index.js",
  "module": "./lib/esm/src/index.js",
  "types": "./lib/types/src/index.d.ts",
  "sideEffects": false,
  "files": [
    "lib"
  ],
  "exports": {
    "import": "./lib/esm/src/index.js",
    "require": "./lib/cjs/index.js",
    "types": "./lib/types/src/index.d.ts"
  },
  "scripts": {
    "format": "prettier --write \"src/**/*.{ts,tsx}\"",
    "precommit": "npx git-format-staged -f 'prettier --ignore-unknown --stdin --stdin-filepath \"{}\"' .",
    "clean": "npx shx mkdir -p lib && npx shx rm -rf lib",
    "package": "npx shx mkdir -p lib/cjs lib/esm",
    "prebuild": "npm run clean && npm run package"
  },
  "dependencies": {
    "@coral-xyz/anchor": "^0.28.0",
<<<<<<< HEAD
    "@helium/anchor-resolvers": "^0.7.17",
    "@helium/idls": "^0.7.17",
    "@helium/nft-proxy-sdk": "0.0.8-next.19+4fa4c6b",
    "@helium/spl-utils": "^0.7.17",
=======
    "@helium/anchor-resolvers": "^0.8.0",
    "@helium/idls": "^0.8.0",
>>>>>>> 2deff8de
    "@metaplex-foundation/mpl-token-metadata": "^2.10.0",
    "@solana/spl-token": "^0.3.8",
    "bn.js": "^5.2.0",
    "bs58": "^4.0.1"
  },
  "devDependencies": {
    "git-format-staged": "^2.1.3",
    "ts-loader": "^9.2.3",
    "ts-node": "^10.9.1",
    "typescript": "^5.2.2"
  },
  "gitHead": "5a8bf0b7b88e5934ef8d774e686f7c95804fbb8d"
}<|MERGE_RESOLUTION|>--- conflicted
+++ resolved
@@ -32,15 +32,10 @@
   },
   "dependencies": {
     "@coral-xyz/anchor": "^0.28.0",
-<<<<<<< HEAD
-    "@helium/anchor-resolvers": "^0.7.17",
-    "@helium/idls": "^0.7.17",
-    "@helium/nft-proxy-sdk": "0.0.8-next.19+4fa4c6b",
-    "@helium/spl-utils": "^0.7.17",
-=======
     "@helium/anchor-resolvers": "^0.8.0",
     "@helium/idls": "^0.8.0",
->>>>>>> 2deff8de
+    "@helium/nft-proxy-sdk": "0.0.8-next.19+4fa4c6b",
+    "@helium/spl-utils": "^0.8.0",
     "@metaplex-foundation/mpl-token-metadata": "^2.10.0",
     "@solana/spl-token": "^0.3.8",
     "bn.js": "^5.2.0",
