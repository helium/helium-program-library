--- conflicted
+++ resolved
@@ -6,11 +6,7 @@
     "registry": "https://registry.npmjs.org/"
   },
   "license": "Apache-2.0",
-<<<<<<< HEAD
-  "version": "0.10.0-alpha.13",
-=======
   "version": "0.9.31",
->>>>>>> 5894308d
   "description": "Migration of state from helium",
   "repository": {
     "type": "git",
@@ -37,22 +33,8 @@
   },
   "dependencies": {
     "@clockwork-xyz/sdk": "^0.3.0",
-    "@coral-xyz/anchor": "^0.30.1",
+    "@coral-xyz/anchor": "^0.31.0",
     "@fastify/cors": "^8.1.1",
-<<<<<<< HEAD
-    "@helium/account-fetch-cache": "^0.10.0-alpha.13",
-    "@helium/address": "^4.10.2",
-    "@helium/circuit-breaker-sdk": "^0.10.0-alpha.13",
-    "@helium/crypto": "^4.10.2",
-    "@helium/data-credits-sdk": "^0.10.0-alpha.13",
-    "@helium/distributor-oracle": "^0.10.0-alpha.13",
-    "@helium/helium-entity-manager-sdk": "^0.10.0-alpha.13",
-    "@helium/helium-sub-daos-sdk": "^0.10.0-alpha.13",
-    "@helium/lazy-distributor-sdk": "^0.10.0-alpha.13",
-    "@helium/lazy-transactions-sdk": "^0.10.0-alpha.13",
-    "@helium/treasury-management-sdk": "^0.10.0-alpha.13",
-    "@helium/voter-stake-registry-sdk": "^0.10.0-alpha.13",
-=======
     "@helium/account-fetch-cache": "^0.9.31",
     "@helium/address": "^4.10.2",
     "@helium/circuit-breaker-sdk": "^0.9.31",
@@ -65,7 +47,6 @@
     "@helium/lazy-transactions-sdk": "^0.9.31",
     "@helium/treasury-management-sdk": "^0.9.31",
     "@helium/voter-stake-registry-sdk": "^0.9.31",
->>>>>>> 5894308d
     "@metaplex-foundation/mpl-token-metadata": "^2.10.0",
     "@project-serum/borsh": "^0.2.5",
     "@solana/buffer-layout": "^4.0.0",
