--- conflicted
+++ resolved
@@ -32,24 +32,14 @@
   },
   "dependencies": {
     "@coral-xyz/anchor": "^0.31.0",
-<<<<<<< HEAD
-    "@helium/cron-sdk": "^0.0.8",
-    "@helium/helium-sub-daos-sdk": "^0.10.7",
-=======
     "@helium/cron-sdk": "^0.0.4",
     "@helium/helium-sub-daos-sdk": "^0.10.8",
->>>>>>> f85bf2ea
     "@helium/organization-sdk": "^0.1.5-alpha.0",
     "@helium/proposal-sdk": "^0.1.5-alpha.0",
     "@helium/spl-utils": "^0.10.8",
     "@helium/state-controller-sdk": "^0.1.5-alpha.0",
-<<<<<<< HEAD
-    "@helium/tuktuk-sdk": "^0.0.8",
-    "@helium/voter-stake-registry-sdk": "^0.10.7",
-=======
     "@helium/tuktuk-sdk": "^0.0.6",
     "@helium/voter-stake-registry-sdk": "^0.10.8",
->>>>>>> f85bf2ea
     "@solana/web3.js": "^1.91.1",
     "axios": "^1.3.6",
     "bn.js": "^5.2.0",
