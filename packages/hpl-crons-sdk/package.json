--- conflicted
+++ resolved
@@ -41,11 +41,7 @@
     "@helium/tuktuk-sdk": "^0.0.9",
     "@helium/voter-stake-registry-sdk": "^0.10.20",
     "@solana/web3.js": "^1.91.1",
-<<<<<<< HEAD
-    "axios": "^1.8.4",
-=======
     "axios": "^1.9.0",
->>>>>>> b63449be
     "bn.js": "^5.2.0",
     "bs58": "^4.0.1"
   },
