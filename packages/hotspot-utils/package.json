{
  "name": "@helium/hotspot-utils",
<<<<<<< HEAD
  "version": "0.2.15",
=======
  "version": "0.2.16",
>>>>>>> 7421b7bd
  "description": "Utils for Hotspot interaction",
  "homepage": "https://github.com/helium/helium-program-library#readme",
  "publishConfig": {
    "access": "public",
    "registry": "https://registry.npmjs.org/"
  },
  "license": "Apache-2.0",
  "main": "./lib/cjs/index.js",
  "module": "./lib/esm/src/index.js",
  "types": "./lib/types/src/index.d.ts",
  "sideEffects": false,
  "files": [
    "lib"
  ],
  "exports": {
    "import": "./lib/esm/src/index.js",
    "require": "./lib/cjs/index.js",
    "types": "./lib/types/src/index.d.ts"
  },
  "scripts": {
    "format": "prettier --write \"src/**/*.{ts,tsx}\"",
    "precommit": "npx git-format-staged -f 'prettier --ignore-unknown --stdin --stdin-filepath \"{}\"' .",
    "clean": "npx shx mkdir -p lib && npx shx rm -rf lib",
    "package": "npx shx mkdir -p lib/cjs lib/esm",
    "prebuild": "npm run clean && npm run package"
  },
  "dependencies": {
    "@coral-xyz/anchor": "^0.26.0",
<<<<<<< HEAD
    "@helium/helium-entity-manager-sdk": "^0.2.15",
    "@helium/helium-sub-daos-sdk": "^0.2.15",
    "@helium/idls": "^0.2.15",
    "@helium/spl-utils": "^0.2.15",
=======
    "@helium/helium-entity-manager-sdk": "^0.2.16",
    "@helium/helium-sub-daos-sdk": "^0.2.16",
    "@helium/idls": "^0.2.16",
    "@helium/spl-utils": "^0.2.16",
>>>>>>> 7421b7bd
    "@solana/web3.js": "^1.73.0",
    "bs58": "^5.0.0"
  },
  "gitHead": "5a8bf0b7b88e5934ef8d774e686f7c95804fbb8d"
}<|MERGE_RESOLUTION|>--- conflicted
+++ resolved
@@ -1,10 +1,6 @@
 {
   "name": "@helium/hotspot-utils",
-<<<<<<< HEAD
-  "version": "0.2.15",
-=======
   "version": "0.2.16",
->>>>>>> 7421b7bd
   "description": "Utils for Hotspot interaction",
   "homepage": "https://github.com/helium/helium-program-library#readme",
   "publishConfig": {
@@ -33,17 +29,10 @@
   },
   "dependencies": {
     "@coral-xyz/anchor": "^0.26.0",
-<<<<<<< HEAD
-    "@helium/helium-entity-manager-sdk": "^0.2.15",
-    "@helium/helium-sub-daos-sdk": "^0.2.15",
-    "@helium/idls": "^0.2.15",
-    "@helium/spl-utils": "^0.2.15",
-=======
     "@helium/helium-entity-manager-sdk": "^0.2.16",
     "@helium/helium-sub-daos-sdk": "^0.2.16",
     "@helium/idls": "^0.2.16",
     "@helium/spl-utils": "^0.2.16",
->>>>>>> 7421b7bd
     "@solana/web3.js": "^1.73.0",
     "bs58": "^5.0.0"
   },
