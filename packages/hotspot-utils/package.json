--- conflicted
+++ resolved
@@ -1,10 +1,6 @@
 {
   "name": "@helium/hotspot-utils",
-<<<<<<< HEAD
-  "version": "0.10.0-alpha.13",
-=======
   "version": "0.9.31",
->>>>>>> 5894308d
   "description": "Utils for Hotspot interaction",
   "homepage": "https://github.com/helium/helium-program-library#readme",
   "publishConfig": {
@@ -32,19 +28,11 @@
     "prebuild": "npm run clean && npm run package"
   },
   "dependencies": {
-<<<<<<< HEAD
-    "@coral-xyz/anchor": "^0.30.1",
-    "@helium/helium-entity-manager-sdk": "^0.10.0-alpha.13",
-    "@helium/helium-sub-daos-sdk": "^0.10.0-alpha.13",
-    "@helium/idls": "^0.10.0-alpha.13",
-    "@helium/spl-utils": "^0.10.0-alpha.13",
-=======
-    "@coral-xyz/anchor": "^0.28.0",
+    "@coral-xyz/anchor": "^0.31.0",
     "@helium/helium-entity-manager-sdk": "^0.9.31",
     "@helium/helium-sub-daos-sdk": "^0.9.31",
     "@helium/idls": "^0.9.31",
     "@helium/spl-utils": "^0.9.31",
->>>>>>> 5894308d
     "@solana/web3.js": "^1.91.1",
     "bs58": "^4.0.1"
   },
