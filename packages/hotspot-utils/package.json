--- conflicted
+++ resolved
@@ -1,10 +1,6 @@
 {
   "name": "@helium/hotspot-utils",
-<<<<<<< HEAD
-  "version": "0.0.44",
-=======
   "version": "0.0.46",
->>>>>>> 76d24090
   "description": "Utils for hotspot interaction",
   "homepage": "https://github.com/helium/helium-program-library#readme",
   "publishConfig": {
@@ -33,17 +29,10 @@
   },
   "dependencies": {
     "@coral-xyz/anchor": "^0.26.0",
-<<<<<<< HEAD
-    "@helium/helium-entity-manager-sdk": "^0.0.44",
-    "@helium/helium-sub-daos-sdk": "^0.0.44",
-    "@helium/idls": "^0.0.44",
-    "@helium/spl-utils": "^0.0.44",
-=======
     "@helium/helium-entity-manager-sdk": "^0.0.46",
     "@helium/helium-sub-daos-sdk": "^0.0.46",
     "@helium/idls": "^0.0.46",
     "@helium/spl-utils": "^0.0.46",
->>>>>>> 76d24090
     "@solana/web3.js": "^1.73.0",
     "bs58": "^5.0.0"
   }
