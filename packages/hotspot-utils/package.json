{
  "name": "@helium/hotspot-utils",
  "version": "0.0.44",
  "description": "Utils for hotspot interaction",
  "homepage": "https://github.com/helium/helium-program-library#readme",
  "publishConfig": {
    "access": "public",
    "registry": "https://registry.npmjs.org/"
  },
  "license": "Apache-2.0",
  "main": "./lib/cjs/index.js",
  "module": "./lib/esm/src/index.js",
  "types": "./lib/types/src/index.d.ts",
  "sideEffects": false,
  "files": [
    "lib"
  ],
  "exports": {
    "import": "./lib/esm/src/index.js",
    "require": "./lib/cjs/index.js",
    "types": "./lib/types/src/index.d.ts"
  },
  "scripts": {
    "format": "prettier --write \"src/**/*.{ts,tsx}\"",
    "precommit": "npx git-format-staged -f 'prettier --ignore-unknown --stdin --stdin-filepath \"{}\"' .",
    "clean": "npx shx mkdir -p lib && npx shx rm -rf lib",
    "package": "npx shx mkdir -p lib/cjs lib/esm",
    "prebuild": "npm run clean && npm run package"
  },
  "dependencies": {
    "@coral-xyz/anchor": "^0.26.0",
<<<<<<< HEAD
    "@helium/helium-sub-daos-sdk": "^0.0.44",
    "@helium/idls": "^0.0.44",
    "@helium/spl-utils": "^0.0.44",
=======
    "@helium/helium-entity-manager-sdk": "^0.0.43",
    "@helium/helium-sub-daos-sdk": "^0.0.43",
    "@helium/idls": "^0.0.43",
    "@helium/spl-utils": "^0.0.43",
>>>>>>> 73b3cef6
    "@solana/web3.js": "^1.73.0",
    "bs58": "^5.0.0"
  }
}<|MERGE_RESOLUTION|>--- conflicted
+++ resolved
@@ -29,16 +29,10 @@
   },
   "dependencies": {
     "@coral-xyz/anchor": "^0.26.0",
-<<<<<<< HEAD
+    "@helium/helium-entity-manager-sdk": "^0.0.44",
     "@helium/helium-sub-daos-sdk": "^0.0.44",
     "@helium/idls": "^0.0.44",
     "@helium/spl-utils": "^0.0.44",
-=======
-    "@helium/helium-entity-manager-sdk": "^0.0.43",
-    "@helium/helium-sub-daos-sdk": "^0.0.43",
-    "@helium/idls": "^0.0.43",
-    "@helium/spl-utils": "^0.0.43",
->>>>>>> 73b3cef6
     "@solana/web3.js": "^1.73.0",
     "bs58": "^5.0.0"
   }
