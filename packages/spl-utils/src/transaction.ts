import { AnchorProvider, Program, Provider } from "@coral-xyz/anchor";
import {
  AddressLookupTableAccount,
  Commitment,
  ComputeBudgetProgram,
  Connection,
  Finality,
  Keypair,
  Message,
  PublicKey,
  RpcResponseAndContext,
  SendOptions,
  SignatureStatus,
  Signer,
  SimulatedTransactionResponse,
  Transaction,
  TransactionInstruction,
  TransactionMessage,
  TransactionSignature,
  VersionedTransaction,
  VersionedTransactionResponse,
} from "@solana/web3.js";
import { TransactionCompletionQueue } from "@helium/account-fetch-cache";
import bs58 from "bs58";
import { ProgramError } from "./anchorError";
import { estimatePrioritizationFee, withPriorityFees } from "./priorityFees";
import { TransactionDraft, populateMissingDraftInfo } from "./draft";

export const chunks = <T>(array: T[], size: number): T[][] =>
  Array.apply(0, new Array(Math.ceil(array.length / size))).map((_, index) =>
    array.slice(index * size, (index + 1) * size)
  );

async function sleep(ms: number): Promise<void> {
  return new Promise((resolve) => setTimeout(resolve, ms));
}

async function promiseAllInOrder<T>(
  it: (() => Promise<T>)[]
): Promise<Iterable<T>> {
  let ret: T[] = [];
  for (const i of it) {
    ret.push(await i());
  }

  return ret;
}

<<<<<<< HEAD

=======
>>>>>>> 67c0e3f7
export const getAddressLookupTableAccounts = async (
  connection: Connection,
  keys: PublicKey[]
): Promise<AddressLookupTableAccount[]> => {
<<<<<<< HEAD
=======
  if (keys.length == 0) {
    return [];
  }

>>>>>>> 67c0e3f7
  const addressLookupTableAccountInfos =
    await connection.getMultipleAccountsInfo(
      keys.map((key) => new PublicKey(key))
    );

  return addressLookupTableAccountInfos.reduce((acc, accountInfo, index) => {
    const addressLookupTableAddress = keys[index];
    if (accountInfo) {
      const addressLookupTableAccount = new AddressLookupTableAccount({
        key: addressLookupTableAddress,
        state: AddressLookupTableAccount.deserialize(accountInfo.data),
      });
      acc.push(addressLookupTableAccount);
    }

    return acc;
  }, new Array<AddressLookupTableAccount>());
};

<<<<<<< HEAD
export async function toVersionedTx({
  instructions,
  addressLookupTableAddresses,
  payer,
  connection,
}: {
  addressLookupTableAddresses: PublicKey[];
  instructions: TransactionInstruction[];
  payer: PublicKey;
  connection: Connection;
}): Promise<VersionedTransaction> {
  const addressLookupTableAccounts: AddressLookupTableAccount[] = [];

  addressLookupTableAccounts.push(
    ...(await getAddressLookupTableAccounts(connection, addressLookupTableAddresses))
  );

  const blockhash = (await connection.getLatestBlockhash()).blockhash;
  const messageV0 = new TransactionMessage({
    payerKey: payer,
    recentBlockhash: blockhash,
    instructions
  }).compileToV0Message(addressLookupTableAccounts);
  return new VersionedTransaction(messageV0);
};
=======
export function toVersionedTx(tx: TransactionDraft): VersionedTransaction {
  const messageV0 = new TransactionMessage({
    payerKey: tx.feePayer,
    recentBlockhash: tx.recentBlockhash!,
    instructions: tx.instructions,
  }).compileToV0Message(tx.addressLookupTables!);
  return new VersionedTransaction(messageV0);
}
>>>>>>> 67c0e3f7

export interface InstructionResult<A> {
  instructions: TransactionInstruction[];
  signers: Signer[];
  output: A;
}

export interface BigInstructionResult<A> {
  instructions: TransactionInstruction[][];
  signers: Signer[][];
  output: A;
}

export async function sendInstructionsWithPriorityFee(
  provider: AnchorProvider,
  instructions: TransactionInstruction[],
  {
    signers = [],
    payer = provider.wallet.publicKey,
    commitment = "confirmed",
    idlErrors = new Map(),
    computeUnitLimit = 200000,
    basePriorityFee = 1,
  }: {
    signers?: Signer[];
    payer?: PublicKey;
    commitment?: Commitment;
    idlErrors?: Map<number, string>;
    computeUnitLimit?: number;
    basePriorityFee?: number;
  } = {}
): Promise<string> {
  return await sendInstructions(
    provider,
    [
      ComputeBudgetProgram.setComputeUnitLimit({ units: computeUnitLimit }),
      ComputeBudgetProgram.setComputeUnitPrice({
        microLamports: await estimatePrioritizationFee(
          provider.connection,
          instructions,
          basePriorityFee
        ),
      }),
      ...instructions,
    ],
    signers,
    payer,
    commitment,
    idlErrors
  );
}

export async function sendInstructions(
  provider: AnchorProvider,
  instructions: TransactionInstruction[],
  signers: Signer[] = [],
  payer: PublicKey = provider.wallet.publicKey,
  commitment: Commitment = "confirmed",
  idlErrors: Map<number, string> = new Map()
): Promise<string> {
  if (instructions.length == 0) {
    return "";
  }

  let tx = new Transaction();
  tx.recentBlockhash = (
    await provider.connection.getLatestBlockhash()
  ).blockhash;
  tx.feePayer = payer || provider.wallet.publicKey;
  tx.add(...instructions);
  if (signers.length > 0) {
    tx.partialSign(...signers);
  }
  if (
    tx.feePayer.equals(provider.wallet.publicKey) ||
    tx.instructions.some((ix) =>
      ix.keys.some(
        (key) => key.isSigner && key.pubkey.equals(provider.wallet.publicKey)
      )
    )
  ) {
    tx = await provider.wallet.signTransaction(tx);
  }

  try {
    const { txid } = await sendAndConfirmWithRetry(
      provider.connection,
      tx.serialize(),
      {
        skipPreflight: true,
        maxRetries: 0,
      },
      commitment
    );
    return txid;
  } catch (e) {
    console.error(e);
    const wrappedE = ProgramError.parse(e, idlErrors);
    throw wrappedE == null ? e : wrappedE;
  }
}

type Truthy<T> = T extends false | "" | 0 | null | undefined ? never : T; // from lodash

function truthy<T>(value: T): value is Truthy<T> {
  return !!value;
}

export async function sendMultipleInstructions(
  provider: AnchorProvider,
  instructionGroups: TransactionInstruction[][],
  signerGroups: Signer[][],
  payer?: PublicKey,
  finality: Finality = "confirmed",
  idlErrors: Map<number, string> = new Map()
): Promise<Iterable<string>> {
  const recentBlockhash = (
    await provider.connection.getLatestBlockhash("confirmed")
  ).blockhash;

  const ixAndSigners = instructionGroups
    .map((instructions, i) => {
      const signers = signerGroups[i];

      return {
        instructions,
        signers,
      };
    })
    .filter(({ instructions }) => instructions.length > 0);
  const txns = ixAndSigners.map(({ instructions }) => {
    const tx = new Transaction({
      feePayer: payer || provider.wallet.publicKey,
      recentBlockhash,
    });

    tx.add(...instructions);

    return tx;
  });

  const txnsSignedByWallet = await provider.wallet.signAllTransactions(txns);
  const txnsSigned = txnsSignedByWallet
    .map((tx, index) => {
      const signers = ixAndSigners[index].signers;

      if (signers.length > 0) {
        tx.partialSign(...signers);
      }

      return tx;
    })
    .map((tx) => tx.serialize());

  console.log("Sending multiple transactions...");
  try {
    return await promiseAllInOrder(
      txnsSigned.map((txn) => async () => {
        const { txid } = await sendAndConfirmWithRetry(
          provider.connection,
          txn,
          {
            skipPreflight: true,
          },
          finality
        );
        return txid;
      })
    );
  } catch (e) {
    console.error(e);
    const wrappedE = ProgramError.parse(e, idlErrors);
    throw wrappedE == null ? e : wrappedE;
  }
}

export async function execute<Output>(
  program: Program<any>,
  provider: AnchorProvider,
  command: InstructionResult<Output>,
  payer: PublicKey = provider.wallet.publicKey,
  commitment?: Commitment
): Promise<Output & { txid?: string }> {
  const { instructions, signers, output } = command;
  const errors = program.idl.errors?.reduce((acc: any, err: any) => {
    acc.set(err.code, `${err.name}: ${err.msg}`);
    return acc;
  }, new Map<number, string>());
  if (instructions.length > 0) {
    const txid = await sendInstructions(
      provider,
      instructions,
      signers,
      payer,
      commitment,
      errors
    );
    return { txid, ...output };
  }

  // @ts-ignore
  return output;
}

export async function executeBig<Output>(
  program: Program,
  provider: AnchorProvider,
  command: BigInstructionResult<Output>,
  payer: PublicKey = provider.wallet.publicKey,
  finality?: Finality
): Promise<Output & { txids?: string[] }> {
  const { instructions, signers, output } = command;
  const errors = program.idl.errors?.reduce((acc, err) => {
    acc.set(err.code, `${err.name}: ${err.msg}`);
    return acc;
  }, new Map<number, string>());
  if (instructions.length > 0) {
    const txids = await sendMultipleInstructions(
      provider,
      instructions,
      signers,
      payer || provider.wallet.publicKey,
      finality,
      errors
    );
    return {
      ...output,
      txids: Array.from(txids),
    };
  }

  // @ts-ignore
  return output;
}

function getUnixTime(): number {
  return new Date().valueOf() / 1000;
}

export const awaitTransactionSignatureConfirmation = async (
  txid: TransactionSignature,
  timeout: number,
  connection: Connection,
  commitment: Commitment = "recent",
  queryStatus = false
): Promise<SignatureStatus | null | void> => {
  return new TransactionCompletionQueue({
    connection,
    log: true,
  }).wait(commitment, txid, timeout);
};

async function simulateTransaction(
  connection: Connection,
  transaction: Transaction,
  commitment: Commitment
): Promise<RpcResponseAndContext<SimulatedTransactionResponse>> {
  // @ts-ignore
  transaction.recentBlockhash = await connection._recentBlockhash(
    // @ts-ignore
    connection._disableBlockhashCaching
  );

  const signData = transaction.serializeMessage();
  // @ts-ignore
  const wireTransaction = transaction._serialize(signData);
  const encodedTransaction = wireTransaction.toString("base64");
  const config: any = { encoding: "base64", commitment };
  const args = [encodedTransaction, config];

  // @ts-ignore
  const res = await connection._rpcRequest("simulateTransaction", args);
  if (res.error) {
    throw new Error("failed to simulate transaction: " + res.error.message);
  }
  return res.result;
}

const DEFAULT_TIMEOUT = 3 * 60 * 1000; // 3 minutes
/*
    A validator has up to 120s to accept the transaction and send it into a block.
    If it doesn’t happen within that timeframe, your transaction is dropped and you’ll need
    to send the transaction again. You can get the transaction signature and periodically
    Ping the network for that transaction signature. If you never get anything back,
    that means it’s definitely been dropped. If you do get a response back, you can keep pinging
    that means it’s definitely been dropped. If you do get a response back, you can keep pinging
    until it’s gone to a confirmed status to move on.
  */
export async function sendAndConfirmWithRetry(
  connection: Connection,
  txn: Buffer,
  sendOptions: SendOptions,
  commitment: Commitment,
  timeout = DEFAULT_TIMEOUT
): Promise<{ txid: string }> {
  let done = false;
  let slot = 0;
  const txid = await connection.sendRawTransaction(txn, sendOptions);
  console.log("txid", txid);
  const startTime = getUnixTime();
  (async () => {
    while (!done && getUnixTime() - startTime < timeout / 1000) {
      await connection.sendRawTransaction(txn, sendOptions);
      await sleep(500);
    }
  })();
  try {
    const confirmation = await awaitTransactionSignatureConfirmation(
      txid,
      timeout,
      connection,
      commitment,
      true
    );

    if (!confirmation)
      throw new Error("Timed out awaiting confirmation on transaction");

    if (confirmation.err) {
      const tx = await connection.getTransaction(txid, {
        commitment: "confirmed",
        maxSupportedTransactionVersion: 0,
      });
      console.error(tx?.meta?.logMessages?.join("\n"));
      console.error(confirmation.err);
      throw new Error("Transaction failed: Custom instruction error");
    }

    slot = confirmation?.slot || 0;
  } catch (err: any) {
    console.error("Error caught", err);
    if (err.timeout) {
      throw new Error("Timed out awaiting confirmation on transaction");
    }

    const tx = await connection.getTransaction(txid, {
      commitment: "confirmed",
      maxSupportedTransactionVersion: 0,
    });
    if (tx && tx.meta && tx.meta.logMessages) {
      console.error(tx.meta.logMessages.join("\n"));
    }

    if (err.err) {
      throw err.err;
    }

    throw err;
  } finally {
    done = true;
  }

  console.log("Latency", txid, getUnixTime() - startTime);

  return { txid };
}

export function stringToTransaction(solanaTransaction: string) {
  return Transaction.from(Buffer.from(solanaTransaction));
}

export function bufferToTransaction(solanaTransaction: Buffer) {
  return Transaction.from(solanaTransaction);
}

async function withRetries<A>(
  tries: number,
  input: () => Promise<A>
): Promise<A> {
  for (let i = 0; i < tries; i++) {
    try {
      return await input();
    } catch (e) {
      console.log(`Retrying ${i}...`, e);
    }
  }
  throw new Error("Failed after retries");
}

export type Status = {
  totalTxs: number;
  totalProgress: number;
  currentBatchProgress: number;
  currentBatchSize: number;
};
const TX_BATCH_SIZE = 200;
export async function bulkSendTransactions(
  provider: Provider,
  txs: TransactionDraft[],
  onProgress?: (status: Status) => void,
  triesRemaining: number = 10, // Number of blockhashes to try resending txs with before giving up
  extraSigners: Keypair[] = [],
  maxSignatureBatch: number = TX_BATCH_SIZE
): Promise<string[]> {
  let ret: string[] = [];

  // attempt to chunk by blockhash bounds (so signing doesn't take too long)
  for (let chunk of chunks(txs, maxSignatureBatch)) {
    const thisRet: string[] = [];
    // Continually send in bulk while resetting blockhash until we send them all
    while (true) {
      const recentBlockhash = await withRetries(5, () =>
        provider.connection.getLatestBlockhash("confirmed")
      );
      const blockhashedTxs = await Promise.all(
        chunk.map(async (tx) => {
          await populateMissingDraftInfo(provider.connection, tx);
          return toVersionedTx({
            instructions: tx.instructions,
            recentBlockhash: recentBlockhash.blockhash,
            addressLookupTableAddresses: tx.addressLookupTableAddresses,
            addressLookupTables: tx.addressLookupTables!,
            feePayer: tx.feePayer,
          });
        })
      );
      const signedTxs = (
        await (provider as AnchorProvider).wallet.signAllTransactions(
          blockhashedTxs
        )
      ).map((tx, i) => {
        extraSigners.forEach((signer: Keypair) => {
          if (
            chunk[i].signers?.some((sig) =>
              sig.publicKey.equals(signer.publicKey)
            )
          ) {
            tx.sign([signer]);
          }
        }, tx);
        return tx;
      });

      const txsWithSigs = signedTxs.map((tx, index) => {
        return {
          transaction: chunk[index],
          sig: bs58.encode(tx.signatures[0]),
        };
      });
      const confirmedTxs = await bulkSendRawTransactions(
        provider.connection,
        signedTxs.map((s) => Buffer.from(s.serialize())),
        ({ totalProgress, ...rest }) =>
          onProgress &&
          onProgress({
            ...rest,
            totalTxs: txs.length,
            totalProgress: totalProgress + ret.length + thisRet.length,
          }),
        recentBlockhash.lastValidBlockHeight,
        // Hail mary, try with preflight enabled. Sometimes this causes
        // errors that wouldn't otherwise happen
        triesRemaining != 1
      );
      thisRet.push(...confirmedTxs);
      if (confirmedTxs.length == signedTxs.length) {
        break;
      }

      const retSet = new Set(thisRet);

      chunk = txsWithSigs
        .filter(({ sig }) => !retSet.has(sig))
        .map(({ transaction }) => transaction);

      triesRemaining--;
      if (triesRemaining <= 0) {
        throw new Error(
          `Failed to submit all txs after blockhashes expired, ${
            signedTxs.length - confirmedTxs.length
          } remain`
        );
      }
    }
    ret.push(...thisRet);
  }

  return ret;
}

// Returns the list of succesfully sent txns
// NOTE: The return signatures are ordered by confirmation, not by order they are passed
// This list should be in order. Seom txns may fail
// due to blockhash exp
export async function bulkSendRawTransactions(
  connection: Connection,
  txs: Buffer[],
  onProgress?: (status: Status) => void,
  lastValidBlockHeight?: number,
  skipPreflight: boolean = true,
  maxRetries: number = 0
): Promise<string[]> {
  const txBatchSize = TX_BATCH_SIZE;
  let totalProgress = 0;
  const ret: string[] = [];
  if (!lastValidBlockHeight) {
    const blockhash = await withRetries(5, () =>
      connection.getLatestBlockhash("confirmed")
    );
    lastValidBlockHeight = blockhash.lastValidBlockHeight;
  }

  for (let chunk of chunks(txs, txBatchSize)) {
    let currentBatchProgress = 0;

    let pendingCount = chunk.length;
    let txids: string[] = [];
    let lastRetry = 0;

    while (pendingCount > 0) {
      if (
        (await withRetries(5, () => connection.getBlockHeight())) >
        lastValidBlockHeight
      ) {
        return ret;
      }

      // only resend txs every 4s
      if (lastRetry < new Date().valueOf() - 4 * 1000) {
        lastRetry = new Date().valueOf();
        txids = [];
        for (const tx of chunk) {
          const txid = await connection.sendRawTransaction(tx, {
            skipPreflight,
            maxRetries,
          });
          txids.push(txid);
        }
      }

      const statuses = await getAllTxns(connection, txids);
      const completed = statuses.filter((status) => status !== null);
      totalProgress += completed.length;
      currentBatchProgress += completed.length;
      onProgress &&
        onProgress({
          totalTxs: txs.length,
          totalProgress: totalProgress,
          currentBatchProgress: currentBatchProgress,
          currentBatchSize: txBatchSize,
        });
      const failures = completed
        .map((status) => status !== null && status.meta?.err)
        .filter(truthy);

      if (failures.length > 0) {
        console.error(failures);
        throw new Error("Failed to run txs");
      }
      ret.push(
        ...txids
          .map((txid, idx) => (statuses[idx] == null ? null : txid))
          .filter(truthy)
      );
      chunk = chunk.filter((_, index) => statuses[index] === null);
      txids = txids.filter((_, index) => statuses[index] === null);
      pendingCount -= completed.length;
      await sleep(1000); // Wait one seconds before querying again
    }
  }

  return ret;
}

const MAX_GET_SIGNATURE_STATUSES_QUERY_ITEMS = 200;
async function getAllTxns(
  connection: Connection,
  txids: string[]
): Promise<(VersionedTransactionResponse | null)[]> {
  return (
    await Promise.all(
      chunks(txids, MAX_GET_SIGNATURE_STATUSES_QUERY_ITEMS).map((txids) =>
        connection.getTransactions(txids, {
          maxSupportedTransactionVersion: 0,
          commitment: "confirmed",
        })
      )
    )
  ).flat();
}

// Batch instructions parallel into as many txs as it takes
export async function batchParallelInstructions({
  provider,
  instructions,
  onProgress,
  triesRemaining = 10,
  extraSigners = [],
  maxSignatureBatch = TX_BATCH_SIZE,
  addressLookupTableAddresses = [],
}: {
  provider: AnchorProvider;
  instructions: TransactionInstruction[];
  onProgress?: (status: Status) => void;
  triesRemaining?: number; // Number of blockhashes to try resending txs with before giving up
  extraSigners?: Keypair[];
  maxSignatureBatch?: number;
  addressLookupTableAddresses?: PublicKey[];
}): Promise<void> {
  let currentTxInstructions: TransactionInstruction[] = [];
  const blockhash = (await provider.connection.getLatestBlockhash()).blockhash;
  const transactions: TransactionDraft[] = [];
  const addressLookupTables = await getAddressLookupTableAccounts(
    provider.connection,
    addressLookupTableAddresses
  );

  for (const instruction of instructions) {
    currentTxInstructions.push(instruction);
    const tx = await toVersionedTx({
      feePayer: provider.wallet.publicKey,
      recentBlockhash: blockhash,
      instructions: currentTxInstructions,
      addressLookupTableAddresses,
      signers: extraSigners,
      addressLookupTables,
    });
    try {
      if (tx.serialize().length + 64 * tx.signatures.length > 1232) {
        throw new Error("encoding overruns Uint8Array");
      }
    } catch (e: any) {
      if (e.toString().includes("encoding overruns Uint8Array")) {
        currentTxInstructions.pop();
        transactions.push({
          feePayer: provider.wallet.publicKey,
          recentBlockhash: blockhash,
          instructions: currentTxInstructions,
          addressLookupTableAddresses,
          signers: extraSigners,
          addressLookupTables,
        });
        currentTxInstructions = [instruction];
      } else {
        throw e;
      }
    }
  }

  if (currentTxInstructions.length > 0) {
    transactions.push({
      feePayer: provider.wallet.publicKey,
      recentBlockhash: blockhash,
      instructions: currentTxInstructions,
      addressLookupTableAddresses,
      signers: extraSigners,
      addressLookupTables,
    });
  }

  await bulkSendTransactions(
    provider,
    transactions,
    onProgress,
    triesRemaining,
    extraSigners,
    maxSignatureBatch
  );
}

export async function batchSequentialParallelInstructions({
  provider,
  instructions,
  onProgress,
  triesRemaining = 10,
  extraSigners = [],
  maxSignatureBatch = TX_BATCH_SIZE,
}: {
  provider: AnchorProvider;
  instructions: TransactionInstruction[][];
  onProgress?: (status: Status) => void;
  triesRemaining?: number; // Number of blockhashes to try resending txs with before giving up
  extraSigners?: Keypair[];
  maxSignatureBatch?: number;
  addressLookupTableAddresses?: PublicKey[];
}): Promise<void> {
  for (const instruction of instructions) {
    await batchParallelInstructionsWithPriorityFee(provider, instruction, {
      onProgress,
      triesRemaining,
      extraSigners,
      maxSignatureBatch,
    });
  }
}

export async function batchInstructionsToTxsWithPriorityFee(
  provider: AnchorProvider,
  // If passing an array of arrays, that indicates the instructions need to be run in the same tx,
  // optionally with the ones around it.
  instructions: TransactionInstruction[] | TransactionInstruction[][],
  {
    computeUnitLimit,
    basePriorityFee,
    addressLookupTableAddresses,
    computeScaleUp,
    extraSigners = [],
    useFirstEstimateForAll = false,
  }: {
    // Manually specify limit instead of simulating
    computeUnitLimit?: number;
    // Multiplier to increase compute to account for changes in runtime vs simulation
    computeScaleUp?: number;
    basePriorityFee?: number;
    addressLookupTableAddresses?: PublicKey[];
    extraSigners?: Signer[];
    // Instead of populating priority fee and compute per tx, just use the same prio fee and compute
    // for all txs. Only use this if all instructions are roughly the same.
    useFirstEstimateForAll?: boolean;
  } = {}
): Promise<TransactionDraft[]> {
  let currentTxInstructions: TransactionInstruction[] = [];
  const blockhash = (await provider.connection.getLatestBlockhash()).blockhash;
  const transactions: TransactionDraft[] = [];
  const addressLookupTables = await getAddressLookupTableAccounts(
    provider.connection,
    addressLookupTableAddresses || []
  );

  let firstTxComputeAndPrio: TransactionInstruction[] | null = null;
  for (const instruction of instructions) {
    const instrArr = Array.isArray(instruction) ? instruction : [instruction];
    const prevLen = currentTxInstructions.length;
    currentTxInstructions.push(...instrArr);
    const tx = await toVersionedTx({
      instructions: [
        ComputeBudgetProgram.setComputeUnitLimit({
          units: computeUnitLimit || 100000,
        }),
        ComputeBudgetProgram.setComputeUnitPrice({
          // Placeholder, will be replaced with actual value
          microLamports: 1,
        }),
        ...currentTxInstructions,
      ],
      addressLookupTableAddresses: addressLookupTableAddresses || [],
      feePayer: provider.wallet.publicKey,
      recentBlockhash: blockhash,
      addressLookupTables,
    });
    try {
      if (tx.serialize().length + 64 * tx.signatures.length > 1232) {
        throw new Error("encoding overruns Uint8Array");
      }
    } catch (e: any) {
      if (e.toString().includes("encoding overruns Uint8Array")) {
        currentTxInstructions = currentTxInstructions.slice(0, prevLen);
        if (currentTxInstructions.length > 0) {
          // If we've already estimated the compute and priority fee for the first tx, we can use that for
          // all txs. Otherwise, we estimate it for each tx individually.
          // Only do this optimization if `useFirstEstimateForAll` is set. This is necessary for
          // large sets of txs to avoid spamming the rpc.
          let ixs: TransactionInstruction[] = [];
          if (firstTxComputeAndPrio) {
            ixs = [...firstTxComputeAndPrio, ...currentTxInstructions];
          } else {
            ixs = await withPriorityFees({
              connection: provider.connection,
              instructions: currentTxInstructions,
              computeUnits: computeUnitLimit,
              computeScaleUp,
              basePriorityFee,
              addressLookupTables,
              feePayer: provider.wallet.publicKey,
            });
            if (useFirstEstimateForAll) {
              firstTxComputeAndPrio = ixs.slice(0, 2);
            }
          }

          transactions.push({
            instructions: ixs,
            addressLookupTableAddresses: addressLookupTableAddresses || [],
            feePayer: provider.wallet.publicKey,
            recentBlockhash: blockhash,
            addressLookupTables,
            signers: extraSigners.filter((s) =>
              currentTxInstructions.some((ix) =>
                ix.keys.some((k) => k.pubkey.equals(s.publicKey) && k.isSigner)
              )
            ),
          });
        }

        currentTxInstructions = instrArr;
      } else {
        throw e;
      }
    }
  }

  if (currentTxInstructions.length > 0) {
    transactions.push({
      instructions: await withPriorityFees({
        connection: provider.connection,
        instructions: currentTxInstructions,
        computeUnits: computeUnitLimit,
        computeScaleUp,
        basePriorityFee,
        addressLookupTables,
        feePayer: provider.wallet.publicKey,
      }),
      addressLookupTableAddresses: addressLookupTableAddresses || [],
      feePayer: provider.wallet.publicKey,
      recentBlockhash: blockhash,
      addressLookupTables,
      signers: extraSigners.filter((s) =>
        currentTxInstructions.some((ix) =>
          ix.keys.some((k) => k.pubkey.equals(s.publicKey) && k.isSigner)
        )
      ),
    });
  }

  return transactions;
}

export async function batchParallelInstructionsWithPriorityFee(
  provider: AnchorProvider,
  // If passing an array of arrays, that indicates the instructions need to be run in the same tx,
  // optionally with the ones around it.
  instructions: TransactionInstruction[] | TransactionInstruction[][],
  {
    onProgress,
    triesRemaining = 10,
    computeUnitLimit,
    computeScaleUp,
    basePriorityFee,
    extraSigners,
    maxSignatureBatch = TX_BATCH_SIZE,
  }: {
    // Manually specify limit instead of simulating
    computeUnitLimit?: number;
    // Multiplier to increase compute to account for changes in runtime vs simulation
    computeScaleUp?: number;
    onProgress?: (status: Status) => void;
    triesRemaining?: number; // Number of blockhashes to try resending txs with before giving up
    basePriorityFee?: number;
    extraSigners?: Keypair[];
    maxSignatureBatch?: number;
  } = {}
): Promise<void> {
  const transactions = await batchInstructionsToTxsWithPriorityFee(
    provider,
    instructions,
    {
      computeUnitLimit,
      basePriorityFee,
      computeScaleUp,
    }
  );

  await bulkSendTransactions(
    provider,
    transactions,
    onProgress,
    triesRemaining,
    extraSigners,
    maxSignatureBatch
  );
}<|MERGE_RESOLUTION|>--- conflicted
+++ resolved
@@ -46,21 +46,14 @@
   return ret;
 }
 
-<<<<<<< HEAD
-
-=======
->>>>>>> 67c0e3f7
 export const getAddressLookupTableAccounts = async (
   connection: Connection,
   keys: PublicKey[]
 ): Promise<AddressLookupTableAccount[]> => {
-<<<<<<< HEAD
-=======
   if (keys.length == 0) {
     return [];
   }
 
->>>>>>> 67c0e3f7
   const addressLookupTableAccountInfos =
     await connection.getMultipleAccountsInfo(
       keys.map((key) => new PublicKey(key))
@@ -80,33 +73,6 @@
   }, new Array<AddressLookupTableAccount>());
 };
 
-<<<<<<< HEAD
-export async function toVersionedTx({
-  instructions,
-  addressLookupTableAddresses,
-  payer,
-  connection,
-}: {
-  addressLookupTableAddresses: PublicKey[];
-  instructions: TransactionInstruction[];
-  payer: PublicKey;
-  connection: Connection;
-}): Promise<VersionedTransaction> {
-  const addressLookupTableAccounts: AddressLookupTableAccount[] = [];
-
-  addressLookupTableAccounts.push(
-    ...(await getAddressLookupTableAccounts(connection, addressLookupTableAddresses))
-  );
-
-  const blockhash = (await connection.getLatestBlockhash()).blockhash;
-  const messageV0 = new TransactionMessage({
-    payerKey: payer,
-    recentBlockhash: blockhash,
-    instructions
-  }).compileToV0Message(addressLookupTableAccounts);
-  return new VersionedTransaction(messageV0);
-};
-=======
 export function toVersionedTx(tx: TransactionDraft): VersionedTransaction {
   const messageV0 = new TransactionMessage({
     payerKey: tx.feePayer,
@@ -115,7 +81,6 @@
   }).compileToV0Message(tx.addressLookupTables!);
   return new VersionedTransaction(messageV0);
 }
->>>>>>> 67c0e3f7
 
 export interface InstructionResult<A> {
   instructions: TransactionInstruction[];
