{
  "name": "@helium/spl-utils",
<<<<<<< HEAD
  "version": "0.2.15",
=======
  "version": "0.2.16",
>>>>>>> 7421b7bd
  "description": "Utils shared across spl suite",
  "publishConfig": {
    "access": "public",
    "registry": "https://registry.npmjs.org/"
  },
  "license": "Apache-2.0",
  "repository": {
    "type": "git",
    "url": "https://github.com/helium/helium-program-library"
  },
  "main": "./lib/cjs/index.js",
  "module": "./lib/esm/src/index.js",
  "types": "./lib/types/src/index.d.ts",
  "sideEffects": false,
  "files": [
    "lib"
  ],
  "exports": {
    "import": "./lib/esm/src/index.js",
    "require": "./lib/cjs/index.js",
    "types": "./lib/types/src/index.d.ts"
  },
  "scripts": {
    "format": "prettier --write \"src/**/*.{ts,tsx}\"",
    "precommit": "npx git-format-staged -f 'prettier --ignore-unknown --stdin --stdin-filepath \"{}\"' .",
    "clean": "npx shx mkdir -p lib && npx shx rm -rf lib",
    "package": "npx shx mkdir -p lib/cjs lib/esm",
    "prebuild": "npm run clean && npm run package"
  },
  "dependencies": {
    "@coral-xyz/anchor": "^0.26.0",
<<<<<<< HEAD
    "@helium/account-fetch-cache": "^0.2.15",
    "@helium/address": "^4.10.2",
    "@helium/anchor-resolvers": "^0.2.15",
=======
    "@helium/account-fetch-cache": "^0.2.16",
    "@helium/address": "^4.10.2",
    "@helium/anchor-resolvers": "^0.2.16",
>>>>>>> 7421b7bd
    "@metaplex-foundation/mpl-token-metadata": "^2.5.2",
    "@solana/spl-account-compression": "^0.1.7",
    "@solana/spl-token": "^0.3.6",
    "@solana/web3.js": "^1.43.4",
    "bn.js": "^5.2.0",
    "borsh": "^0.7.0",
    "bs58": "^5.0.0"
  },
  "devDependencies": {
    "git-format-staged": "^2.1.3",
    "ts-loader": "^9.2.3",
    "typescript": "^4.3.4",
    "yarn": "^1.22.18"
  },
  "gitHead": "5a8bf0b7b88e5934ef8d774e686f7c95804fbb8d"
}<|MERGE_RESOLUTION|>--- conflicted
+++ resolved
@@ -1,10 +1,6 @@
 {
   "name": "@helium/spl-utils",
-<<<<<<< HEAD
-  "version": "0.2.15",
-=======
   "version": "0.2.16",
->>>>>>> 7421b7bd
   "description": "Utils shared across spl suite",
   "publishConfig": {
     "access": "public",
@@ -36,15 +32,9 @@
   },
   "dependencies": {
     "@coral-xyz/anchor": "^0.26.0",
-<<<<<<< HEAD
-    "@helium/account-fetch-cache": "^0.2.15",
-    "@helium/address": "^4.10.2",
-    "@helium/anchor-resolvers": "^0.2.15",
-=======
     "@helium/account-fetch-cache": "^0.2.16",
     "@helium/address": "^4.10.2",
     "@helium/anchor-resolvers": "^0.2.16",
->>>>>>> 7421b7bd
     "@metaplex-foundation/mpl-token-metadata": "^2.5.2",
     "@solana/spl-account-compression": "^0.1.7",
     "@solana/spl-token": "^0.3.6",
