{
  "name": "@helium/helium-vote-service",
  "private": true,
  "publishConfig": {
    "access": "public",
    "registry": "https://registry.npmjs.org/"
  },
  "license": "Apache-2.0",
  "version": "0.9.27",
  "description": "API for helium vote",
  "repository": {
    "type": "git",
    "url": "https://github.com/helium/helium-program-libary"
  },
  "main": "./lib/cjs/index.js",
  "module": "./lib/esm/src/index.js",
  "types": "./lib/types/src/index.d.ts",
  "sideEffects": false,
  "files": [
    "lib"
  ],
  "exports": {
    "import": "./lib/esm/src/index.js",
    "require": "./lib/cjs/index.js",
    "types": "./lib/types/src/index.d.ts"
  },
  "scripts": {
    "format": "prettier --write \"src/**/*.{ts,tsx}\"",
    "precommit": "npx git-format-staged -f 'prettier --ignore-unknown --stdin --stdin-filepath \"{}\"' .",
    "build": "tsc -p tsconfig.json",
    "start": "node lib/esm/index.js",
    "dev": "ts-node-dev --respawn --project tsconfig.cjs.json src/index.ts"
  },
  "dependencies": {
    "@coral-xyz/anchor": "^0.28.0",
    "@fastify/cors": "^8.1.1",
    "@fastify/static": "^6",
    "@helium/account-fetch-cache": "^0.9.23",
    "@helium/hpl-crons-sdk": "^0.10.0-alpha.13",
    "@helium/organization-sdk": "^0.0.15",
<<<<<<< HEAD
    "@helium/spl-utils": "^0.9.27",
    "@helium/voter-stake-registry-sdk": "^0.9.27",
=======
    "@helium/spl-utils": "^0.9.23",
    "@helium/tuktuk-sdk": "^0.0.3",
    "@helium/voter-stake-registry-sdk": "^0.9.23",
>>>>>>> 31c1a403
    "@solana/web3.js": "^1.91.1",
    "aws-sdk": "^2.1650.0",
    "dotenv": "^16.0.3",
    "fastify": "^4.13.0",
    "node-cache": "^5.1.2",
    "pg": "^8.12.0",
    "sequelize": "^6.28.0",
    "simple-git": "^3.21.0",
    "tweetnacl": "^1.0.3"
  },
  "devDependencies": {
    "@types/bn.js": "^5.1.1",
    "@types/lodash": "^4.17.6",
    "@types/pg": "^8.11.6",
    "git-format-staged": "^2.1.3",
    "ts-loader": "^9.2.3",
    "ts-node": "^10.9.1",
    "ts-node-dev": "^2.0.0",
    "typescript": "^5.2.2"
  },
  "keywords": [],
  "author": ""
}<|MERGE_RESOLUTION|>--- conflicted
+++ resolved
@@ -38,14 +38,9 @@
     "@helium/account-fetch-cache": "^0.9.23",
     "@helium/hpl-crons-sdk": "^0.10.0-alpha.13",
     "@helium/organization-sdk": "^0.0.15",
-<<<<<<< HEAD
     "@helium/spl-utils": "^0.9.27",
     "@helium/voter-stake-registry-sdk": "^0.9.27",
-=======
-    "@helium/spl-utils": "^0.9.23",
     "@helium/tuktuk-sdk": "^0.0.3",
-    "@helium/voter-stake-registry-sdk": "^0.9.23",
->>>>>>> 31c1a403
     "@solana/web3.js": "^1.91.1",
     "aws-sdk": "^2.1650.0",
     "dotenv": "^16.0.3",
