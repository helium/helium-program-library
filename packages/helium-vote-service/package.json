{
  "name": "@helium/helium-vote-service",
  "private": true,
  "publishConfig": {
    "access": "public",
    "registry": "https://registry.npmjs.org/"
  },
  "license": "Apache-2.0",
<<<<<<< HEAD
  "version": "0.10.0-alpha.13",
=======
  "version": "0.9.31",
>>>>>>> 5894308d
  "description": "API for helium vote",
  "repository": {
    "type": "git",
    "url": "https://github.com/helium/helium-program-libary"
  },
  "main": "./lib/cjs/index.js",
  "module": "./lib/esm/src/index.js",
  "types": "./lib/types/src/index.d.ts",
  "sideEffects": false,
  "files": [
    "lib"
  ],
  "exports": {
    "import": "./lib/esm/src/index.js",
    "require": "./lib/cjs/index.js",
    "types": "./lib/types/src/index.d.ts"
  },
  "scripts": {
    "format": "prettier --write \"src/**/*.{ts,tsx}\"",
    "precommit": "npx git-format-staged -f 'prettier --ignore-unknown --stdin --stdin-filepath \"{}\"' .",
    "build": "tsc -p tsconfig.json",
    "start": "node lib/esm/index.js",
    "dev": "ts-node-dev --respawn --project tsconfig.cjs.json src/index.ts"
  },
  "dependencies": {
    "@coral-xyz/anchor": "^0.28.0",
    "@fastify/cors": "^8.1.1",
    "@fastify/static": "^6",
<<<<<<< HEAD
    "@helium/organization-sdk": "^0.1.1",
    "@helium/spl-utils": "^0.10.0-alpha.13",
    "@helium/voter-stake-registry-sdk": "^0.10.0-alpha.13",
=======
    "@helium/account-fetch-cache": "^0.9.31",
    "@helium/helium-sub-daos-sdk": "^0.9.31",
    "@helium/hpl-crons-sdk": "^0.10.0-alpha.13",
    "@helium/idls": "^0.9.31",
    "@helium/no-emit-sdk": "^0.9.31",
    "@helium/organization-sdk": "^0.0.15",
    "@helium/spl-utils": "^0.9.31",
    "@helium/tuktuk-sdk": "^0.0.4",
    "@helium/voter-stake-registry-sdk": "^0.9.31",
    "@solana/spl-memo": "^0.2.5",
>>>>>>> 5894308d
    "@solana/web3.js": "^1.91.1",
    "aws-sdk": "^2.1650.0",
    "dotenv": "^16.0.3",
    "fastify": "^4.13.0",
    "node-cache": "^5.1.2",
    "pg": "^8.12.0",
    "sequelize": "^6.28.0",
    "simple-git": "^3.21.0",
    "tweetnacl": "^1.0.3"
  },
  "devDependencies": {
    "@types/bn.js": "^5.1.1",
    "@types/lodash": "^4.17.6",
    "@types/pg": "^8.11.6",
    "git-format-staged": "^2.1.3",
    "ts-loader": "^9.2.3",
    "ts-node": "^10.9.1",
    "ts-node-dev": "^2.0.0",
    "typescript": "^5.2.2"
  },
  "keywords": [],
  "author": ""
}<|MERGE_RESOLUTION|>--- conflicted
+++ resolved
@@ -6,11 +6,7 @@
     "registry": "https://registry.npmjs.org/"
   },
   "license": "Apache-2.0",
-<<<<<<< HEAD
-  "version": "0.10.0-alpha.13",
-=======
   "version": "0.9.31",
->>>>>>> 5894308d
   "description": "API for helium vote",
   "repository": {
     "type": "git",
@@ -36,14 +32,9 @@
     "dev": "ts-node-dev --respawn --project tsconfig.cjs.json src/index.ts"
   },
   "dependencies": {
-    "@coral-xyz/anchor": "^0.28.0",
+    "@coral-xyz/anchor": "^0.31.0",
     "@fastify/cors": "^8.1.1",
     "@fastify/static": "^6",
-<<<<<<< HEAD
-    "@helium/organization-sdk": "^0.1.1",
-    "@helium/spl-utils": "^0.10.0-alpha.13",
-    "@helium/voter-stake-registry-sdk": "^0.10.0-alpha.13",
-=======
     "@helium/account-fetch-cache": "^0.9.31",
     "@helium/helium-sub-daos-sdk": "^0.9.31",
     "@helium/hpl-crons-sdk": "^0.10.0-alpha.13",
@@ -54,7 +45,6 @@
     "@helium/tuktuk-sdk": "^0.0.4",
     "@helium/voter-stake-registry-sdk": "^0.9.31",
     "@solana/spl-memo": "^0.2.5",
->>>>>>> 5894308d
     "@solana/web3.js": "^1.91.1",
     "aws-sdk": "^2.1650.0",
     "dotenv": "^16.0.3",
