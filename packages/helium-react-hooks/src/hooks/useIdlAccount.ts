import { BorshAccountsCoder, Idl, IdlAccounts } from "@coral-xyz/anchor";
import { AllAccountsMap } from "@coral-xyz/anchor/dist/cjs/program/namespace/types";
import { TypedAccountParser } from "@helium/account-fetch-cache";
import { UseAccountState, useAccount } from "@helium/account-fetch-cache-hooks";
import { PublicKey } from "@solana/web3.js";
import { useMemo } from "react";
import { capitalizeFirstChar } from "./useIdlAccounts";

export function useIdlAccount<IDL extends Idl, A extends keyof AllAccountsMap<IDL>>(
  key: PublicKey | undefined,
  idl: IDL | undefined,
<<<<<<< HEAD
  type: A
): UseAccountState<IdlAccounts<IDL>[A]> {
  const parser: TypedAccountParser<
    IdlAccounts<IDL>[A]
  > = useMemo(() => {
    return (pubkey, data) => {
      if (idl) {
        try {
          const coder = new BorshAccountsCoder(idl);
          const decoded = coder.decode(capitalizeFirstChar(type), data.data);
=======
  type: A,
  // Perf optimization - set if the account will never change, to lower websocket usage.
  isStatic: boolean = false
): UseAccountState<IdlAccounts<IDL>[A]> {
  const parser: TypedAccountParser<
    IdlAccounts<IDL>[A]
  > | undefined = useMemo(() => {
    if (idl) {
      const coder = new BorshAccountsCoder(idl);
      const tpe = capitalizeFirstChar(type);
      return (pubkey, data) => {
        try {
          if (data.data.length === 0) return;
          const decoded = coder.decode(tpe, data.data);
>>>>>>> be9f93a1
          decoded.pubkey = pubkey;
          return decoded;
        } catch (e: any) {
          console.error(e);
        }
<<<<<<< HEAD
      }
    };
=======
      };
    }
>>>>>>> be9f93a1
  }, [idl, type]);
  return useAccount(key, parser, isStatic);
}<|MERGE_RESOLUTION|>--- conflicted
+++ resolved
@@ -9,18 +9,6 @@
 export function useIdlAccount<IDL extends Idl, A extends keyof AllAccountsMap<IDL>>(
   key: PublicKey | undefined,
   idl: IDL | undefined,
-<<<<<<< HEAD
-  type: A
-): UseAccountState<IdlAccounts<IDL>[A]> {
-  const parser: TypedAccountParser<
-    IdlAccounts<IDL>[A]
-  > = useMemo(() => {
-    return (pubkey, data) => {
-      if (idl) {
-        try {
-          const coder = new BorshAccountsCoder(idl);
-          const decoded = coder.decode(capitalizeFirstChar(type), data.data);
-=======
   type: A,
   // Perf optimization - set if the account will never change, to lower websocket usage.
   isStatic: boolean = false
@@ -35,19 +23,13 @@
         try {
           if (data.data.length === 0) return;
           const decoded = coder.decode(tpe, data.data);
->>>>>>> be9f93a1
           decoded.pubkey = pubkey;
           return decoded;
         } catch (e: any) {
           console.error(e);
         }
-<<<<<<< HEAD
-      }
-    };
-=======
       };
     }
->>>>>>> be9f93a1
   }, [idl, type]);
   return useAccount(key, parser, isStatic);
 }