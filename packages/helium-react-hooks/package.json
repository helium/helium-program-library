--- conflicted
+++ resolved
@@ -6,11 +6,7 @@
     "registry": "https://registry.npmjs.org/"
   },
   "license": "Apache-2.0",
-<<<<<<< HEAD
-  "version": "0.2.15",
-=======
   "version": "0.2.16",
->>>>>>> 7421b7bd
   "description": "React hooks for helium",
   "repository": {
     "type": "git",
@@ -37,13 +33,8 @@
   },
   "dependencies": {
     "@coral-xyz/anchor": "^0.26.0",
-<<<<<<< HEAD
-    "@helium/account-fetch-cache": "^0.2.15",
-    "@helium/account-fetch-cache-hooks": "^0.2.15",
-=======
     "@helium/account-fetch-cache": "^0.2.16",
     "@helium/account-fetch-cache-hooks": "^0.2.16",
->>>>>>> 7421b7bd
     "@solana/spl-token": "^0.3.6",
     "@solana/web3.js": "^1.66.2",
     "bs58": "^5.0.0",
