{
  "name": "@helium/vsr-metadata-service",
  "private": true,
  "publishConfig": {
    "access": "public",
    "registry": "https://registry.npmjs.org/"
  },
  "license": "Apache-2.0",
<<<<<<< HEAD
  "version": "0.2.15",
=======
  "version": "0.2.16",
>>>>>>> 7421b7bd
  "description": "Mint metadata of vsr positions",
  "repository": {
    "type": "git",
    "url": "https://github.com/helium/helium-program-libary"
  },
  "main": "./lib/cjs/index.js",
  "module": "./lib/esm/src/index.js",
  "types": "./lib/types/src/index.d.ts",
  "sideEffects": false,
  "files": [
    "lib"
  ],
  "exports": {
    "import": "./lib/esm/src/index.js",
    "require": "./lib/cjs/index.js",
    "types": "./lib/types/src/index.d.ts"
  },
  "scripts": {
    "format": "prettier --write \"src/**/*.{ts,tsx}\"",
    "precommit": "npx git-format-staged -f 'prettier --ignore-unknown --stdin --stdin-filepath \"{}\"' .",
    "build": "tsc -p tsconfig.json",
    "start": "node lib/esm/index.js",
    "dev": "npx ts-node --project tsconfig.cjs.json src/index.ts"
  },
  "dependencies": {
    "@coral-xyz/anchor": "^0.26.0",
    "@fastify/cors": "^8.1.1",
<<<<<<< HEAD
    "@helium/account-fetch-cache": "^0.2.15",
    "@helium/address": "^4.10.2",
    "@helium/spl-utils": "^0.2.15",
    "@helium/voter-stake-registry-sdk": "^0.2.15",
=======
    "@helium/account-fetch-cache": "^0.2.16",
    "@helium/address": "^4.10.2",
    "@helium/spl-utils": "^0.2.16",
    "@helium/voter-stake-registry-sdk": "^0.2.16",
>>>>>>> 7421b7bd
    "@metaplex-foundation/mpl-token-metadata": "^2.2.3",
    "@solana/spl-account-compression": "^0.1.7",
    "@solana/spl-token": "^0.3.6",
    "@solana/web3.js": "^1.43.4",
    "axios": "^1.1.3",
    "bn.js": "^5.2.0",
    "bs58": "^4.0.1",
    "fastify": "^4.9.2"
  },
  "devDependencies": {
    "@types/bn.js": "^5.1.1",
    "git-format-staged": "^2.1.3",
    "ts-loader": "^9.2.3",
    "ts-node": "^10.9.1",
    "ts-node-dev": "^2.0.0",
    "typescript": "^4.8.4",
    "yarn": "^1.22.18"
  },
  "keywords": [],
  "author": ""
}<|MERGE_RESOLUTION|>--- conflicted
+++ resolved
@@ -6,11 +6,7 @@
     "registry": "https://registry.npmjs.org/"
   },
   "license": "Apache-2.0",
-<<<<<<< HEAD
-  "version": "0.2.15",
-=======
   "version": "0.2.16",
->>>>>>> 7421b7bd
   "description": "Mint metadata of vsr positions",
   "repository": {
     "type": "git",
@@ -38,17 +34,10 @@
   "dependencies": {
     "@coral-xyz/anchor": "^0.26.0",
     "@fastify/cors": "^8.1.1",
-<<<<<<< HEAD
-    "@helium/account-fetch-cache": "^0.2.15",
-    "@helium/address": "^4.10.2",
-    "@helium/spl-utils": "^0.2.15",
-    "@helium/voter-stake-registry-sdk": "^0.2.15",
-=======
     "@helium/account-fetch-cache": "^0.2.16",
     "@helium/address": "^4.10.2",
     "@helium/spl-utils": "^0.2.16",
     "@helium/voter-stake-registry-sdk": "^0.2.16",
->>>>>>> 7421b7bd
     "@metaplex-foundation/mpl-token-metadata": "^2.2.3",
     "@solana/spl-account-compression": "^0.1.7",
     "@solana/spl-token": "^0.3.6",
