[workspace]
members = [
  "programs/*"
]
exclude = [
  "deps/metaplex-program-library/bubblegum/program", 
  "deps/metaplex-program-library/token-metadata/program",
  "utils/ecc-sig-verifier",
  "utils/migration-tx-executor",
  "utils/vehnt",
  "utils/hpl-utils",
  "utils/bulk-claim-rewards",
  "utils/generate-test-gateway-txn",
<<<<<<< HEAD
  "utils/active-hotspot-oracle",
=======
>>>>>>> 658f8836
]

[workspace.dependencies]
anchor-lang = { version = "0.26.0", features = ["init-if-needed"] }
anchor-spl = { version = "0.26.0", features = ["mint", "token"] }
mpl-token-metadata = { version = "1.11.0", features = ["no-entrypoint"] }
<<<<<<< HEAD
spl-account-compression = { git = "https://github.com/ChewingGlass/solana-program-library", branch = "feature/anchor-26", version="0.1.5", features = ["cpi"] }
mpl-bubblegum = {version = "0.8.0", features = ["cpi"]}
=======
account-compression-cpi = {rev = "9707a03", git = "https://github.com/helium/account-compression-anchor-gen.git", features = ["cpi"]}
bubblegum-cpi = {rev = "9707a03", git = "https://github.com/helium/account-compression-anchor-gen.git", features = ["cpi"]}
>>>>>>> 658f8836
<|MERGE_RESOLUTION|>--- conflicted
+++ resolved
@@ -11,20 +11,12 @@
   "utils/hpl-utils",
   "utils/bulk-claim-rewards",
   "utils/generate-test-gateway-txn",
-<<<<<<< HEAD
   "utils/active-hotspot-oracle",
-=======
->>>>>>> 658f8836
 ]
 
 [workspace.dependencies]
 anchor-lang = { version = "0.26.0", features = ["init-if-needed"] }
 anchor-spl = { version = "0.26.0", features = ["mint", "token"] }
 mpl-token-metadata = { version = "1.11.0", features = ["no-entrypoint"] }
-<<<<<<< HEAD
-spl-account-compression = { git = "https://github.com/ChewingGlass/solana-program-library", branch = "feature/anchor-26", version="0.1.5", features = ["cpi"] }
-mpl-bubblegum = {version = "0.8.0", features = ["cpi"]}
-=======
 account-compression-cpi = {rev = "9707a03", git = "https://github.com/helium/account-compression-anchor-gen.git", features = ["cpi"]}
-bubblegum-cpi = {rev = "9707a03", git = "https://github.com/helium/account-compression-anchor-gen.git", features = ["cpi"]}
->>>>>>> 658f8836
+bubblegum-cpi = {rev = "9707a03", git = "https://github.com/helium/account-compression-anchor-gen.git", features = ["cpi"]}