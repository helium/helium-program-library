[workspace]
members = [
  "programs/*",
  "utils/proposal",
]
exclude = [
  "deps/metaplex-program-library/bubblegum/program",
  "deps/metaplex-program-library/token-metadata/program",
  "utils/ecc-sig-verifier",
  "utils/migration-tx-executor",
  "utils/vehnt",
  "utils/hpl-utils",
  "utils/bulk-claim-rewards",
  "utils/generate-test-gateway-txn",
  "utils/active-hotspot-oracle",
  "utils/backfill-onboarding-fees",
]

[workspace.dependencies]
anchor-lang = { version = "0.28.0", features = ["init-if-needed"] }
anchor-spl = { version = "0.28.0", features = ["mint", "token"] }
mpl-token-metadata = { version = "3.2.0" }
account-compression-cpi = { rev = "a2d12e4a157d91feb73aa40a97fe297fd477dd87", git = "https://github.com/helium/account-compression-anchor-gen.git", features = ["cpi"]}
bubblegum-cpi = { rev = "a2d12e4a157d91feb73aa40a97fe297fd477dd87", git = "https://github.com/helium/account-compression-anchor-gen.git", features = ["cpi"]}
solana-security-txt = "1.1.1"
default-env = "0.1.1"
shared-utils = { path = "./utils/shared-utils" }
circuit-breaker = { path = "./programs/circuit-breaker", features = ["cpi"] }
helium-sub-daos = { path = "./programs/helium-sub-daos", features = ["cpi"] }
helium-entity-manager = { path = "./programs/helium-entity-manager", features = ["cpi"] }
<<<<<<< HEAD
rewards-burn = { path = "./programs/rewards-burn", features = ["cpi"] }
price-oracle = { path = "./programs/price-oracle", features = ["cpi"] }
=======
no-emit = { path = "./programs/no-emit", features = ["cpi"] }
>>>>>>> 229a2bd8
<|MERGE_RESOLUTION|>--- conflicted
+++ resolved
@@ -28,9 +28,5 @@
 circuit-breaker = { path = "./programs/circuit-breaker", features = ["cpi"] }
 helium-sub-daos = { path = "./programs/helium-sub-daos", features = ["cpi"] }
 helium-entity-manager = { path = "./programs/helium-entity-manager", features = ["cpi"] }
-<<<<<<< HEAD
-rewards-burn = { path = "./programs/rewards-burn", features = ["cpi"] }
 price-oracle = { path = "./programs/price-oracle", features = ["cpi"] }
-=======
-no-emit = { path = "./programs/no-emit", features = ["cpi"] }
->>>>>>> 229a2bd8
+no-emit = { path = "./programs/no-emit", features = ["cpi"] }