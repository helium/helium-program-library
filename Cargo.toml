[workspace]
members = [
  "programs/*",
  "utils/proposal",
  "utils/nft-proxy",
]

exclude = [
  "anchor-30-programs",
  "deps/metaplex-program-library/bubblegum/program",
  "deps/metaplex-program-library/token-metadata/program",
  "utils/ecc-sig-verifier",
  "utils/migration-tx-executor",
  "utils/vehnt",
  "utils/hpl-utils",
  "utils/bulk-claim-rewards",
  "utils/generate-test-gateway-txn",
  "utils/active-hotspot-oracle",
  "utils/backfill-onboarding-fees",
  "utils/standardize-hotspot-metadata",
]

[workspace.dependencies]
anchor-lang = { version = "0.28.0", features = ["init-if-needed"] }
anchor-spl = { version = "0.28.0", features = ["mint", "token"] }
mpl-token-metadata = { version = "3.2.0" }
account-compression-cpi = { rev = "a499196", git = "https://github.com/helium/account-compression-anchor-gen.git", features = ["cpi"]}
bubblegum-cpi = { rev = "a499196", git = "https://github.com/helium/account-compression-anchor-gen.git", features = ["cpi"]}
solana-security-txt = "1.1.1"
default-env = "0.1.1"
shared-utils = { path = "./utils/shared-utils" }
circuit-breaker = { path = "./programs/circuit-breaker", features = ["cpi"] }
helium-sub-daos = { path = "./programs/helium-sub-daos", features = ["cpi"] }
helium-entity-manager = { path = "./programs/helium-entity-manager", features = ["cpi"] }
lazy-distributor = { path = "./programs/lazy-distributor", features = ["cpi"] }
mobile-entity-manager = { path = "./programs/mobile-entity-manager", features = ["cpi"] }
price-oracle = { path = "./programs/price-oracle", features = ["cpi"] }
no-emit = { path = "./programs/no-emit", features = ["cpi"] }
time = "0.3.36"
<<<<<<< HEAD
data-credits = { path = "./programs/data-credits" }
=======
solana-program = "1.16"
>>>>>>> c54a0395
<|MERGE_RESOLUTION|>--- conflicted
+++ resolved
@@ -37,8 +37,5 @@
 price-oracle = { path = "./programs/price-oracle", features = ["cpi"] }
 no-emit = { path = "./programs/no-emit", features = ["cpi"] }
 time = "0.3.36"
-<<<<<<< HEAD
 data-credits = { path = "./programs/data-credits" }
-=======
-solana-program = "1.16"
->>>>>>> c54a0395
+solana-program = "1.16"