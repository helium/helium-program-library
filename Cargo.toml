[workspace]
members = [
  "programs/*",
  "utils/proposal",
  "utils/nft-proxy",
]

exclude = [
  "anchor-30-programs",
  "deps/metaplex-program-library/bubblegum/program",
  "deps/metaplex-program-library/token-metadata/program",
  "utils/ecc-sig-verifier",
  "utils/migration-tx-executor",
  "utils/vehnt",
  "utils/hpl-utils",
  "utils/bulk-claim-rewards",
  "utils/generate-test-gateway-txn",
  "utils/active-hotspot-oracle",
  "utils/backfill-onboarding-fees",
  "utils/standardize-hotspot-metadata",
]

[workspace.dependencies]
anchor-lang = { version = "0.28.0", features = ["init-if-needed"] }
anchor-spl = { version = "0.28.0", features = ["mint", "token"] }
mpl-token-metadata = { version = "3.2.0" }
account-compression-cpi = { rev = "a499196", git = "https://github.com/helium/account-compression-anchor-gen.git", features = ["cpi"]}
bubblegum-cpi = { rev = "a499196", git = "https://github.com/helium/account-compression-anchor-gen.git", features = ["cpi"]}
solana-security-txt = "1.1.1"
solana-program = "1.16"
default-env = "0.1.1"
shared-utils = { path = "./utils/shared-utils" }
circuit-breaker = { path = "./programs/circuit-breaker", features = ["cpi"] }
helium-sub-daos = { path = "./programs/helium-sub-daos", features = ["cpi"] }
helium-entity-manager = { path = "./programs/helium-entity-manager", features = ["cpi"] }
lazy-distributor = { path = "./programs/lazy-distributor", features = ["cpi"] }
mobile-entity-manager = { path = "./programs/mobile-entity-manager", features = ["cpi"] }
price-oracle = { path = "./programs/price-oracle", features = ["cpi"] }
no-emit = { path = "./programs/no-emit", features = ["cpi"] }
<<<<<<< HEAD
time = "0.3.36"
=======
time = "0.3.36"
data-credits = { path = "./programs/data-credits" }
solana-program = "1.16"
>>>>>>> 705302a5
<|MERGE_RESOLUTION|>--- conflicted
+++ resolved
@@ -37,10 +37,5 @@
 mobile-entity-manager = { path = "./programs/mobile-entity-manager", features = ["cpi"] }
 price-oracle = { path = "./programs/price-oracle", features = ["cpi"] }
 no-emit = { path = "./programs/no-emit", features = ["cpi"] }
-<<<<<<< HEAD
 time = "0.3.36"
-=======
-time = "0.3.36"
-data-credits = { path = "./programs/data-credits" }
-solana-program = "1.16"
->>>>>>> 705302a5
+data-credits = { path = "./programs/data-credits" }