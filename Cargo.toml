--- conflicted
+++ resolved
@@ -10,11 +10,8 @@
   "utils/vehnt",
   "utils/hpl-utils",
   "utils/bulk-claim-rewards",
-<<<<<<< HEAD
+  "utils/generate-test-gateway-txn",
   "utils/active-hotspot-oracle",
-=======
-  "utils/generate-test-gateway-txn",
->>>>>>> fb429fac
 ]
 
 [workspace.dependencies]
