--- conflicted
+++ resolved
@@ -4,9 +4,5 @@
     "packages/*"
   ],
   "useWorkspaces": true,
-<<<<<<< HEAD
-  "version": "0.2.15"
-=======
   "version": "0.2.16"
->>>>>>> 7421b7bd
 }