{
  "npmClient": "yarn",
  "packages": [
    "packages/*"
  ],
  "useWorkspaces": true,
<<<<<<< HEAD
  "version": "0.10.0-alpha.13"
=======
  "version": "0.9.31"
>>>>>>> 5894308d
}<|MERGE_RESOLUTION|>--- conflicted
+++ resolved
@@ -4,9 +4,5 @@
     "packages/*"
   ],
   "useWorkspaces": true,
-<<<<<<< HEAD
-  "version": "0.10.0-alpha.13"
-=======
   "version": "0.9.31"
->>>>>>> 5894308d
 }