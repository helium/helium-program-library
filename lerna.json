{
  "npmClient": "yarn",
  "packages": [
    "packages/*"
  ],
  "useWorkspaces": true,
<<<<<<< HEAD
  "version": "0.0.44"
=======
  "version": "0.0.46"
>>>>>>> 76d24090
}<|MERGE_RESOLUTION|>--- conflicted
+++ resolved
@@ -4,9 +4,5 @@
     "packages/*"
   ],
   "useWorkspaces": true,
-<<<<<<< HEAD
-  "version": "0.0.44"
-=======
   "version": "0.0.46"
->>>>>>> 76d24090
 }