--- conflicted
+++ resolved
@@ -8,11 +8,9 @@
   #[msg("Error in arithmetic")]
   ArithmeticError,
 
-<<<<<<< HEAD
   #[msg("Not enough oracles have reported the amount")]
   NotEnoughOracles,
-=======
+  
   #[msg("Provided asset was invalid")]
   InvalidAsset,
->>>>>>> a0f1fa20
 }