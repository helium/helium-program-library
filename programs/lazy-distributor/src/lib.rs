use anchor_lang::prelude::*;

declare_id!("1azyvMnX9ptJgr8y18mhAJFQSHfFGjyGtPQ4Lnn99kj");

pub mod circuit_breaker;
pub mod error;
pub mod instructions;
pub mod state;
pub mod token_metadata;

pub use instructions::*;
pub use state::*;

#[program]
pub mod lazy_distributor {
  use super::*;

  pub fn initialize_lazy_distributor_v0(
    ctx: Context<InitializeLazyDistributorV0>,
    args: InitializeLazyDistributorArgsV0,
  ) -> Result<()> {
    initialize_lazy_distributor_v0::handler(ctx, args)
  }

  pub fn initialize_recipient_v0(ctx: Context<InitializeRecipientV0>) -> Result<()> {
    initialize_recipient_v0::handler(ctx)
  }

  pub fn initialize_compression_recipient_v0<'info>(
    ctx: Context<'_, '_, '_, 'info, InitializeCompressionRecipientV0<'info>>,
    args: InitializeCompressionRecipientArgsV0,
  ) -> Result<()> {
    initialize_compression_recipient_v0::handler(ctx, args)
  }

  pub fn set_current_rewards_v0(ctx: Context<SetRewardsV0>, args: SetRewardsArgsV0) -> Result<()> {
    set_current_rewards_v0::handler(ctx, args)
  }

  pub fn distribute_rewards_v0<'info>(
    ctx: Context<'_, '_, '_, 'info, DistributeRewardsV0<'info>>,
  ) -> Result<()> {
    distribute_rewards_v0::handler(ctx)
  }

<<<<<<< HEAD
  pub fn distribute_compression_rewards_v0<'info>(
    ctx: Context<'_, '_, '_, 'info, DistributeCompressionRewardsV0<'info>>,
    args: DistributeCompressionRewardsArgsV0,
  ) -> Result<()> {
    distribute_compression_rewards_v0::handler(ctx, args)
=======
  pub fn update_lazy_distributor_v0(
    ctx: Context<UpdateLazyDistributorV0>,
    args: UpdateLazyDistributorArgsV0,
  ) -> Result<()> {
    update_lazy_distributor_v0::handler(ctx, args)
>>>>>>> 718c1ac6
  }
}<|MERGE_RESOLUTION|>--- conflicted
+++ resolved
@@ -43,18 +43,17 @@
     distribute_rewards_v0::handler(ctx)
   }
 
-<<<<<<< HEAD
   pub fn distribute_compression_rewards_v0<'info>(
     ctx: Context<'_, '_, '_, 'info, DistributeCompressionRewardsV0<'info>>,
     args: DistributeCompressionRewardsArgsV0,
   ) -> Result<()> {
     distribute_compression_rewards_v0::handler(ctx, args)
-=======
+  }
+
   pub fn update_lazy_distributor_v0(
     ctx: Context<UpdateLazyDistributorV0>,
     args: UpdateLazyDistributorArgsV0,
   ) -> Result<()> {
     update_lazy_distributor_v0::handler(ctx, args)
->>>>>>> 718c1ac6
   }
 }