use crate::error::ErrorCode;
use crate::state::*;
use anchor_lang::prelude::*;
<<<<<<< HEAD
use anchor_spl::token::{self, Token, TokenAccount, Transfer};
=======
use anchor_spl::{token::{TokenAccount, Token, Mint, self, MintTo}, associated_token::AssociatedToken};
>>>>>>> c0e7f020

#[derive(Accounts)]
pub struct DistributeRewardsV0<'info> {
  #[account(mut)]
  pub payer: Signer<'info>,
  #[account(
    has_one = rewards_mint
  )]
  pub lazy_distributor: Box<Account<'info, LazyDistributorV0>>,
  #[account(
    mut,
    has_one = lazy_distributor,
    constraint = recipient.current_rewards.iter().flatten().count() >= ((lazy_distributor.oracles.len() + 1) / 2)
  )]
  pub recipient: Box<Account<'info, RecipientV0>>,
  #[account(
    mut
  )]
  pub rewards_mint: Box<Account<'info, Mint>>,
  #[account(
    constraint = recipient_mint_account.mint == recipient.mint,
    constraint = recipient_mint_account.amount > 0,
    has_one = owner
  )]
  pub recipient_mint_account: Box<Account<'info, TokenAccount>>,
  /// CHECK: Just required for ATA
  pub owner: AccountInfo<'info>,
  #[account(
    init_if_needed,
    payer = payer,
    associated_token::mint = rewards_mint,
    associated_token::authority = owner,
  )]
  pub destination_account: Box<Account<'info, TokenAccount>>,
  pub associated_token_program: Program<'info, AssociatedToken>,
  pub system_program: Program<'info, System>,
  pub token_program: Program<'info, Token>,
  pub rent: Sysvar<'info, Rent>
}

pub fn handler(ctx: Context<DistributeRewardsV0>) -> Result<()> {
  let seeds: &[&[&[u8]]] = &[&[
    b"lazy_distributor",
    ctx.accounts.lazy_distributor.collection.as_ref(),
    ctx.accounts.lazy_distributor.rewards_mint.as_ref(),
    &[ctx.accounts.lazy_distributor.bump_seed],
  ]];
  let recipient = &mut ctx.accounts.recipient;
  let mut filtered: Vec<u64> = recipient
    .current_rewards
    .clone()
    .into_iter()
    .flatten()
    .collect();
  filtered.sort();
  let median_idx = filtered.len() / 2;
  let median = filtered[median_idx];

  recipient.current_rewards = vec![None; ctx.accounts.lazy_distributor.oracles.len()];
  let to_dist = median
    .checked_sub(recipient.total_rewards)
    .ok_or_else(|| error!(ErrorCode::ArithmeticError))?;
  recipient.total_rewards = median;

<<<<<<< HEAD
  token::transfer(
=======

  token::mint_to(
>>>>>>> c0e7f020
    CpiContext::new_with_signer(
      ctx.accounts.token_program.to_account_info().clone(),
      MintTo {
        mint: ctx.accounts.rewards_mint.to_account_info().clone(),
        to: ctx.accounts.destination_account.to_account_info().clone(),
        authority: ctx.accounts.lazy_distributor.to_account_info().clone(),
      },
      seeds,
    ),
    to_dist,
  )?;

  Ok(())
}<|MERGE_RESOLUTION|>--- conflicted
+++ resolved
@@ -1,11 +1,7 @@
 use crate::error::ErrorCode;
 use crate::state::*;
 use anchor_lang::prelude::*;
-<<<<<<< HEAD
-use anchor_spl::token::{self, Token, TokenAccount, Transfer};
-=======
 use anchor_spl::{token::{TokenAccount, Token, Mint, self, MintTo}, associated_token::AssociatedToken};
->>>>>>> c0e7f020
 
 #[derive(Accounts)]
 pub struct DistributeRewardsV0<'info> {
@@ -70,12 +66,7 @@
     .ok_or_else(|| error!(ErrorCode::ArithmeticError))?;
   recipient.total_rewards = median;
 
-<<<<<<< HEAD
-  token::transfer(
-=======
-
   token::mint_to(
->>>>>>> c0e7f020
     CpiContext::new_with_signer(
       ctx.accounts.token_program.to_account_info().clone(),
       MintTo {
