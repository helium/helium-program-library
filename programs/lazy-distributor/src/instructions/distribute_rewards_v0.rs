--- conflicted
+++ resolved
@@ -57,11 +57,7 @@
     .into_iter()
     .flatten()
     .collect();
-<<<<<<< HEAD
-  filtered.sort();
-=======
   filtered.sort_unstable();
->>>>>>> 1b7bc6b4
   let median_idx = filtered.len() / 2;
   let median = filtered[median_idx];
 
