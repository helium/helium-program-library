[package]
name = "helium-sub-daos"
<<<<<<< HEAD
version = "0.2.20"
# Trigger deployment - timestamp: 03-31-2025 #3
=======
version = "0.2.25"
>>>>>>> 7c64adfb
description = "Created with Anchor"
edition = "2021"

[lib]
crate-type = ["cdylib", "lib"]
name = "helium_sub_daos"

[features]
idl-build = ["anchor-lang/idl-build", "anchor-spl/idl-build", "voter-stake-registry/idl-build", "circuit-breaker/idl-build", "treasury-management/idl-build"]
devnet = []
no-genesis = []
no-entrypoint = []
no-idl = []
no-log-ix-name = []
cpi = ["no-entrypoint"]
default = []

[profile.release]
overflow-checks = true

[dependencies]
anchor-lang = { workspace = true }
anchor-spl = { workspace = true }
solana-zk-sdk = { workspace = true }
mpl-token-metadata = { workspace = true }
voter-stake-registry = { path = "../voter-stake-registry", features = ["no-entrypoint", "cpi"] }
shared-utils = { workspace = true }
circuit-breaker = { workspace = true }
no-emit = { workspace = true }
treasury-management = { path = "../treasury-management", features = ["cpi"] }
modular-governance = { workspace = true }
solana-program = { workspace = true }
default-env = { workspace = true }

time = "0.3.17"
solana-security-txt = { workspace = true }

[dev-dependencies]
rust_decimal = "=1.26.0"<|MERGE_RESOLUTION|>--- conflicted
+++ resolved
@@ -1,11 +1,6 @@
 [package]
 name = "helium-sub-daos"
-<<<<<<< HEAD
-version = "0.2.20"
-# Trigger deployment - timestamp: 03-31-2025 #3
-=======
 version = "0.2.25"
->>>>>>> 7c64adfb
 description = "Created with Anchor"
 edition = "2021"
 
