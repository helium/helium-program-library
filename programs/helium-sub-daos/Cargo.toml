[package]
name = "helium-sub-daos"
version = "0.0.1"
description = "Created with Anchor"
edition = "2021"

[lib]
crate-type = ["cdylib", "lib"]
name = "helium_sub_daos"

[features]
devnet = ["switchboard-v2/devnet"]
no-entrypoint = []
no-idl = []
no-log-ix-name = []
cpi = ["no-entrypoint"]
default = []

[profile.release]
overflow-checks = true

[dependencies]
anchor-lang = { version = "0.26.0", features = ["init-if-needed"] }
anchor-spl = "0.26.0"
mpl-token-metadata = { version = "1.6.4", path = "../../deps/metaplex-program-library/token-metadata/program", features = ["no-entrypoint"] }
voter-stake-registry = { git = "https://github.com/helium/voter-stake-registry", branch = "feature/minimum-lockup", features = ["no-entrypoint"] }
shared-utils = { path = "../shared-utils" }
circuit-breaker = { path = "../circuit-breaker", features = ["cpi"] }
treasury-management = { path = "../treasury-management", features = ["cpi"] }
clockwork-sdk = { version = "1.4.0" }
time = "0.3.17"
<<<<<<< HEAD
switchboard-v2 = { version = "^0.1.14" }

[dev-dependencies]
rust_decimal = "=1.26.0"
=======
switchboard-v2 = { version = "0.1.17" }
>>>>>>> c11d4ebc
<|MERGE_RESOLUTION|>--- conflicted
+++ resolved
@@ -23,17 +23,13 @@
 anchor-lang = { version = "0.26.0", features = ["init-if-needed"] }
 anchor-spl = "0.26.0"
 mpl-token-metadata = { version = "1.6.4", path = "../../deps/metaplex-program-library/token-metadata/program", features = ["no-entrypoint"] }
-voter-stake-registry = { git = "https://github.com/helium/voter-stake-registry", branch = "feature/minimum-lockup", features = ["no-entrypoint"] }
+voter-stake-registry = { path = "../voter-stake-registry", features = ["no-entrypoint"] }
 shared-utils = { path = "../shared-utils" }
 circuit-breaker = { path = "../circuit-breaker", features = ["cpi"] }
 treasury-management = { path = "../treasury-management", features = ["cpi"] }
 clockwork-sdk = { version = "1.4.0" }
 time = "0.3.17"
-<<<<<<< HEAD
-switchboard-v2 = { version = "^0.1.14" }
+switchboard-v2 = { version = "0.1.17" }
 
 [dev-dependencies]
-rust_decimal = "=1.26.0"
-=======
-switchboard-v2 = { version = "0.1.17" }
->>>>>>> c11d4ebc
+rust_decimal = "=1.26.0"