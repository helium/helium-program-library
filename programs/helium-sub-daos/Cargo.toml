[package]
name = "helium-sub-daos"
version = "0.0.1"
description = "Created with Anchor"
edition = "2021"

[lib]
crate-type = ["cdylib", "lib"]
name = "helium_sub_daos"

[features]
devnet = ["switchboard-v2/devnet"]
no-entrypoint = []
no-idl = []
no-log-ix-name = []
cpi = ["no-entrypoint"]
default = []

[profile.release]
overflow-checks = true

[dependencies]
anchor-lang = { version = "0.25.0", features = ["init-if-needed"] }
anchor-spl = "0.25.0"
mpl-token-metadata = { version = "1.3.4", features = ["no-entrypoint"] }
voter-stake-registry = { git = "https://github.com/helium/voter-stake-registry", branch = "feature/minimum-lockup", features = ["no-entrypoint"] }
shared-utils = { path = "../shared-utils" }
circuit-breaker = { path = "../circuit-breaker", features = ["cpi"] }
treasury-management = { path = "../treasury-management", features = ["cpi"] }
<<<<<<< HEAD
clockwork-sdk = { git = "https://github.com/clockwork-xyz/clockwork", version = "1.3.8", features = ["thread"] }
time = "0.3.17"
=======
switchboard-v2 = { version = "^0.1.14" }
>>>>>>> b26b42be
<|MERGE_RESOLUTION|>--- conflicted
+++ resolved
@@ -27,9 +27,6 @@
 shared-utils = { path = "../shared-utils" }
 circuit-breaker = { path = "../circuit-breaker", features = ["cpi"] }
 treasury-management = { path = "../treasury-management", features = ["cpi"] }
-<<<<<<< HEAD
 clockwork-sdk = { git = "https://github.com/clockwork-xyz/clockwork", version = "1.3.8", features = ["thread"] }
 time = "0.3.17"
-=======
-switchboard-v2 = { version = "^0.1.14" }
->>>>>>> b26b42be
+switchboard-v2 = { version = "^0.1.14" }