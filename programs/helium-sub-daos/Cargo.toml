--- conflicted
+++ resolved
@@ -1,10 +1,6 @@
 [package]
 name = "helium-sub-daos"
-<<<<<<< HEAD
-version = "0.2.34"
-=======
-version = "0.2.35"
->>>>>>> 405ff10c
+version = "0.2.36"
 description = "Created with Anchor"
 edition = "2021"
 
