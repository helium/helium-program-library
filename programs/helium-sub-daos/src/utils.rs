--- conflicted
+++ resolved
@@ -1,19 +1,11 @@
-<<<<<<< HEAD
 use crate::{error::ErrorCode, state::*};
 use anchor_lang::{prelude::*, solana_program::instruction::Instruction, InstructionData};
 use clockwork_sdk::utils::anchor_sighash;
-=======
-use crate::{error::ErrorCode, state::*, TESTING};
-use anchor_lang::prelude::*;
->>>>>>> e356b94b
 use shared_utils::{precise_number::PreciseNumber, signed_precise_number::SignedPreciseNumber};
 use std::{cmp::Ordering, convert::TryInto};
 use time::{Duration, OffsetDateTime};
-<<<<<<< HEAD
-=======
 use voter_stake_registry::state::{LockupKind, PositionV0, VotingMintConfigV0};
 
->>>>>>> e356b94b
 pub trait OrArithError<T> {
   fn or_arith_error(self) -> Result<T>;
 }
@@ -165,128 +157,6 @@
     .checked_mul(FALL_RATE_FACTOR)
     .unwrap(); // add decimals of precision for fall rate calculation
 
-<<<<<<< HEAD
-  diff.checked_div(num_seconds.into())
-}
-
-pub fn construct_calculate_kickoff_ix(
-  dao: Pubkey,
-  sub_dao: Pubkey,
-  hnt_mint: Pubkey,
-  active_device_aggregator: Pubkey,
-  system_program: Pubkey,
-  token_program: Pubkey,
-  circuit_breaker_program: Pubkey,
-) -> Option<Instruction> {
-  // build clockwork kickoff ix
-  let accounts = vec![
-    AccountMeta::new_readonly(dao, false),
-    AccountMeta::new_readonly(sub_dao, false),
-    AccountMeta::new_readonly(hnt_mint, false),
-    AccountMeta::new_readonly(active_device_aggregator, false),
-    AccountMeta::new_readonly(system_program, false),
-    AccountMeta::new_readonly(token_program, false),
-    AccountMeta::new_readonly(circuit_breaker_program, false),
-  ];
-  Some(Instruction {
-    program_id: crate::ID,
-    accounts,
-    data: anchor_sighash("calculate_kickoff_v0").to_vec(),
-  })
-}
-
-pub fn construct_issue_rewards_ix(
-  dao: Pubkey,
-  sub_dao: Pubkey,
-  hnt_mint: Pubkey,
-  dnt_mint: Pubkey,
-  treasury: Pubkey,
-  rewards_escrow: Pubkey,
-  delegator_pool: Pubkey,
-  system_program: Pubkey,
-  token_program: Pubkey,
-  circuit_breaker_program: Pubkey,
-  dao_epoch_info: Pubkey,
-  sub_dao_epoch_info: Pubkey,
-  issue_thread: Pubkey,
-  clockwork_program: Pubkey,
-  epoch: u64,
-) -> Instruction {
-  let hnt_circuit_breaker = Pubkey::find_program_address(
-    &["mint_windowed_breaker".as_bytes(), hnt_mint.as_ref()],
-    &circuit_breaker_program.key(),
-  )
-  .0;
-  let dnt_circuit_breaker = Pubkey::find_program_address(
-    &["mint_windowed_breaker".as_bytes(), dnt_mint.as_ref()],
-    &circuit_breaker_program.key(),
-  )
-  .0;
-
-  // issue rewards ix
-  let accounts = vec![
-    AccountMeta::new_readonly(dao, false),
-    AccountMeta::new_readonly(sub_dao, false),
-    AccountMeta::new(dao_epoch_info, false), // use the current epoch infos
-    AccountMeta::new(sub_dao_epoch_info, false),
-    AccountMeta::new(hnt_circuit_breaker, false),
-    AccountMeta::new(dnt_circuit_breaker, false),
-    AccountMeta::new(hnt_mint, false),
-    AccountMeta::new(dnt_mint, false),
-    AccountMeta::new(treasury, false),
-    AccountMeta::new(rewards_escrow, false),
-    AccountMeta::new(delegator_pool, false),
-    AccountMeta::new_readonly(system_program, false),
-    AccountMeta::new_readonly(token_program, false),
-    AccountMeta::new_readonly(circuit_breaker_program, false),
-    AccountMeta::new(issue_thread, false),
-    AccountMeta::new_readonly(clockwork_program, false),
-  ];
-  Instruction {
-    program_id: crate::ID,
-    accounts,
-    data: crate::instruction::IssueRewardsV0 {
-      args: crate::IssueRewardsArgsV0 { epoch },
-    }
-    .data(),
-  }
-}
-
-pub fn construct_issue_hst_ix(
-  dao: Pubkey,
-  hnt_circuit_breaker: Pubkey,
-  hnt_mint: Pubkey,
-  hst_pool: Pubkey,
-  system_program: Pubkey,
-  token_program: Pubkey,
-  circuit_breaker_program: Pubkey,
-  thread: Pubkey,
-  clockwork_program: Pubkey,
-  dao_epoch_info: Pubkey,
-  epoch: u64,
-) -> Option<Instruction> {
-  // build issue hst pool ix
-  let accounts = vec![
-    AccountMeta::new_readonly(dao, false),
-    AccountMeta::new(dao_epoch_info, false),
-    AccountMeta::new(hnt_circuit_breaker, false),
-    AccountMeta::new(hnt_mint, false),
-    AccountMeta::new(hst_pool, false),
-    AccountMeta::new_readonly(system_program, false),
-    AccountMeta::new_readonly(token_program, false),
-    AccountMeta::new_readonly(circuit_breaker_program, false),
-    AccountMeta::new(thread, false),
-    AccountMeta::new_readonly(clockwork_program, false),
-  ];
-  Some(Instruction {
-    program_id: crate::ID,
-    accounts,
-    data: crate::instruction::IssueHstPoolV0 {
-      args: crate::IssueHstPoolArgsV0 { epoch },
-    }
-    .data(),
-  })
-=======
   // diff / num_seconds but rounded to the ceil. That way we always underestimate the amount of veHNT
   // using the fall rate, which means we never end up with leftover vehnt that can't be accounted for
   (diff
@@ -446,5 +316,123 @@
     Ordering::Less => Some(round_divide),
     Ordering::Greater => round_divide.checked_add(1),
   }
->>>>>>> e356b94b
+}
+
+pub fn construct_calculate_kickoff_ix(
+  dao: Pubkey,
+  sub_dao: Pubkey,
+  hnt_mint: Pubkey,
+  active_device_aggregator: Pubkey,
+  system_program: Pubkey,
+  token_program: Pubkey,
+  circuit_breaker_program: Pubkey,
+) -> Option<Instruction> {
+  // build clockwork kickoff ix
+  let accounts = vec![
+    AccountMeta::new_readonly(dao, false),
+    AccountMeta::new_readonly(sub_dao, false),
+    AccountMeta::new_readonly(hnt_mint, false),
+    AccountMeta::new_readonly(active_device_aggregator, false),
+    AccountMeta::new_readonly(system_program, false),
+    AccountMeta::new_readonly(token_program, false),
+    AccountMeta::new_readonly(circuit_breaker_program, false),
+  ];
+  Some(Instruction {
+    program_id: crate::ID,
+    accounts,
+    data: anchor_sighash("calculate_kickoff_v0").to_vec(),
+  })
+}
+
+pub fn construct_issue_rewards_ix(
+  dao: Pubkey,
+  sub_dao: Pubkey,
+  hnt_mint: Pubkey,
+  dnt_mint: Pubkey,
+  treasury: Pubkey,
+  rewards_escrow: Pubkey,
+  delegator_pool: Pubkey,
+  system_program: Pubkey,
+  token_program: Pubkey,
+  circuit_breaker_program: Pubkey,
+  dao_epoch_info: Pubkey,
+  sub_dao_epoch_info: Pubkey,
+  issue_thread: Pubkey,
+  clockwork_program: Pubkey,
+  epoch: u64,
+) -> Instruction {
+  let hnt_circuit_breaker = Pubkey::find_program_address(
+    &["mint_windowed_breaker".as_bytes(), hnt_mint.as_ref()],
+    &circuit_breaker_program.key(),
+  )
+  .0;
+  let dnt_circuit_breaker = Pubkey::find_program_address(
+    &["mint_windowed_breaker".as_bytes(), dnt_mint.as_ref()],
+    &circuit_breaker_program.key(),
+  )
+  .0;
+
+  // issue rewards ix
+  let accounts = vec![
+    AccountMeta::new_readonly(dao, false),
+    AccountMeta::new_readonly(sub_dao, false),
+    AccountMeta::new(dao_epoch_info, false), // use the current epoch infos
+    AccountMeta::new(sub_dao_epoch_info, false),
+    AccountMeta::new(hnt_circuit_breaker, false),
+    AccountMeta::new(dnt_circuit_breaker, false),
+    AccountMeta::new(hnt_mint, false),
+    AccountMeta::new(dnt_mint, false),
+    AccountMeta::new(treasury, false),
+    AccountMeta::new(rewards_escrow, false),
+    AccountMeta::new(delegator_pool, false),
+    AccountMeta::new_readonly(system_program, false),
+    AccountMeta::new_readonly(token_program, false),
+    AccountMeta::new_readonly(circuit_breaker_program, false),
+    AccountMeta::new(issue_thread, false),
+    AccountMeta::new_readonly(clockwork_program, false),
+  ];
+  Instruction {
+    program_id: crate::ID,
+    accounts,
+    data: crate::instruction::IssueRewardsV0 {
+      args: crate::IssueRewardsArgsV0 { epoch },
+    }
+    .data(),
+  }
+}
+
+pub fn construct_issue_hst_ix(
+  dao: Pubkey,
+  hnt_circuit_breaker: Pubkey,
+  hnt_mint: Pubkey,
+  hst_pool: Pubkey,
+  system_program: Pubkey,
+  token_program: Pubkey,
+  circuit_breaker_program: Pubkey,
+  thread: Pubkey,
+  clockwork_program: Pubkey,
+  dao_epoch_info: Pubkey,
+  epoch: u64,
+) -> Option<Instruction> {
+  // build issue hst pool ix
+  let accounts = vec![
+    AccountMeta::new_readonly(dao, false),
+    AccountMeta::new(dao_epoch_info, false),
+    AccountMeta::new(hnt_circuit_breaker, false),
+    AccountMeta::new(hnt_mint, false),
+    AccountMeta::new(hst_pool, false),
+    AccountMeta::new_readonly(system_program, false),
+    AccountMeta::new_readonly(token_program, false),
+    AccountMeta::new_readonly(circuit_breaker_program, false),
+    AccountMeta::new(thread, false),
+    AccountMeta::new_readonly(clockwork_program, false),
+  ];
+  Some(Instruction {
+    program_id: crate::ID,
+    accounts,
+    data: crate::instruction::IssueHstPoolV0 {
+      args: crate::IssueHstPoolArgsV0 { epoch },
+    }
+    .data(),
+  })
 }