use anchor_lang::prelude::*;
#[cfg(not(feature = "no-entrypoint"))]
use {default_env::default_env, solana_security_txt::security_txt};

declare_id!("hdaoVTCqhfHHo75XdAMxBKdUqvq1i5bF23sisBqVgGR");

pub mod circuit_breaker;
pub mod create_account;
pub mod error;
pub mod instructions;
pub mod state;
pub mod utils;

pub use instructions::*;
pub use state::*;
pub use utils::*;

#[cfg(not(feature = "no-entrypoint"))]
security_txt! {
  name: "Helium Sub Daos",
  project_url: "http://helium.com",
  contacts: "email:hello@helium.foundation",
  policy: "https://github.com/helium/helium-program-library/tree/master/SECURITY.md",

  // Optional Fields
  preferred_languages: "en",
  source_code: "https://github.com/helium/helium-program-library/tree/master/programs/helium-sub-daos",
  source_revision: default_env!("GITHUB_SHA", ""),
  source_release: default_env!("GITHUB_REF_NAME", ""),
  auditors: "Sec3"
}

#[program]
pub mod helium_sub_daos {
  use super::*;

  // trigger build
  pub fn initialize_dao_v0(ctx: Context<InitializeDaoV0>, args: InitializeDaoArgsV0) -> Result<()> {
    initialize_dao_v0::handler(ctx, args)
  }

  pub fn initialize_sub_dao_v0(
    ctx: Context<InitializeSubDaoV0>,
    args: InitializeSubDaoArgsV0,
  ) -> Result<()> {
    initialize_sub_dao_v0::handler(ctx, args)
  }

  pub fn update_dao_v0(ctx: Context<UpdateDaoV0>, args: UpdateDaoArgsV0) -> Result<()> {
    update_dao_v0::handler(ctx, args)
  }

  pub fn update_sub_dao_v0(ctx: Context<UpdateSubDaoV0>, args: UpdateSubDaoArgsV0) -> Result<()> {
    update_sub_dao_v0::handler(ctx, args)
  }

  pub fn temp_update_sub_dao_epoch_info(
    ctx: Context<TempUpdateSubDaoEpochInfo>,
    args: TempUpdateSubDaoEpochInfoArgs,
  ) -> Result<()> {
    temp_update_sub_dao_epoch_info::handler(ctx, args)
  }

  pub fn update_sub_dao_vehnt_v0(
    ctx: Context<UpdateSubDaoVeHntV0>,
    args: UpdateSubDaoVeHntArgsV0,
  ) -> Result<()> {
    update_sub_dao_vehnt_v0::handler(ctx, args)
  }

  pub fn track_dc_burn_v0(ctx: Context<TrackDcBurnV0>, args: TrackDcBurnArgsV0) -> Result<()> {
    track_dc_burn_v0::handler(ctx, args)
  }

  pub fn calculate_utility_score_v0(
    ctx: Context<CalculateUtilityScoreV0>,
    args: CalculateUtilityScoreArgsV0,
  ) -> Result<()> {
    calculate_utility_score_v0::handler(ctx, args)
  }

  pub fn issue_rewards_v0(ctx: Context<IssueRewardsV0>, args: IssueRewardsArgsV0) -> Result<()> {
    issue_rewards_v0::handler(ctx, args)
  }

  pub fn delegate_v0(ctx: Context<DelegateV0>) -> Result<()> {
    delegate_v0::handler(ctx)
  }

  pub fn close_delegation_v0(ctx: Context<CloseDelegationV0>) -> Result<()> {
    close_delegation_v0::handler(ctx)
  }

  pub fn claim_rewards_v0(ctx: Context<ClaimRewardsV0>, args: ClaimRewardsArgsV0) -> Result<()> {
    claim_rewards_v0::handler(ctx, args)
  }

  pub fn transfer_v0(ctx: Context<TransferV0>, args: TransferArgsV0) -> Result<()> {
    transfer_v0::handler(ctx, args)
  }

  pub fn issue_hst_pool_v0(ctx: Context<IssueHstPoolV0>, args: IssueHstPoolArgsV0) -> Result<()> {
    issue_hst_pool_v0::handler(ctx, args)
  }

  pub fn reset_lockup_v0(ctx: Context<ResetLockupV0>, args: ResetLockupArgsV0) -> Result<()> {
    reset_lockup_v0::handler(ctx, args)
  }

  pub fn track_dc_onboarding_fees_v0(
    ctx: Context<TrackDcOnboardingFeesV0>,
    args: TrackDcOnboardingFeesArgsV0,
  ) -> Result<()> {
    track_dc_onboarding_fees_v0::handler(ctx, args)
  }

  pub fn admin_set_dc_onboarding_fees_paid(
    ctx: Context<AdminSetDcOnboardingFeesPaid>,
    args: AdminSetDcOnboardingFeesPaidArgs,
  ) -> Result<()> {
    admin_set_dc_onboarding_fees_paid::handler(ctx, args)
  }

  pub fn admin_set_dc_onboarding_fees_paid_epoch_info(
    ctx: Context<AdminSetDcOnboardingFeesPaidEpochInfo>,
    args: AdminSetDcOnboardingFeesPaidEpochInfoArgs,
  ) -> Result<()> {
    admin_set_dc_onboarding_fees_paid_epoch_info::handler(ctx, args)
  }
<<<<<<< HEAD
=======

  pub fn issue_voting_rewards_v0(
    ctx: Context<IssueVotingRewardsV0>,
    args: IssueVotingRewardsArgsV0,
  ) -> Result<()> {
    issue_voting_rewards_v0::handler(ctx, args)
  }

  pub fn switch_mobile_ops_fund(ctx: Context<SwitchMobileOpsFund>) -> Result<()> {
    switch_mobile_ops_fund::handler(ctx)
  }
>>>>>>> 2ac6142a
}<|MERGE_RESOLUTION|>--- conflicted
+++ resolved
@@ -127,18 +127,8 @@
   ) -> Result<()> {
     admin_set_dc_onboarding_fees_paid_epoch_info::handler(ctx, args)
   }
-<<<<<<< HEAD
-=======
-
-  pub fn issue_voting_rewards_v0(
-    ctx: Context<IssueVotingRewardsV0>,
-    args: IssueVotingRewardsArgsV0,
-  ) -> Result<()> {
-    issue_voting_rewards_v0::handler(ctx, args)
-  }
 
   pub fn switch_mobile_ops_fund(ctx: Context<SwitchMobileOpsFund>) -> Result<()> {
     switch_mobile_ops_fund::handler(ctx)
   }
->>>>>>> 2ac6142a
 }