use anchor_lang::prelude::*;
use clockwork_sdk::state::ThreadResponse;

declare_id!("hdaoVTCqhfHHo75XdAMxBKdUqvq1i5bF23sisBqVgGR");

pub mod circuit_breaker;
pub mod error;
pub mod instructions;
pub mod state;
pub mod utils;

pub use instructions::*;
pub use state::*;
pub use utils::*;

#[program]
pub mod helium_sub_daos {
  use super::*;

  // trigger build
  pub fn initialize_dao_v0(ctx: Context<InitializeDaoV0>, args: InitializeDaoArgsV0) -> Result<()> {
    initialize_dao_v0::handler(ctx, args)
  }

  pub fn initialize_sub_dao_v0(
    ctx: Context<InitializeSubDaoV0>,
    args: InitializeSubDaoArgsV0,
  ) -> Result<()> {
    initialize_sub_dao_v0::handler(ctx, args)
  }

  pub fn update_dao_v0(ctx: Context<UpdateDaoV0>, args: UpdateDaoArgsV0) -> Result<()> {
    update_dao_v0::handler(ctx, args)
  }

  pub fn update_sub_dao_v0(ctx: Context<UpdateSubDaoV0>, args: UpdateSubDaoArgsV0) -> Result<()> {
    update_sub_dao_v0::handler(ctx, args)
  }

  pub fn update_sub_dao_vehnt_v0(
    ctx: Context<UpdateSubDaoVeHntV0>,
    args: UpdateSubDaoVeHntArgsV0,
  ) -> Result<()> {
    update_sub_dao_vehnt_v0::handler(ctx, args)
  }

  pub fn track_dc_burn_v0(ctx: Context<TrackDcBurnV0>, args: TrackDcBurnArgsV0) -> Result<()> {
    track_dc_burn_v0::handler(ctx, args)
  }

  pub fn calculate_utility_score_v0(
    ctx: Context<CalculateUtilityScoreV0>,
    args: CalculateUtilityScoreArgsV0,
  ) -> Result<()> {
    calculate_utility_score_v0::handler(ctx, args)
  }

  pub fn issue_rewards_v0(
    ctx: Context<IssueRewardsV0>,
    args: IssueRewardsArgsV0,
  ) -> Result<ThreadResponse> {
    issue_rewards_v0::handler(ctx, args)
  }

  pub fn delegate_v0(ctx: Context<DelegateV0>) -> Result<()> {
    delegate_v0::handler(ctx)
  }

  pub fn close_delegation_v0(ctx: Context<CloseDelegationV0>) -> Result<()> {
    close_delegation_v0::handler(ctx)
  }

  pub fn claim_rewards_v0(ctx: Context<ClaimRewardsV0>, args: ClaimRewardsArgsV0) -> Result<()> {
    claim_rewards_v0::handler(ctx, args)
  }

  pub fn transfer_v0(ctx: Context<TransferV0>, args: TransferArgsV0) -> Result<()> {
    transfer_v0::handler(ctx, args)
  }

  pub fn issue_hst_pool_v0(
    ctx: Context<IssueHstPoolV0>,
    args: IssueHstPoolArgsV0,
  ) -> Result<ThreadResponse> {
    issue_hst_pool_v0::handler(ctx, args)
  }

  pub fn reset_lockup_v0(ctx: Context<ResetLockupV0>, args: ResetLockupArgsV0) -> Result<()> {
    reset_lockup_v0::handler(ctx, args)
  }

  pub fn calculate_kickoff_v0(ctx: Context<CalculateKickoffV0>) -> Result<ThreadResponse> {
    calculate_kickoff_v0::handler(ctx)
  }

  pub fn issue_rewards_kickoff_v0(ctx: Context<IssueRewardsKickoffV0>) -> Result<ThreadResponse> {
    issue_rewards_kickoff_v0::handler(ctx)
  }

  pub fn issue_hst_kickoff_v0(ctx: Context<IssueHstKickoffV0>) -> Result<ThreadResponse> {
    issue_hst_kickoff_v0::handler(ctx)
  }

  pub fn reset_dao_thread_v0(ctx: Context<ResetDaoThreadV0>) -> Result<()> {
    reset_dao_thread_v0::handler(ctx)
  }

  pub fn reset_sub_dao_thread_v0(ctx: Context<ResetSubDaoThreadV0>) -> Result<()> {
    reset_sub_dao_thread_v0::handler(ctx)
  }
<<<<<<< HEAD

  pub fn temp_update_sub_dao_epoch_info(
    ctx: Context<TempUpdateSubDaoEpochInfo>,
    args: TempUpdateSubDaoEpochInfoArgs,
  ) -> Result<()> {
    temp_update_sub_dao_epoch_info::handler(ctx, args)
  }

  pub fn track_dc_onboarding_fees_v0(
    ctx: Context<TrackDcOnboardingFeesV0>,
    args: TrackDcOnboardingFeesArgsV0,
  ) -> Result<()> {
    track_dc_onboarding_fees_v0::handler(ctx, args)
  }
=======
>>>>>>> abff711a
}<|MERGE_RESOLUTION|>--- conflicted
+++ resolved
@@ -108,14 +108,6 @@
   pub fn reset_sub_dao_thread_v0(ctx: Context<ResetSubDaoThreadV0>) -> Result<()> {
     reset_sub_dao_thread_v0::handler(ctx)
   }
-<<<<<<< HEAD
-
-  pub fn temp_update_sub_dao_epoch_info(
-    ctx: Context<TempUpdateSubDaoEpochInfo>,
-    args: TempUpdateSubDaoEpochInfoArgs,
-  ) -> Result<()> {
-    temp_update_sub_dao_epoch_info::handler(ctx, args)
-  }
 
   pub fn track_dc_onboarding_fees_v0(
     ctx: Context<TrackDcOnboardingFeesV0>,
@@ -123,6 +115,4 @@
   ) -> Result<()> {
     track_dc_onboarding_fees_v0::handler(ctx, args)
   }
-=======
->>>>>>> abff711a
 }