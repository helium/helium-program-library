--- conflicted
+++ resolved
@@ -283,11 +283,7 @@
 }
 
 impl SubDaoEpochInfoV0 {
-<<<<<<< HEAD
-  pub const SIZE: usize = 60 + 8 + std::mem::size_of::<SubDaoEpochInfoV0>() - 8 - 8 - 8 - 4; // subtract 8 the extra u64 we added to vehnt, dc onboarding fees paid, hnt rewards issued, and prev percentage
-=======
   pub const SIZE: usize = 60 + 8 + std::mem::size_of::<SubDaoEpochInfoV0>() - 8 - 8 - 8; // subtract 8 the extra u64 we added to vehnt, dc onboarding fees paid, hnt rewards issued, and prev percentage
->>>>>>> bd6c3d7c
 }
 impl SubDaoEpochInfoV0 {
   pub fn start_ts(&self) -> i64 {
