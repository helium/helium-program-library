use anchor_lang::prelude::*;

#[derive(AnchorSerialize, AnchorDeserialize, Clone, Default)]
pub struct EmissionScheduleItem {
  pub start_unix_time: i64,
  pub emissions_per_epoch: u64,
}

pub trait GetEmissions {
  fn get_emissions_at(&self, unix_time: i64) -> Option<u64>;
}

impl GetEmissions for Vec<EmissionScheduleItem> {
  // Binary search for the emissions amongst the schedule.
  fn get_emissions_at(&self, unix_time: i64) -> Option<u64> {
    if self.is_empty() {
      return None;
    }

    let mut ans: Option<u64> = None;
    let mut low: usize = 0;
    let mut high: usize = self.len() - 1;

    while low <= high {
      let middle = (high + low) / 2;
      if let Some(current) = self.get(middle) {
        // Move to the right side if target time is greater
        if current.start_unix_time <= unix_time {
          ans = Some(current.emissions_per_epoch);
          low = middle + 1;
        } else {
          // move left side
          high = middle - 1;
        }
      } else {
        break;
      }
    }

    ans
  }
}

#[account]
#[derive(Default)]
pub struct DaoV0 {
  pub hnt_mint: Pubkey,
  pub dc_mint: Pubkey,
  pub authority: Pubkey,
  pub num_sub_daos: u32,
  pub emission_schedule: Vec<EmissionScheduleItem>,
  pub bump_seed: u8,
}

#[account]
#[derive(Default)]
pub struct DaoEpochInfoV0 {
  pub epoch: u64,
  pub dao: Pubkey,
  /// Precise number with 12 decimals
  pub total_utility_score: u128,
  pub num_utility_scores_calculated: u32,
  pub num_rewards_issued: u32,
  pub done_issuing_rewards: bool,
  pub bump_seed: u8,
}

#[account]
#[derive(Default)]
pub struct SubDaoEpochInfoV0 {
  pub epoch: u64,
  pub sub_dao: Pubkey,
  pub dc_burned: u64,
  /// Precise number with 12 decimals
  pub utility_score: Option<u128>,
  pub rewards_issued: bool,
  pub bump_seed: u8,
}

#[account]
#[derive(Default)]
pub struct SubDaoV0 {
  pub dao: Pubkey,
  pub dnt_mint: Pubkey,       // The mint of the subdao token
  pub treasury: Pubkey,       // The treasury of HNT
  pub rewards_escrow: Pubkey, // The escrow account for DNT rewards
  pub authority: Pubkey,
<<<<<<< HEAD
  pub active_device_aggregator: Pubkey,
=======
  pub dc_burn_authority: Pubkey, // Authority to burn data delegated data credits
  pub total_devices: u64,
>>>>>>> ba16c121
  pub onboarding_dc_fee: u64,
  pub emission_schedule: Vec<EmissionScheduleItem>,
  pub bump_seed: u8,
}<|MERGE_RESOLUTION|>--- conflicted
+++ resolved
@@ -85,12 +85,8 @@
   pub treasury: Pubkey,       // The treasury of HNT
   pub rewards_escrow: Pubkey, // The escrow account for DNT rewards
   pub authority: Pubkey,
-<<<<<<< HEAD
   pub active_device_aggregator: Pubkey,
-=======
   pub dc_burn_authority: Pubkey, // Authority to burn data delegated data credits
-  pub total_devices: u64,
->>>>>>> ba16c121
   pub onboarding_dc_fee: u64,
   pub emission_schedule: Vec<EmissionScheduleItem>,
   pub bump_seed: u8,
