<<<<<<< HEAD
use crate::{current_epoch, error::ErrorCode, state::*, update_subdao_vehnt, OrArithError};
=======
use crate::{current_epoch, error::ErrorCode, state::*, OrArithError, EPOCH_LENGTH};
>>>>>>> b26b42be
use anchor_lang::prelude::*;
use shared_utils::precise_number::{PreciseNumber, FOUR_PREC, TWO_PREC};
use switchboard_v2::{AggregatorAccountData, AggregatorHistoryBuffer};

#[derive(AnchorSerialize, AnchorDeserialize, Clone, Default)]
pub struct CalculateUtilityScoreArgsV0 {
  pub epoch: u64,
}

pub const TESTING: bool = std::option_env!("TESTING").is_some();

#[derive(Accounts)]
#[instruction(args: CalculateUtilityScoreArgsV0)]
pub struct CalculateUtilityScoreV0<'info> {
  #[account(mut)]
  pub payer: Signer<'info>,
  pub dao: Box<Account<'info, DaoV0>>,
  #[account(
    has_one = dao,
    has_one = active_device_aggregator
  )]
  pub sub_dao: Box<Account<'info, SubDaoV0>>,
  #[account(
    has_one = history_buffer
  )]
  pub active_device_aggregator: AccountLoader<'info, AggregatorAccountData>,
  /// CHECK: Checked by has_one with active device aggregator
  pub history_buffer: AccountInfo<'info>,
  #[account(
    init_if_needed,
    payer = payer,
    space = 60 + 8 + std::mem::size_of::<DaoEpochInfoV0>(),
    seeds = ["dao_epoch_info".as_bytes(), dao.key().as_ref(), &args.epoch.to_le_bytes()], // Break into 30m epochs
    bump,
  )]
  pub dao_epoch_info: Box<Account<'info, DaoEpochInfoV0>>,
  #[account(
    init_if_needed,
    payer = payer,
    space = 60 + 8 + std::mem::size_of::<SubDaoEpochInfoV0>(),
    seeds = ["sub_dao_epoch_info".as_bytes(), sub_dao.key().as_ref(), &args.epoch.to_le_bytes()], // Break into 30m epochs
    bump,
  )]
  pub sub_dao_epoch_info: Box<Account<'info, SubDaoEpochInfoV0>>,
  pub clock: Sysvar<'info, Clock>,
  pub rent: Sysvar<'info, Rent>,
  pub system_program: Program<'info, System>,
}

pub fn handler(
  ctx: Context<CalculateUtilityScoreV0>,
  args: CalculateUtilityScoreArgsV0,
) -> Result<()> {
  let epoch = current_epoch(ctx.accounts.clock.unix_timestamp);

  if !TESTING && args.epoch >= epoch {
    return Err(error!(ErrorCode::EpochNotOver));
  }

  if !TESTING && ctx.accounts.sub_dao_epoch_info.utility_score.is_some() {
    return Err(error!(ErrorCode::UtilityScoreAlreadyCalculated));
  }

  ctx.accounts.sub_dao_epoch_info.epoch = epoch;
  ctx.accounts.dao_epoch_info.epoch = epoch;
  ctx.accounts.dao_epoch_info.dao = ctx.accounts.dao.key();
  ctx.accounts.sub_dao_epoch_info.sub_dao = ctx.accounts.sub_dao.key();
  ctx.accounts.sub_dao_epoch_info.bump_seed = *ctx.bumps.get("sub_dao_epoch_info").unwrap();
  ctx.accounts.dao_epoch_info.bump_seed = *ctx.bumps.get("dao_epoch_info").unwrap();

  // Calculate utility score
  // utility score = V * D * A
  // V = max(1, veHNT_dnp). Not implemented yet
  // D = max(1, sqrt(DCs burned in USD)). 1 DC = $0.00001.
  // A = max(1, fourth_root(Total active device count * device activation fee)).
  let epoch_info = &mut ctx.accounts.sub_dao_epoch_info;
  let sub_dao = &mut ctx.accounts.sub_dao;
  update_subdao_vehnt(sub_dao, ctx.accounts.clock.unix_timestamp);
  epoch_info.total_vehnt = sub_dao.vehnt_staked;

  let dc_burned = PreciseNumber::new(epoch_info.dc_burned.into())
    .or_arith_error()?
<<<<<<< HEAD
    .checked_div(&PreciseNumber::new(100000_u128).or_arith_error()?) // 10^5 to get to dollars.
=======
    .checked_div(&PreciseNumber::new(100000_u128).or_arith_error()?) // DC has 0 decimals, plus 10^5 to get to dollars.
>>>>>>> b26b42be
    .or_arith_error()?;

  let history_buffer = AggregatorHistoryBuffer::new(&ctx.accounts.history_buffer)?;
  let timestamp = i64::try_from(args.epoch).unwrap() * EPOCH_LENGTH;
  let total_devices_u64 = u64::try_from(
    history_buffer
      .lower_bound(timestamp)
      .unwrap()
      .value
      .mantissa,
  )
  .unwrap();

  msg!(
    "Total devices: {}. Dc burned: {}.",
    total_devices_u64,
    epoch_info.dc_burned
  );

  let total_devices = PreciseNumber::new(total_devices_u64.into()).or_arith_error()?;
  let devices_with_fee = total_devices
    .checked_mul(
      &PreciseNumber::new(u128::from(ctx.accounts.sub_dao.onboarding_dc_fee)).or_arith_error()?,
    )
    .or_arith_error()?
    .checked_div(&PreciseNumber::new(100000_u128).or_arith_error()?) // Need onboarding fee in dollars
    .or_arith_error()?;

  // sqrt(x) = e^(ln(x)/2)
  // x^1/4 = e^(ln(x)/4))
  let one = PreciseNumber::one();
  let d = if epoch_info.dc_burned > 0 {
    std::cmp::max(
      one.clone(),
      dc_burned
        .log()
        .or_arith_error()?
        .checked_div(&FOUR_PREC.clone().signed())
        .or_arith_error()?
        .exp()
        .or_arith_error()?,
    )
  } else {
    one.clone()
  };

<<<<<<< HEAD
  let vehnt_staked = PreciseNumber::new(epoch_info.total_vehnt.into())
    .or_arith_error()?
    .checked_div(&PreciseNumber::new(100000000_u128).or_arith_error()?) // vehnt has 8 decimals
    .or_arith_error()?;

  let v = std::cmp::max(one.clone(), vehnt_staked);

  let a = if epoch_info.total_devices > 0 {
=======
  let a = if total_devices_u64 > 0 {
>>>>>>> b26b42be
    std::cmp::max(
      one,
      devices_with_fee
        .log()
        .or_arith_error()?
        .checked_div(&TWO_PREC.clone().signed())
        .or_arith_error()?
        .exp()
        .or_arith_error()?,
    )
  } else {
    one
  };

  let utility_score_prec = d
    .checked_mul(&a)
    .or_arith_error()?
    .checked_mul(&v)
    .or_arith_error()?;
  // Convert to u128 with 12 decimals of precision
  let utility_score = utility_score_prec
    .checked_mul(
      &PreciseNumber::new(1000000000000_u128).or_arith_error()?, // u128 with 12 decimal places
    )
    .or_arith_error()?
    .to_imprecise()
    .unwrap();

  // Store utility scores
  epoch_info.utility_score = Some(utility_score);

  // Only increment utility scores when either (a) in prod or (b) testing and we haven't already over-calculated utility scores.
  // TODO: We can remove this after breakpoint demo
  if !(TESTING
    && ctx.accounts.dao_epoch_info.num_utility_scores_calculated > ctx.accounts.dao.num_sub_daos)
  {
    ctx.accounts.dao_epoch_info.num_utility_scores_calculated += 1;
    ctx.accounts.dao_epoch_info.total_utility_score = ctx
      .accounts
      .dao_epoch_info
      .total_utility_score
      .checked_add(utility_score)
      .unwrap();
  }

  Ok(())
}<|MERGE_RESOLUTION|>--- conflicted
+++ resolved
@@ -1,8 +1,4 @@
-<<<<<<< HEAD
-use crate::{current_epoch, error::ErrorCode, state::*, update_subdao_vehnt, OrArithError};
-=======
-use crate::{current_epoch, error::ErrorCode, state::*, OrArithError, EPOCH_LENGTH};
->>>>>>> b26b42be
+use crate::{current_epoch, error::ErrorCode, state::*, update_subdao_vehnt, OrArithError, EPOCH_LENGTH};
 use anchor_lang::prelude::*;
 use shared_utils::precise_number::{PreciseNumber, FOUR_PREC, TWO_PREC};
 use switchboard_v2::{AggregatorAccountData, AggregatorHistoryBuffer};
@@ -85,11 +81,7 @@
 
   let dc_burned = PreciseNumber::new(epoch_info.dc_burned.into())
     .or_arith_error()?
-<<<<<<< HEAD
-    .checked_div(&PreciseNumber::new(100000_u128).or_arith_error()?) // 10^5 to get to dollars.
-=======
     .checked_div(&PreciseNumber::new(100000_u128).or_arith_error()?) // DC has 0 decimals, plus 10^5 to get to dollars.
->>>>>>> b26b42be
     .or_arith_error()?;
 
   let history_buffer = AggregatorHistoryBuffer::new(&ctx.accounts.history_buffer)?;
@@ -136,7 +128,6 @@
     one.clone()
   };
 
-<<<<<<< HEAD
   let vehnt_staked = PreciseNumber::new(epoch_info.total_vehnt.into())
     .or_arith_error()?
     .checked_div(&PreciseNumber::new(100000000_u128).or_arith_error()?) // vehnt has 8 decimals
@@ -144,10 +135,7 @@
 
   let v = std::cmp::max(one.clone(), vehnt_staked);
 
-  let a = if epoch_info.total_devices > 0 {
-=======
   let a = if total_devices_u64 > 0 {
->>>>>>> b26b42be
     std::cmp::max(
       one,
       devices_with_fee
