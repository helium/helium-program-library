--- conflicted
+++ resolved
@@ -90,11 +90,6 @@
   let curr_supply = ctx.accounts.hnt_mint.supply;
   let mut prev_supply = curr_supply;
   let mut prev_total_utility_score = 0;
-<<<<<<< HEAD
-  let prev_dao_epoch_info = &mut ctx.accounts.prev_dao_epoch_info;
-  if prev_dao_epoch_info.lamports() > 0 && !prev_dao_epoch_info.to_account_info().data_is_empty() {
-    let info: Account<DaoEpochInfoV0> = try_from!(Account<DaoEpochInfoV0>, prev_dao_epoch_info)?;
-=======
   let mut prev_cumulative_not_emitted = 0;
   let mut cumulative_not_emitted = 0;
   let mut not_emitted = 0;
@@ -106,8 +101,7 @@
       .to_account_info()
       .data_is_empty()
   {
-    let info: Account<DaoEpochInfoV0> = Account::try_from(&ctx.accounts.prev_dao_epoch_info)?;
->>>>>>> f6b80ebb
+    let info: Account<DaoEpochInfoV0> = try_from!(Account<DaoEpochInfoV0>, prev_dao_epoch_info)?;
     prev_supply = info.current_hnt_supply;
     prev_total_utility_score = info.total_utility_score;
     prev_cumulative_not_emitted = info.cumulative_not_emitted;
