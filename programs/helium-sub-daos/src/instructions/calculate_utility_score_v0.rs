--- conflicted
+++ resolved
@@ -138,16 +138,12 @@
   let history_buffer = AggregatorHistoryBuffer::new(&ctx.accounts.history_buffer)?;
 
   let total_devices_opt = history_buffer.lower_bound(epoch_end_ts);
-<<<<<<< HEAD
-  let total_devices_u64: u64 = if let Some(total_devices_row) = total_devices_opt {
-    u64::try_from(total_devices_row.value.mantissa).unwrap()
-=======
+
   let total_devices_u64: u64;
   if let Some(total_devices_row) = total_devices_opt {
     total_devices_u64 = total_devices_row.value.try_into().unwrap();
->>>>>>> f45cc5cb
   } else {
-    0
+    total_devices_u64 = 0;
   };
 
   msg!(
