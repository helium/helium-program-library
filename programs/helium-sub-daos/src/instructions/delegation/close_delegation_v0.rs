--- conflicted
+++ resolved
@@ -215,11 +215,7 @@
       .accounts
       .sub_dao_epoch_info
       .vehnt_at_epoch_start
-<<<<<<< HEAD
-      .saturating_sub(vehnt_at_start)
-=======
       .saturating_sub(vehnt_at_start);
->>>>>>> 567b2fb8
   }
 
   ctx.accounts.sub_dao_epoch_info.sub_dao = ctx.accounts.sub_dao.key();
