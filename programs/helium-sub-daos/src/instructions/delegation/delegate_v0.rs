use std::cmp::min;

use anchor_lang::{prelude::*, Discriminator};
use anchor_spl::token::{Mint, TokenAccount};
use modular_governance::nft_proxy::accounts::ProxyConfigV0;
use voter_stake_registry::{
  state::{LockupKind, PositionV0, Registrar},
  VoterStakeRegistry,
};

use self::borsh::BorshSerialize;
use crate::{
  create_account::{create_and_serialize_account_signed, AccountMaxSize},
  current_epoch,
  error::ErrorCode,
  id,
  state::*,
  try_from,
  utils::*,
};

pub fn get_closing_epoch_bytes(
  position: &PositionV0,
  proxy_config: &ProxyConfigV0,
  registrar: &Registrar,
) -> [u8; 8] {
  current_epoch(min(
    position.lockup.end_ts,
    proxy_config
      .get_current_season(registrar.clock_unix_timestamp())
      .unwrap()
      .end,
  ))
  .to_le_bytes()
}

pub fn get_genesis_end_epoch_bytes(
  position: &PositionV0,
  proxy_config: &ProxyConfigV0,
  registrar: &Registrar,
) -> [u8; 8] {
  current_epoch(
    // Avoid passing an extra account if the end is 0 (no genesis on this position).
    // Pass instead closing time epoch info, txn account deduplication will reduce the overall tx size
    if position.genesis_end <= registrar.clock_unix_timestamp() {
      min(
        position.lockup.end_ts,
        proxy_config
          .get_current_season(registrar.clock_unix_timestamp())
          .unwrap()
          .end,
      )
    } else {
      position.genesis_end
    },
  )
  .to_le_bytes()
}

#[derive(Accounts)]
pub struct DelegateV0<'info> {
  #[account(mut)]
  pub payer: Signer<'info>,
  #[account(
    seeds = [b"position".as_ref(), mint.key().as_ref()],
    seeds::program = vsr_program.key(),
    bump = position.bump_seed,
    has_one = mint,
    has_one = registrar,
    constraint = position.lockup.kind == LockupKind::Constant || position.lockup.end_ts > registrar.clock_unix_timestamp()
  )]
  pub position: Box<Account<'info, PositionV0>>,
  pub mint: Box<Account<'info, Mint>>,
  #[account(
    token::mint = mint,
    token::authority = position_authority,
    constraint = position_token_account.amount > 0
  )]
  pub position_token_account: Box<Account<'info, TokenAccount>>,
  #[account(mut)]
  pub position_authority: Signer<'info>,
  #[account(
    has_one = proxy_config
  )]
  pub registrar: Box<Account<'info, Registrar>>,
  #[account(
    has_one = registrar,
  )]
  pub dao: Box<Account<'info, DaoV0>>,
  #[account(
    mut,
    has_one = dao,
  )]
  pub sub_dao: Box<Account<'info, SubDaoV0>>,
  #[account(
    init_if_needed,
    payer = payer,
    space = SubDaoEpochInfoV0::SIZE,
    seeds = ["sub_dao_epoch_info".as_bytes(), sub_dao.key().as_ref(), &get_sub_dao_epoch_info_seed(&registrar)],
    bump,
    constraint = sub_dao_epoch_info.key() != closing_time_sub_dao_epoch_info.key() @ ErrorCode::NoDelegateEndingPosition
  )]
  pub sub_dao_epoch_info: Box<Account<'info, SubDaoEpochInfoV0>>,
  #[account(
    init_if_needed,
    payer = payer,
    space = SubDaoEpochInfoV0::SIZE,
<<<<<<< HEAD
    seeds = ["sub_dao_epoch_info".as_bytes(), sub_dao.key().as_ref(), &get_closing_epoch_bytes(&position, &proxy_config, &registrar)],
=======
    seeds = ["sub_dao_epoch_info".as_bytes(), sub_dao.key().as_ref(), &current_epoch(
        min(position.lockup.effective_end_ts(), proxy_config.get_current_season(registrar.clock_unix_timestamp()).unwrap().end)
    ).to_le_bytes()],
>>>>>>> 5894308d
    bump,
  )]
  pub closing_time_sub_dao_epoch_info: Box<Account<'info, SubDaoEpochInfoV0>>,
  #[account(
    mut,
    seeds = [
      "sub_dao_epoch_info".as_bytes(), 
      sub_dao.key().as_ref(),
<<<<<<< HEAD
      &get_genesis_end_epoch_bytes(&position, &proxy_config, &registrar)
=======
      &current_epoch(
        // Avoid passing an extra account if the end is 0 (no genesis on this position).
        // Pass instead closing time epoch info, txn account deduplication will reduce the overall tx size
        if position.genesis_end <= registrar.clock_unix_timestamp() {
          min(position.lockup.effective_end_ts(), proxy_config.get_current_season(registrar.clock_unix_timestamp()).unwrap().end)
        } else {
          position.genesis_end
        }
      ).to_le_bytes()
>>>>>>> 5894308d
    ],
    bump,
  )]
  /// CHECK: Verified when needed in the inner instr
  pub genesis_end_sub_dao_epoch_info: UncheckedAccount<'info>,

  #[account(
    init,
    space = 60 + 8 + std::mem::size_of::<DelegatedPositionV0>(),
    payer = position_authority,
    seeds = ["delegated_position".as_bytes(), position.key().as_ref()],
    bump,
  )]
  pub delegated_position: Box<Account<'info, DelegatedPositionV0>>,

  pub vsr_program: Program<'info, VoterStakeRegistry>,
  pub system_program: Program<'info, System>,
  pub proxy_config: Account<'info, ProxyConfigV0>,
}

pub struct SubDaoEpochInfoV0WithDescriminator {
  pub sub_dao_epoch_info: SubDaoEpochInfoV0,
}

impl BorshSerialize for SubDaoEpochInfoV0WithDescriminator {
  fn serialize<W: std::io::Write>(&self, writer: &mut W) -> std::io::Result<()> {
    SubDaoEpochInfoV0::DISCRIMINATOR.serialize(writer)?;
    self.sub_dao_epoch_info.serialize(writer)
  }
}

impl AccountMaxSize for SubDaoEpochInfoV0WithDescriminator {
  fn get_max_size(&self) -> Option<usize> {
    Some(SubDaoEpochInfoV0::SIZE)
  }
}

pub fn handler(ctx: Context<DelegateV0>) -> Result<()> {
  // load the vehnt information
  let position = &mut ctx.accounts.position;
  let registrar = &ctx.accounts.registrar;
  let voting_mint_config = &registrar.voting_mints[position.voting_mint_config_idx as usize];
  let curr_ts = registrar.clock_unix_timestamp();

  let expiration_ts = min(
    ctx
      .accounts
      .proxy_config
      .get_current_season(curr_ts)
      .unwrap()
      .end,
    position.lockup.effective_end_ts(),
  );

  let vehnt_info = caclulate_vhnt_info(curr_ts, position, voting_mint_config, expiration_ts)?;
  let VehntInfo {
    has_genesis,
    vehnt_at_curr_ts,
    pre_genesis_end_fall_rate,
    post_genesis_end_fall_rate,
    genesis_end_fall_rate_correction,
    genesis_end_vehnt_correction,
    end_fall_rate_correction,
    end_vehnt_correction,
  } = vehnt_info;

  msg!(
    "Vehnt calculations: {:?}, expiration ts {}",
    vehnt_info,
    expiration_ts
  );

  let curr_epoch = current_epoch(curr_ts);

  let sub_dao = &mut ctx.accounts.sub_dao;
  let delegated_position = &mut ctx.accounts.delegated_position;

  // Update the veHnt at start of epoch
  ctx.accounts.sub_dao_epoch_info.epoch = current_epoch(curr_ts);
  update_subdao_vehnt(sub_dao, &mut ctx.accounts.sub_dao_epoch_info, curr_ts)?;

  sub_dao.vehnt_delegated = sub_dao
    .vehnt_delegated
    .checked_add(vehnt_at_curr_ts)
    .unwrap();
  sub_dao.vehnt_fall_rate = if has_genesis {
    sub_dao
      .vehnt_fall_rate
      .checked_add(pre_genesis_end_fall_rate)
      .unwrap()
  } else {
    sub_dao
      .vehnt_fall_rate
      .checked_add(post_genesis_end_fall_rate)
      .unwrap()
  };

  ctx
    .accounts
    .closing_time_sub_dao_epoch_info
    .fall_rates_from_closing_positions = ctx
    .accounts
    .closing_time_sub_dao_epoch_info
    .fall_rates_from_closing_positions
    .checked_add(end_fall_rate_correction)
    .unwrap();

  ctx
    .accounts
    .closing_time_sub_dao_epoch_info
    .vehnt_in_closing_positions = ctx
    .accounts
    .closing_time_sub_dao_epoch_info
    .vehnt_in_closing_positions
    .checked_add(end_vehnt_correction)
    .unwrap();
  ctx.accounts.closing_time_sub_dao_epoch_info.sub_dao = sub_dao.key();
  ctx.accounts.closing_time_sub_dao_epoch_info.epoch = current_epoch(expiration_ts);
  ctx.accounts.closing_time_sub_dao_epoch_info.bump_seed =
    ctx.bumps.closing_time_sub_dao_epoch_info;

  let mut parsed: Account<SubDaoEpochInfoV0>;
  let genesis_end_is_closing = ctx.accounts.genesis_end_sub_dao_epoch_info.key()
    == ctx.accounts.closing_time_sub_dao_epoch_info.key();
  // If the end account doesn't exist, init it. Otherwise just set the correcitons
  if !genesis_end_is_closing && ctx.accounts.genesis_end_sub_dao_epoch_info.data_len() == 0 {
    msg!("Genesis end doesn't exist, initting");
    let genesis_end_epoch = current_epoch(position.genesis_end);
    // Anchor doesn't natively support dynamic account creation using remaining_accounts
    // and we have to take it on the manual drive
    create_and_serialize_account_signed(
      &ctx.accounts.payer.to_account_info(),
      &ctx
        .accounts
        .genesis_end_sub_dao_epoch_info
        .to_account_info(),
      &SubDaoEpochInfoV0WithDescriminator {
        sub_dao_epoch_info: SubDaoEpochInfoV0 {
          epoch: genesis_end_epoch,
          bump_seed: ctx.bumps.genesis_end_sub_dao_epoch_info,
          sub_dao: sub_dao.key(),
          previous_percentage: 0,
          dc_burned: 0,
          vehnt_at_epoch_start: 0,
          vehnt_in_closing_positions: genesis_end_vehnt_correction,
          fall_rates_from_closing_positions: genesis_end_fall_rate_correction,
          delegation_rewards_issued: 0,
          utility_score: None,
          rewards_issued_at: None,
          initialized: false,
          dc_onboarding_fees_paid: 0,
          hnt_rewards_issued: 0,
        },
      },
      &[
        "sub_dao_epoch_info".as_bytes(),
        sub_dao.key().as_ref(),
        &genesis_end_epoch.to_le_bytes(),
      ],
      &id(),
      &ctx.accounts.system_program.to_account_info(),
      &Rent::get()?,
      0,
    )?;
  } else {
    // closing can be the same account as genesis end. Make sure to use the proper account
    let genesis_end_sub_dao_epoch_info: &mut Account<SubDaoEpochInfoV0> = if genesis_end_is_closing
    {
      &mut ctx.accounts.closing_time_sub_dao_epoch_info
    } else {
      parsed = try_from!(
        Account<SubDaoEpochInfoV0>,
        &ctx.accounts.genesis_end_sub_dao_epoch_info
      )?;
      &mut parsed
    };

    // EDGE CASE: The genesis end could be this epoch. Do not override what was done with update_subdao_vehnt
    if genesis_end_sub_dao_epoch_info.key() == ctx.accounts.sub_dao_epoch_info.key() {
      genesis_end_sub_dao_epoch_info.fall_rates_from_closing_positions = ctx
        .accounts
        .sub_dao_epoch_info
        .fall_rates_from_closing_positions;
      genesis_end_sub_dao_epoch_info.vehnt_in_closing_positions =
        ctx.accounts.sub_dao_epoch_info.vehnt_in_closing_positions;
    } else {
      genesis_end_sub_dao_epoch_info.fall_rates_from_closing_positions =
        genesis_end_sub_dao_epoch_info
          .fall_rates_from_closing_positions
          .checked_add(genesis_end_fall_rate_correction)
          .unwrap();

      genesis_end_sub_dao_epoch_info.vehnt_in_closing_positions = genesis_end_sub_dao_epoch_info
        .vehnt_in_closing_positions
        .checked_add(genesis_end_vehnt_correction)
        .unwrap();
    }

    genesis_end_sub_dao_epoch_info.exit(&id())?;
  }

  delegated_position.purged = false;
  delegated_position.start_ts = curr_ts;
  delegated_position.hnt_amount = position.amount_deposited_native;
  delegated_position.last_claimed_epoch = curr_epoch;
  delegated_position.sub_dao = ctx.accounts.sub_dao.key();
  delegated_position.mint = ctx.accounts.mint.key();
  delegated_position.position = ctx.accounts.position.key();
  delegated_position.bump_seed = ctx.bumps.delegated_position;
  delegated_position.expiration_ts = expiration_ts;

  ctx.accounts.sub_dao_epoch_info.sub_dao = ctx.accounts.sub_dao.key();
  ctx.accounts.sub_dao_epoch_info.bump_seed = ctx.bumps.sub_dao_epoch_info;
  ctx.accounts.sub_dao_epoch_info.initialized = true;

  Ok(())
}<|MERGE_RESOLUTION|>--- conflicted
+++ resolved
@@ -25,7 +25,7 @@
   registrar: &Registrar,
 ) -> [u8; 8] {
   current_epoch(min(
-    position.lockup.end_ts,
+    position.lockup.effective_end_ts(),
     proxy_config
       .get_current_season(registrar.clock_unix_timestamp())
       .unwrap()
@@ -44,7 +44,7 @@
     // Pass instead closing time epoch info, txn account deduplication will reduce the overall tx size
     if position.genesis_end <= registrar.clock_unix_timestamp() {
       min(
-        position.lockup.end_ts,
+        position.lockup.effective_end_ts(),
         proxy_config
           .get_current_season(registrar.clock_unix_timestamp())
           .unwrap()
@@ -105,13 +105,7 @@
     init_if_needed,
     payer = payer,
     space = SubDaoEpochInfoV0::SIZE,
-<<<<<<< HEAD
     seeds = ["sub_dao_epoch_info".as_bytes(), sub_dao.key().as_ref(), &get_closing_epoch_bytes(&position, &proxy_config, &registrar)],
-=======
-    seeds = ["sub_dao_epoch_info".as_bytes(), sub_dao.key().as_ref(), &current_epoch(
-        min(position.lockup.effective_end_ts(), proxy_config.get_current_season(registrar.clock_unix_timestamp()).unwrap().end)
-    ).to_le_bytes()],
->>>>>>> 5894308d
     bump,
   )]
   pub closing_time_sub_dao_epoch_info: Box<Account<'info, SubDaoEpochInfoV0>>,
@@ -120,19 +114,7 @@
     seeds = [
       "sub_dao_epoch_info".as_bytes(), 
       sub_dao.key().as_ref(),
-<<<<<<< HEAD
       &get_genesis_end_epoch_bytes(&position, &proxy_config, &registrar)
-=======
-      &current_epoch(
-        // Avoid passing an extra account if the end is 0 (no genesis on this position).
-        // Pass instead closing time epoch info, txn account deduplication will reduce the overall tx size
-        if position.genesis_end <= registrar.clock_unix_timestamp() {
-          min(position.lockup.effective_end_ts(), proxy_config.get_current_season(registrar.clock_unix_timestamp()).unwrap().end)
-        } else {
-          position.genesis_end
-        }
-      ).to_le_bytes()
->>>>>>> 5894308d
     ],
     bump,
   )]
