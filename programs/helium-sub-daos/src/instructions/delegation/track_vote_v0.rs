--- conflicted
+++ resolved
@@ -1,11 +1,6 @@
 use anchor_lang::prelude::*;
 use anchor_spl::token::Mint;
-<<<<<<< HEAD
 use modular_governance::proposal::accounts::ProposalV0;
-use shared_utils::resize_to_fit;
-=======
-use proposal::ProposalV0;
->>>>>>> 5894308d
 use voter_stake_registry::{
   state::{PositionV0, Registrar, VoteMarkerV0},
   VoterStakeRegistry,
@@ -55,17 +50,12 @@
   #[account(
     init_if_needed,
     payer = payer,
-<<<<<<< HEAD
-    space = DaoEpochInfoV0::size(),
-    seeds = ["dao_epoch_info".as_bytes(), dao.key().as_ref(), &get_sub_dao_epoch_info_seed(&registrar)],
-=======
     space = if dao_epoch_info.data_len() > 0 {
         dao_epoch_info.data_len()
     } else {
         DaoEpochInfoV0::size()
     },
-    seeds = ["dao_epoch_info".as_bytes(), dao.key().as_ref(), &current_epoch(registrar.clock_unix_timestamp()).to_le_bytes()],
->>>>>>> 5894308d
+    seeds = ["dao_epoch_info".as_bytes(), dao.key().as_ref(), &get_sub_dao_epoch_info_seed(&registrar)],
     bump,
   )]
   pub dao_epoch_info: Box<Account<'info, DaoEpochInfoV0>>,
