--- conflicted
+++ resolved
@@ -1,11 +1,6 @@
 [package]
 name = "voter-stake-registry"
-<<<<<<< HEAD
-version = "0.4.2"
-# Trigger deployment - timestamp: 03-31-2025 #3
-=======
 version = "0.4.3"
->>>>>>> 7c64adfb
 description = "Heliums voter weight plugin for spl-governance"
 license = "GPL-3.0-or-later"
 homepage = "https://github.com/helium/helium-program-library"
