--- conflicted
+++ resolved
@@ -3,24 +3,12 @@
 use anchor_lang::prelude::*;
 use anchor_spl::{
   associated_token::AssociatedToken,
-<<<<<<< HEAD
   metadata::{
     create_metadata_accounts_v3,
     mpl_token_metadata::types::{Collection, DataV2},
     verify_sized_collection_item, CreateMetadataAccountsV3, Metadata, VerifySizedCollectionItem,
   },
   token::{self, FreezeAccount, Mint, MintTo, Token, TokenAccount},
-=======
-  token,
-  token::{FreezeAccount, Mint, MintTo, Token, TokenAccount},
-};
-use mpl_token_metadata::types::{Collection, DataV2};
-use shared_utils::{
-  create_metadata_accounts_v3,
-  token_metadata::{
-    verify_sized_collection_item, CreateMetadataAccountsV3, Metadata, VerifyCollectionItem,
-  },
->>>>>>> 5894308d
 };
 
 use crate::{error::VsrError, position_seeds, registrar_seeds, state::*};
