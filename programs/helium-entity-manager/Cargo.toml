--- conflicted
+++ resolved
@@ -34,9 +34,5 @@
 helium-sub-daos = { workspace = true }
 solana-security-txt = { workspace = true }
 default-env = { workspace = true }
-<<<<<<< HEAD
-rewards-burn = { workspace = true }
 price-oracle = { workspace = true }
-=======
-no-emit = { workspace = true }
->>>>>>> 229a2bd8
+no-emit = { workspace = true }