cargo-features = ["workspace-inheritance"]

[package]
name = "helium-entity-manager"
version = "0.1.1"
description = "Created with Anchor"
edition = "2021"

[lib]
crate-type = ["cdylib", "lib"]
name = "helium_entity_manager"

[features]
devnet = []
no-genesis = []
no-entrypoint = []
no-idl = []
no-log-ix-name = []
cpi = ["no-entrypoint"]
default = []

[profile.release]
overflow-checks = true

[dependencies]
bs58 = "0.3.1"
anchor-lang = { workspace = true }
anchor-spl = { workspace = true }
bytemuck = "1.12.3"
angry-purple-tiger = "0.1.0"
mpl-token-metadata = { workspace = true }
bubblegum-cpi = { workspace = true }
account-compression-cpi = { workspace = true }
<<<<<<< HEAD
shared-utils = { path = "../../utils/shared-utils" }
=======
shared-utils = { path = "../shared-utils" }
>>>>>>> 736615bc
data-credits = { path = "../data-credits", features = ["cpi"] }
helium-sub-daos = { path = "../helium-sub-daos", features = ["cpi"] }
lazy-transactions = { path = "../lazy-transactions", features = ["cpi"] }<|MERGE_RESOLUTION|>--- conflicted
+++ resolved
@@ -31,11 +31,7 @@
 mpl-token-metadata = { workspace = true }
 bubblegum-cpi = { workspace = true }
 account-compression-cpi = { workspace = true }
-<<<<<<< HEAD
 shared-utils = { path = "../../utils/shared-utils" }
-=======
-shared-utils = { path = "../shared-utils" }
->>>>>>> 736615bc
 data-credits = { path = "../data-credits", features = ["cpi"] }
 helium-sub-daos = { path = "../helium-sub-daos", features = ["cpi"] }
 lazy-transactions = { path = "../lazy-transactions", features = ["cpi"] }