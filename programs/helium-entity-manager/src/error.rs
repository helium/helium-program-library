--- conflicted
+++ resolved
@@ -20,14 +20,12 @@
   #[msg("Genesis endpoints are currently disabled")]
   NoGenesis,
 
-<<<<<<< HEAD
   #[msg("The tree can only be replaced when it is close to full")]
   TreeNotFull,
 
   #[msg("The provided tree is an invalid size")]
   InvalidTreeSpace,
-=======
+  
   #[msg("Invalid seeds provided")]
   InvalidSeeds,
->>>>>>> f315120b
 }