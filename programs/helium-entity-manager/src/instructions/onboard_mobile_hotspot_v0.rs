--- conflicted
+++ resolved
@@ -182,14 +182,9 @@
     location: None,
     is_full_hotspot: true,
     num_location_asserts: 0,
-<<<<<<< HEAD
-    is_active: true, // set active by default to start, oracle can mark it inactive
+    is_active: false,
     dc_onboarding_fee_paid: fees.dc_onboarding_fee,
     device_type: args.device_type,
-=======
-    is_active: false,
-    dc_onboarding_fee_paid: dc_fee,
->>>>>>> cc5af5ca
   });
   track_dc_onboarding_fees_v0(
     CpiContext::new_with_signer(
