use crate::error::ErrorCode;
use crate::state::*;
use crate::token_metadata::{
  create_master_edition_v3, create_metadata_account_v3, CollectionDetails, CreateMasterEdition,
  CreateMasterEditionArgs, CreateMetadataAccount, CreateMetadataAccountArgs,
};
use anchor_lang::prelude::*;
use anchor_spl::{
  associated_token::AssociatedToken,
  token::{self, Mint, MintTo, Token, TokenAccount},
};
use helium_sub_daos::SubDaoV0;
use mpl_bubblegum::{
  cpi::{accounts::CreateTree, create_tree},
  program::Bubblegum,
};
use spl_account_compression::{program::SplAccountCompression, Wrapper};

#[derive(AnchorSerialize, AnchorDeserialize, Clone, Default)]
pub struct InitializeHotspotConfigArgsV0 {
  pub name: String,
  pub symbol: String,
  pub metadata_url: String,
  pub dc_fee: u64,
  pub onboarding_server: Pubkey,
  pub min_gain: i32,
  pub max_gain: i32,
  pub full_location_staking_fee: u64,
  pub dataonly_location_staking_fee: u64,
}

#[derive(Accounts)]
#[instruction(args: InitializeHotspotConfigArgsV0)]
pub struct InitializeHotspotConfigV0<'info> {
  #[account(mut)]
  pub payer: Signer<'info>,
  #[account(
    init,
    payer = payer,
    mint::decimals = 0,
    mint::authority = hotspot_config,
    mint::freeze_authority = hotspot_config,
    seeds = ["collection".as_bytes(), sub_dao.key().as_ref(), args.symbol.as_bytes()],
    bump
  )]
  pub collection: Box<Account<'info, Mint>>,

  #[account(
    has_one = authority
  )]
  pub sub_dao: Box<Account<'info, SubDaoV0>>,
  pub authority: Signer<'info>,

  /// CHECK: Handled by cpi
  #[account(
    mut,
    seeds = ["metadata".as_bytes(), token_metadata_program.key().as_ref(), collection.key().as_ref()],
    seeds::program = token_metadata_program.key(),
    bump,
  )]
  pub metadata: UncheckedAccount<'info>,
  /// CHECK: Handled by cpi
  #[account(
    mut,
    seeds = ["metadata".as_bytes(), token_metadata_program.key().as_ref(), collection.key().as_ref(), "edition".as_bytes()],
    seeds::program = token_metadata_program.key(),
    bump,
  )]
  pub master_edition: UncheckedAccount<'info>,
  #[account(
    init_if_needed,
    payer = payer,
    associated_token::mint = collection,
    associated_token::authority = hotspot_config,
  )]
  pub token_account: Box<Account<'info, TokenAccount>>,
  #[account(
    init,
    payer = payer,
    space = 60 + std::mem::size_of::<HotspotConfigV0>(),
    seeds = ["hotspot_config".as_bytes(), sub_dao.key().as_ref(), args.symbol.as_bytes()],
    bump,
  )]
  pub hotspot_config: Box<Account<'info, HotspotConfigV0>>,
  pub dc_mint: Box<Account<'info, Mint>>,

  #[account(
    mut,
    seeds = [merkle_tree.key().as_ref()],
    bump,
    seeds::program = bubblegum_program.key()
  )]
  /// CHECK: Checked by cpi
  pub tree_authority: AccountInfo<'info>,

  /// CHECK: Checked by cpi
  #[account(mut)]
  pub merkle_tree: Signer<'info>,

  /// CHECK: Checked with constraints
  #[account(address = mpl_token_metadata::ID)]
  pub token_metadata_program: AccountInfo<'info>,
  pub log_wrapper: Program<'info, Wrapper>,
  pub associated_token_program: Program<'info, AssociatedToken>,
  pub system_program: Program<'info, System>,
  pub bubblegum_program: Program<'info, Bubblegum>,
  pub compression_program: Program<'info, SplAccountCompression>,
  pub token_program: Program<'info, Token>,
  pub rent: Sysvar<'info, Rent>,
}

impl<'info> InitializeHotspotConfigV0<'info> {
  fn mint_ctx(&self) -> CpiContext<'_, '_, '_, 'info, MintTo<'info>> {
    let cpi_accounts = MintTo {
      mint: self.collection.to_account_info(),
      to: self.token_account.to_account_info(),
      authority: self.hotspot_config.to_account_info(),
    };
    CpiContext::new(self.token_program.to_account_info(), cpi_accounts)
  }
}

pub fn handler(
  ctx: Context<InitializeHotspotConfigV0>,
  args: InitializeHotspotConfigArgsV0,
) -> Result<()> {
  require!(args.name.len() <= 32, ErrorCode::InvalidStringLength);
  require!(args.symbol.len() <= 10, ErrorCode::InvalidStringLength);
  require!(
    args.metadata_url.len() <= 200,
    ErrorCode::InvalidStringLength
  );

  let signer_seeds: &[&[&[u8]]] = &[&[
    b"hotspot_config",
    ctx.accounts.sub_dao.to_account_info().key.as_ref(),
    args.symbol.as_bytes(),
    &[ctx.bumps["hotspot_config"]],
  ]];

  token::mint_to(ctx.accounts.mint_ctx().with_signer(signer_seeds), 1)?;

  create_metadata_account_v3(
    CpiContext::new_with_signer(
      ctx.accounts.token_metadata_program.clone(),
      CreateMetadataAccount {
        metadata_account: ctx.accounts.metadata.to_account_info().clone(),
        mint: ctx.accounts.collection.to_account_info().clone(),
        mint_authority: ctx.accounts.hotspot_config.to_account_info().clone(),
        payer: ctx.accounts.payer.to_account_info().clone(),
        update_authority: ctx.accounts.hotspot_config.to_account_info().clone(),
        system_program: ctx.accounts.system_program.to_account_info().clone(),
        rent: ctx.accounts.rent.to_account_info().clone(),
      },
      signer_seeds,
    ),
    CreateMetadataAccountArgs {
      name: args.name,
      symbol: args.symbol.clone(),
      uri: args.metadata_url,
      collection: None,
      collection_details: Some(CollectionDetails::V1 { size: 0 }),
    },
  )?;

  create_master_edition_v3(
    CpiContext::new_with_signer(
      ctx.accounts.token_metadata_program.clone(),
      CreateMasterEdition {
        edition: ctx.accounts.master_edition.to_account_info().clone(),
        mint: ctx.accounts.collection.to_account_info().clone(),
        update_authority: ctx.accounts.hotspot_config.to_account_info().clone(),
        mint_authority: ctx.accounts.hotspot_config.to_account_info().clone(),
        metadata: ctx.accounts.metadata.to_account_info().clone(),
        payer: ctx.accounts.payer.to_account_info().clone(),
        token_program: ctx.accounts.token_program.to_account_info().clone(),
        system_program: ctx.accounts.system_program.to_account_info().clone(),
        rent: ctx.accounts.rent.to_account_info().clone(),
      },
      signer_seeds,
    ),
    CreateMasterEditionArgs {
      max_supply: Some(0),
    },
  )?;

  create_tree(
    CpiContext::new_with_signer(
      ctx.accounts.bubblegum_program.to_account_info().clone(),
      CreateTree {
        tree_authority: ctx.accounts.tree_authority.to_account_info().clone(),
        merkle_tree: ctx.accounts.merkle_tree.to_account_info().clone(),
        payer: ctx.accounts.payer.to_account_info().clone(),
        tree_creator: ctx.accounts.hotspot_config.to_account_info().clone(),
        log_wrapper: ctx.accounts.log_wrapper.to_account_info().clone(),
        compression_program: ctx.accounts.compression_program.to_account_info().clone(),
        system_program: ctx.accounts.system_program.to_account_info().clone(),
      },
      signer_seeds,
    ),
    26,
    1024,
    None,
  )?;

  ctx.accounts.hotspot_config.set_inner(HotspotConfigV0 {
    dc_fee: args.dc_fee,
    sub_dao: ctx.accounts.sub_dao.key(),
    symbol: args.symbol.clone(),
    collection: ctx.accounts.collection.key(),
    dc_mint: ctx.accounts.dc_mint.key(),
    onboarding_server: args.onboarding_server,
    authority: args.onboarding_server,
    bump_seed: ctx.bumps["hotspot_config"],
    collection_bump_seed: ctx.bumps["collection"],
<<<<<<< HEAD
    merkle_tree: ctx.accounts.merkle_tree.key(),
=======
    min_gain: args.min_gain,
    max_gain: args.max_gain,
    full_location_staking_fee: args.full_location_staking_fee,
    dataonly_location_staking_fee: args.dataonly_location_staking_fee,
>>>>>>> 81cf9fbf
  });

  Ok(())
}<|MERGE_RESOLUTION|>--- conflicted
+++ resolved
@@ -213,14 +213,11 @@
     authority: args.onboarding_server,
     bump_seed: ctx.bumps["hotspot_config"],
     collection_bump_seed: ctx.bumps["collection"],
-<<<<<<< HEAD
     merkle_tree: ctx.accounts.merkle_tree.key(),
-=======
     min_gain: args.min_gain,
     max_gain: args.max_gain,
     full_location_staking_fee: args.full_location_staking_fee,
     dataonly_location_staking_fee: args.dataonly_location_staking_fee,
->>>>>>> 81cf9fbf
   });
 
   Ok(())
