--- conflicted
+++ resolved
@@ -14,12 +14,6 @@
   },
   BurnFromIssuanceArgsV0, DataCreditsV0,
 };
-<<<<<<< HEAD
-=======
-use helium_sub_daos::{
-  cpi::{accounts::TrackAddedDeviceV0, track_added_device_v0},
-  TrackAddedDeviceArgsV0,
-};
 use mpl_bubblegum::state::{metaplex_adapter::TokenStandard, TreeConfig};
 use mpl_bubblegum::{
   cpi::{accounts::MintToCollectionV1, mint_to_collection_v1},
@@ -30,7 +24,6 @@
   utils::get_asset_id,
 };
 use spl_account_compression::{program::SplAccountCompression, Wrapper};
->>>>>>> a0f1fa20
 
 #[derive(AnchorSerialize, AnchorDeserialize, Clone, Default)]
 pub struct IssueHotspotArgsV0 {
@@ -64,11 +57,7 @@
   #[account(
     has_one = collection,
     has_one = dc_mint,
-<<<<<<< HEAD
-=======
-    has_one = sub_dao,
     has_one = merkle_tree
->>>>>>> a0f1fa20
   )]
   pub hotspot_config: Box<Account<'info, HotspotConfigV0>>,
   #[account(
@@ -138,13 +127,9 @@
   /// CHECK: Verified by constraint  
   #[account(address = data_credits::ID)]
   pub data_credits_program: AccountInfo<'info>,
-<<<<<<< HEAD
-=======
   pub log_wrapper: Program<'info, Wrapper>,
   pub bubblegum_program: Program<'info, Bubblegum>,
   pub compression_program: Program<'info, SplAccountCompression>,
-  pub helium_sub_daos_program: Program<'info, HeliumSubDaos>,
->>>>>>> a0f1fa20
   pub associated_token_program: Program<'info, AssociatedToken>,
   pub system_program: Program<'info, System>,
   pub token_program: Program<'info, Token>,
