use crate::error::ErrorCode;
use crate::state::*;
use anchor_lang::prelude::*;
use anchor_spl::{
  associated_token::AssociatedToken,
  token::{Mint, Token, TokenAccount},
};
use angry_purple_tiger::AnimalName;
use data_credits::HeliumSubDaos;
use data_credits::{
  cpi::{
    accounts::{BurnCommonV0, BurnFromIssuanceV0},
    burn_from_issuance_v0,
  },
  BurnFromIssuanceArgsV0, DataCreditsV0,
};
use helium_sub_daos::{
  cpi::{accounts::TrackAddedDeviceV0, track_added_device_v0},
  TrackAddedDeviceArgsV0,
};
use mpl_bubblegum::state::{
  metaplex_adapter::{Creator, TokenStandard},
  TreeConfig,
};
use mpl_bubblegum::{
  cpi::{accounts::MintToCollectionV1, mint_to_collection_v1},
  program::Bubblegum,
};
use mpl_bubblegum::{
  state::metaplex_adapter::{Collection, MetadataArgs, TokenProgramVersion},
  utils::get_asset_id,
};
use spl_account_compression::{program::SplAccountCompression, Wrapper};

#[derive(AnchorSerialize, AnchorDeserialize, Clone, Default)]
pub struct IssueHotspotArgsV0 {
  pub ecc_compact: Vec<u8>,
<<<<<<< HEAD
=======
  pub uri: String,
  pub is_full_hotspot: bool,
>>>>>>> 81cf9fbf
}

#[derive(Accounts)]
#[instruction(args: IssueHotspotArgsV0)]
pub struct IssueHotspotV0<'info> {
  #[account(mut)]
  pub payer: Signer<'info>,
  pub dc_fee_payer: Signer<'info>,
  pub maker: Signer<'info>,
  pub collection: Box<Account<'info, Mint>>,
  /// CHECK: Handled by cpi
  #[account(
    mut,
    seeds = ["metadata".as_bytes(), token_metadata_program.key().as_ref(), collection.key().as_ref()],
    seeds::program = token_metadata_program.key(),
    bump,
  )]
  pub collection_metadata: UncheckedAccount<'info>,
  /// CHECK: Handled By cpi account
  #[account(
    seeds = ["metadata".as_bytes(), token_metadata_program.key().as_ref(), collection.key().as_ref(), "edition".as_bytes()],
    seeds::program = token_metadata_program.key(),
    bump,
  )]
  pub collection_master_edition: UncheckedAccount<'info>,
  #[account(
    has_one = collection,
    has_one = dc_mint,
    has_one = sub_dao,
    has_one = merkle_tree
  )]
  pub hotspot_config: Box<Account<'info, HotspotConfigV0>>,
  #[account(
    mut,
    seeds = ["hotspot_issuer".as_bytes(), hotspot_config.key().as_ref(), maker.key().as_ref()],
    bump = hotspot_issuer.bump_seed,
    has_one = hotspot_config,
    has_one = maker,
  )]
  pub hotspot_issuer: Box<Account<'info, HotspotIssuerV0>>,
  #[account(
    init,
    payer = payer,
    space = 8 + 60 + std::mem::size_of::<HotspotStorageV0>(),
    seeds = [
      "storage".as_bytes(),
      &args.ecc_compact
    ],
    bump
  )]
  pub storage: Box<Account<'info, HotspotStorageV0>>,
  #[account(
      mut,
      seeds = [merkle_tree.key().as_ref()],
      seeds::program = bubblegum_program.key(),
      bump,
  )]
  pub tree_authority: Box<Account<'info, TreeConfig>>,
  /// CHECK: Used in cpi
  pub recipient: AccountInfo<'info>,
  /// CHECK: Used in cpi
  #[account(mut)]
  pub merkle_tree: AccountInfo<'info>,
  #[account(
    seeds = ["collection_cpi".as_bytes()],
    seeds::program = bubblegum_program.key(),
    bump,
  )]
  /// CHECK: Used in cpi
  pub bubblegum_signer: UncheckedAccount<'info>,

  /// CHECK: Verified by cpi  
  #[account(
    seeds=[
      "dc".as_bytes(),
      dc_mint.key().as_ref()
    ],
    seeds::program = data_credits_program.key(),
    bump,
    has_one = dc_mint
  )]
  pub dc: Box<Account<'info, DataCreditsV0>>,
  #[account(mut)]
  /// CHECK: Verified by cpi
  pub dc_mint: AccountInfo<'info>,
  #[account(
    init_if_needed,
    payer = payer,
    associated_token::mint = dc_mint,
    associated_token::authority = dc_fee_payer,
  )]
  pub dc_burner: Box<Account<'info, TokenAccount>>,

  /// CHECK: Verified by cpi    
  #[account(mut)]
  pub sub_dao_epoch_info: AccountInfo<'info>,
  /// CHECK: Verified by cpi
  #[account(mut)]
  pub sub_dao: AccountInfo<'info>,

  /// CHECK: Verified by constraint  
  #[account(address = mpl_token_metadata::ID)]
  pub token_metadata_program: AccountInfo<'info>,
  /// CHECK: Verified by constraint  
  #[account(address = data_credits::ID)]
  pub data_credits_program: AccountInfo<'info>,
  pub log_wrapper: Program<'info, Wrapper>,
  pub bubblegum_program: Program<'info, Bubblegum>,
  pub compression_program: Program<'info, SplAccountCompression>,
  pub helium_sub_daos_program: Program<'info, HeliumSubDaos>,
  pub associated_token_program: Program<'info, AssociatedToken>,
  pub system_program: Program<'info, System>,
  pub token_program: Program<'info, Token>,
  pub clock: Sysvar<'info, Clock>,
  pub rent: Sysvar<'info, Rent>,
}

impl<'info> IssueHotspotV0<'info> {
  fn mint_to_collection_ctx(&self) -> CpiContext<'_, '_, '_, 'info, MintToCollectionV1<'info>> {
    let cpi_accounts = MintToCollectionV1 {
      tree_authority: self.tree_authority.to_account_info(),
      leaf_delegate: self.recipient.to_account_info(),
      leaf_owner: self.recipient.to_account_info(),
      merkle_tree: self.merkle_tree.to_account_info(),
      payer: self.payer.to_account_info(),
      tree_delegate: self.hotspot_config.to_account_info(),
      log_wrapper: self.log_wrapper.to_account_info(),
      compression_program: self.compression_program.to_account_info(),
      system_program: self.system_program.to_account_info(),
      collection_authority: self.hotspot_config.to_account_info(),
      collection_authority_record_pda: self.bubblegum_program.to_account_info(),
      collection_mint: self.collection.to_account_info(),
      collection_metadata: self.collection_metadata.to_account_info(),
      edition_account: self.collection_master_edition.to_account_info(),
      bubblegum_signer: self.bubblegum_signer.to_account_info(),
      token_metadata_program: self.token_metadata_program.to_account_info(),
    };
    CpiContext::new(self.bubblegum_program.to_account_info(), cpi_accounts)
  }
  fn burn_dc_ctx(&self) -> CpiContext<'_, '_, '_, 'info, BurnFromIssuanceV0<'info>> {
    let cpi_accounts = BurnFromIssuanceV0 {
      burn_accounts: BurnCommonV0 {
        data_credits: self.dc.to_account_info(),
        burner: self.dc_burner.to_account_info(),
        owner: self.dc_fee_payer.to_account_info(),
        dc_mint: self.dc_mint.to_account_info(),
        token_program: self.token_program.to_account_info(),
        associated_token_program: self.associated_token_program.to_account_info(),
        rent: self.rent.to_account_info(),
        system_program: self.system_program.to_account_info(),
      },
      authority: self.hotspot_config.to_account_info(),
    };
    CpiContext::new(self.data_credits_program.to_account_info(), cpi_accounts)
  }
  fn add_device_ctx(&self) -> CpiContext<'_, '_, '_, 'info, TrackAddedDeviceV0<'info>> {
    let cpi_accounts = TrackAddedDeviceV0 {
      payer: self.payer.to_account_info(),
      sub_dao_epoch_info: self.sub_dao_epoch_info.to_account_info(),
      sub_dao: self.sub_dao.to_account_info(),
      authority: self.hotspot_config.to_account_info(),
      system_program: self.system_program.to_account_info(),
      clock: self.clock.to_account_info(),
      rent: self.rent.to_account_info(),
    };
    CpiContext::new(self.helium_sub_daos_program.to_account_info(), cpi_accounts)
  }
}

pub fn handler(ctx: Context<IssueHotspotV0>, args: IssueHotspotArgsV0) -> Result<()> {
  let asset_id = get_asset_id(
    &ctx.accounts.merkle_tree.key(),
    ctx.accounts.tree_authority.num_minted,
  );

  let decoded = bs58::encode(args.ecc_compact.clone()).into_string();
  let animal_name: AnimalName = decoded
    .parse()
    .map_err(|_| error!(ErrorCode::InvalidEccCompact))?;

  let hotspot_config_seeds: &[&[&[u8]]] = &[&[
    b"hotspot_config",
    ctx.accounts.hotspot_config.sub_dao.as_ref(),
    ctx.accounts.hotspot_config.symbol.as_bytes(),
    &[ctx.accounts.hotspot_config.bump_seed],
  ]];
  burn_from_issuance_v0(
    ctx.accounts.burn_dc_ctx().with_signer(hotspot_config_seeds),
    BurnFromIssuanceArgsV0 {
      amount: ctx.accounts.hotspot_config.dc_fee,
      symbol: ctx.accounts.hotspot_config.symbol.clone(),
      sub_dao: ctx.accounts.hotspot_config.sub_dao,
      authority_bump: ctx.accounts.hotspot_config.bump_seed,
    },
  )?;

  let metadata = MetadataArgs {
    name: animal_name.to_string(),
    symbol: String::from("HOTSPOT"),
    uri: format!("https://mobile-metadata.test-helium.com/11{}", decoded),
    collection: Some(Collection {
      key: ctx.accounts.collection.key(),
      verified: false, // Verified in cpi
    }),
    primary_sale_happened: true,
    is_mutable: true,
    edition_nonce: None,
    token_standard: Some(TokenStandard::NonFungible),
    uses: None,
    token_program_version: TokenProgramVersion::Original,
    creators: vec![],
    seller_fee_basis_points: 0,
  };
  mint_to_collection_v1(
    ctx
      .accounts
      .mint_to_collection_ctx()
      .with_signer(hotspot_config_seeds),
    metadata,
  )?;

  track_added_device_v0(
    ctx
      .accounts
      .add_device_ctx()
      .with_signer(hotspot_config_seeds),
    TrackAddedDeviceArgsV0 {
      authority_bump: ctx.accounts.hotspot_config.bump_seed,
      symbol: ctx.accounts.hotspot_config.symbol.clone(),
    },
  )?;

  ctx.accounts.hotspot_issuer.count += 1;

  ctx.accounts.storage.set_inner(HotspotStorageV0 {
    asset: asset_id,
    ecc_compact: args.ecc_compact,
    location: None,
<<<<<<< HEAD
=======
    elevation: None,
    gain: None,
    authority: ctx.accounts.hotspot.key(),
    is_full_hotspot: args.is_full_hotspot,

>>>>>>> 81cf9fbf
    bump_seed: ctx.bumps["storage"],
  });

  Ok(())
}<|MERGE_RESOLUTION|>--- conflicted
+++ resolved
@@ -19,7 +19,7 @@
   TrackAddedDeviceArgsV0,
 };
 use mpl_bubblegum::state::{
-  metaplex_adapter::{Creator, TokenStandard},
+  metaplex_adapter::{TokenStandard},
   TreeConfig,
 };
 use mpl_bubblegum::{
@@ -35,11 +35,7 @@
 #[derive(AnchorSerialize, AnchorDeserialize, Clone, Default)]
 pub struct IssueHotspotArgsV0 {
   pub ecc_compact: Vec<u8>,
-<<<<<<< HEAD
-=======
-  pub uri: String,
   pub is_full_hotspot: bool,
->>>>>>> 81cf9fbf
 }
 
 #[derive(Accounts)]
@@ -278,14 +274,9 @@
     asset: asset_id,
     ecc_compact: args.ecc_compact,
     location: None,
-<<<<<<< HEAD
-=======
     elevation: None,
     gain: None,
-    authority: ctx.accounts.hotspot.key(),
     is_full_hotspot: args.is_full_hotspot,
-
->>>>>>> 81cf9fbf
     bump_seed: ctx.bumps["storage"],
   });
 
