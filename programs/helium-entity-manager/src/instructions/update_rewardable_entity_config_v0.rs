--- conflicted
+++ resolved
@@ -36,17 +36,15 @@
     config.settings = settings;
   }
 
-<<<<<<< HEAD
   if let Some(staking_requirement) = args.staking_requirement {
     config.staking_requirement = staking_requirement;
   }
-=======
+  
   resize_to_fit(
     &ctx.accounts.payer,
     &ctx.accounts.system_program.to_account_info(),
     &ctx.accounts.rewardable_entity_config,
   )?;
->>>>>>> 1feee55b
 
   Ok(())
 }