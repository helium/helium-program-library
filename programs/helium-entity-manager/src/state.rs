--- conflicted
+++ resolved
@@ -210,8 +210,6 @@
       &[$mobile_info.bump_seed],
     ]
   };
-<<<<<<< HEAD
-=======
 }
 
 #[macro_export]
@@ -224,5 +222,4 @@
       &[$key_to_asset.bump_seed],
     ]
   };
->>>>>>> be9f93a1
 }