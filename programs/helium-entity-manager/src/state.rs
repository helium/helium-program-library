--- conflicted
+++ resolved
@@ -10,14 +10,11 @@
   pub authority: Pubkey,
   pub symbol: String,
   pub sub_dao: Pubkey,
-<<<<<<< HEAD
   pub merkle_tree: Pubkey,
-=======
   pub min_gain: i32,
   pub max_gain: i32,
   pub full_location_staking_fee: u64,
   pub dataonly_location_staking_fee: u64,
->>>>>>> 81cf9fbf
 
   pub bump_seed: u8,
   pub collection_bump_seed: u8,
@@ -39,11 +36,6 @@
 pub struct HotspotStorageV0 {
   pub asset: Pubkey,
   pub ecc_compact: Vec<u8>,
-<<<<<<< HEAD
-  pub location: Option<String>,
-=======
-  pub authority: Pubkey,
->>>>>>> 81cf9fbf
 
   pub bump_seed: u8,
 
