use anchor_lang::prelude::*;

declare_id!("hemjuPXBpNvggtaUnN1MwT3wrdhttKEfosTcc2P9Pg8");

pub mod constants;
pub mod error;
pub mod instructions;
pub mod state;

pub use instructions::*;
pub use state::*;

#[program]
pub mod helium_entity_manager {
  use super::*;

  pub fn initialize_rewardable_entity_config_v0(
    ctx: Context<InitializeRewardableEntityConfigV0>,
    args: InitializeRewardableEntityConfigArgsV0,
  ) -> Result<()> {
    initialize_rewardable_entity_config_v0::handler(ctx, args)
  }

  pub fn approve_maker_v0(ctx: Context<ApproveMakerV0>) -> Result<()> {
    approve_maker_v0::handler(ctx)
  }

  pub fn revoke_maker_v0(ctx: Context<RevokeMakerV0>) -> Result<()> {
    revoke_maker_v0::handler(ctx)
  }

  pub fn approve_program_v0(
    ctx: Context<ApproveProgramV0>,
    args: ApproveProgramArgsV0,
  ) -> Result<()> {
    approve_program_v0::handler(ctx, args)
  }

  pub fn revoke_program_v0(ctx: Context<RevokeProgramV0>, args: RevokeProgramArgsV0) -> Result<()> {
    revoke_program_v0::handler(ctx, args)
  }

  pub fn initialize_maker_v0(
    ctx: Context<InitializeMakerV0>,
    args: InitializeMakerArgsV0,
  ) -> Result<()> {
    initialize_maker_v0::handler(ctx, args)
  }

  pub fn issue_entity_v0(ctx: Context<IssueEntityV0>, args: IssueEntityArgsV0) -> Result<()> {
    issue_entity_v0::handler(ctx, args)
  }

  pub fn issue_program_entity_v0(
    ctx: Context<IssueProgramEntityV0>,
    args: IssueProgramEntityArgsV0,
  ) -> Result<()> {
    issue_program_entity_v0::handler(ctx, args)
  }

  pub fn issue_iot_operations_fund_v0(ctx: Context<IssueIotOperationsFundV0>) -> Result<()> {
    issue_iot_operations_fund_v0::handler(ctx)
  }

  pub fn onboard_iot_hotspot_v0<'info>(
    ctx: Context<'_, '_, '_, 'info, OnboardIotHotspotV0<'info>>,
    args: OnboardIotHotspotArgsV0,
  ) -> Result<()> {
    onboard_iot_hotspot_v0::handler(ctx, args)
  }

  pub fn onboard_mobile_hotspot_v0<'info>(
    ctx: Context<'_, '_, '_, 'info, OnboardMobileHotspotV0<'info>>,
    args: OnboardMobileHotspotArgsV0,
  ) -> Result<()> {
    onboard_mobile_hotspot_v0::handler(ctx, args)
  }

  pub fn update_rewardable_entity_config_v0(
    ctx: Context<UpdateRewardableEntityConfigV0>,
    args: UpdateRewardableEntityConfigArgsV0,
  ) -> Result<()> {
    update_rewardable_entity_config_v0::handler(ctx, args)
  }

  pub fn update_maker_v0(ctx: Context<UpdateMakerV0>, args: UpdateMakerArgsV0) -> Result<()> {
    update_maker_v0::handler(ctx, args)
  }

  pub fn set_maker_tree_v0(ctx: Context<SetMakerTreeV0>, args: SetMakerTreeArgsV0) -> Result<()> {
    set_maker_tree_v0::handler(ctx, args)
  }

  pub fn update_maker_tree_v0(
    ctx: Context<UpdateMakerTreeV0>,
    args: UpdateMakerTreeArgsV0,
  ) -> Result<()> {
    update_maker_tree_v0::handler(ctx, args)
  }

  pub fn update_iot_info_v0<'info>(
    ctx: Context<'_, '_, '_, 'info, UpdateIotInfoV0<'info>>,
    args: UpdateIotInfoArgsV0,
  ) -> Result<()> {
    update_iot_info_v0::handler(ctx, args)
  }

  pub fn update_mobile_info_v0<'info>(
    ctx: Context<'_, '_, '_, 'info, UpdateMobileInfoV0<'info>>,
    args: UpdateMobileInfoArgsV0,
  ) -> Result<()> {
    update_mobile_info_v0::handler(ctx, args)
  }

  pub fn initialize_data_only_v0<'info>(
    ctx: Context<'_, '_, '_, 'info, InitializeDataOnlyV0<'info>>,
    args: InitializeDataOnlyArgsV0,
  ) -> Result<()> {
    initialize_data_only_v0::handler(ctx, args)
  }

  pub fn issue_data_only_entity_v0<'info>(
    ctx: Context<'_, '_, '_, 'info, IssueDataOnlyEntityV0<'info>>,
    args: IssueDataOnlyEntityArgsV0,
  ) -> Result<()> {
    issue_data_only_entity_v0::handler(ctx, args)
  }

  pub fn onboard_data_only_iot_hotspot_v0<'info>(
    ctx: Context<'_, '_, '_, 'info, OnboardDataOnlyIotHotspotV0<'info>>,
    args: OnboardDataOnlyIotHotspotArgsV0,
  ) -> Result<()> {
    onboard_data_only_iot_hotspot_v0::handler(ctx, args)
  }

  pub fn update_data_only_tree_v0<'info>(
    ctx: Context<'_, '_, '_, 'info, UpdateDataOnlyTreeV0<'info>>,
  ) -> Result<()> {
    update_data_only_tree_v0::handler(ctx)
  }

  pub fn temp_repair_iot_operations_fund(ctx: Context<TempRepairIotOperationsFund>) -> Result<()> {
    temp_repair_iot_operations_fund::handler(ctx)
  }

  pub fn set_entity_active_v0(
    ctx: Context<SetEntityActiveV0>,
    args: SetEntityActiveArgsV0,
  ) -> Result<()> {
    set_entity_active_v0::handler(ctx, args)
  }

  pub fn temp_backfill_onboarding_fees_v0(
    ctx: Context<TempBackfillOnboardingFeesV0>,
  ) -> Result<()> {
    temp_backfill_onboarding_fees_v0::handler(ctx)
  }

<<<<<<< HEAD
=======
  pub fn temp_backfill_mobile_info_data_v0(
    ctx: Context<TempBackfillMobileInfoDataV0>,
  ) -> Result<()> {
    temp_backfill_mobile_info_data_v0::handler(ctx)
  }

>>>>>>> 0bff9255
  pub fn temp_pay_mobile_onboarding_fee_v0(
    ctx: Context<TempPayMobileOnboardingFeeV0>,
  ) -> Result<()> {
    temp_pay_mobile_onboarding_fee_v0::handler(ctx)
  }

  pub fn temp_update_iot_operations_fund_metadata(
    ctx: Context<TempUpdateIotOperationsFundMetadata>,
    args: TempUpdateIotOperationsFundMetadataArgs,
  ) -> Result<()> {
    temp_update_iot_operations_fund_metadata::handler(ctx, args)
  }
}<|MERGE_RESOLUTION|>--- conflicted
+++ resolved
@@ -156,15 +156,12 @@
     temp_backfill_onboarding_fees_v0::handler(ctx)
   }
 
-<<<<<<< HEAD
-=======
   pub fn temp_backfill_mobile_info_data_v0(
     ctx: Context<TempBackfillMobileInfoDataV0>,
   ) -> Result<()> {
     temp_backfill_mobile_info_data_v0::handler(ctx)
   }
 
->>>>>>> 0bff9255
   pub fn temp_pay_mobile_onboarding_fee_v0(
     ctx: Context<TempPayMobileOnboardingFeeV0>,
   ) -> Result<()> {
