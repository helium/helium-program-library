--- conflicted
+++ resolved
@@ -32,7 +32,6 @@
     issue_hotspot_v0::handler(ctx, args)
   }
 
-<<<<<<< HEAD
   pub fn genesis_issue_hotspot_v0(
     ctx: Context<GenesisIssueHotspotV0>,
     args: GenesisIssueHotspotArgsV0,
@@ -40,9 +39,6 @@
     genesis_issue_hotspot_v0::handler(ctx, args)
   }
 
-  pub fn change_metadata_v0<'info>(
-    ctx: Context<'_, '_, '_, 'info, ChangeMetadataV0<'info>>,
-=======
   pub fn update_hotspot_config_v0(
     ctx: Context<UpdateHotspotConfigV0>,
     args: UpdateHotspotConfigArgsV0,
@@ -57,9 +53,8 @@
     update_hotspot_issuer_v0::handler(ctx, args)
   }
 
-  pub fn change_metadata_v0(
-    ctx: Context<ChangeMetadataV0>,
->>>>>>> 718c1ac6
+  pub fn change_metadata_v0<'info>(
+    ctx: Context<'_, '_, '_, 'info, ChangeMetadataV0<'info>>,
     args: ChangeMetadataArgsV0,
   ) -> Result<()> {
     change_metadata_v0::handler(ctx, args)
