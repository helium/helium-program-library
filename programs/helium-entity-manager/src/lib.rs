--- conflicted
+++ resolved
@@ -119,7 +119,6 @@
     update_mobile_info_v0::handler(ctx, args)
   }
 
-<<<<<<< HEAD
   pub fn initialize_data_only_v0<'info>(
     ctx: Context<'_, '_, '_, 'info, InitializeDataOnlyV0<'info>>,
     args: InitializeDataOnlyArgsV0,
@@ -145,9 +144,9 @@
     ctx: Context<'_, '_, '_, 'info, UpdateDataOnlyTreeV0<'info>>,
   ) -> Result<()> {
     update_data_only_tree_v0::handler(ctx)
-=======
+  }
+
   pub fn temp_repair_iot_operations_fund(ctx: Context<TempRepairIotOperationsFund>) -> Result<()> {
     temp_repair_iot_operations_fund::handler(ctx)
->>>>>>> f315120b
   }
 }