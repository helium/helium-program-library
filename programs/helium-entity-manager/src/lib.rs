use anchor_lang::prelude::*;

declare_id!("hemjuPXBpNvggtaUnN1MwT3wrdhttKEfosTcc2P9Pg8");

pub mod constants;
pub mod error;
pub mod instructions;
pub mod state;

pub use instructions::*;

pub use state::*;

#[program]
pub mod helium_entity_manager {
  use super::*;

  pub fn initialize_rewardable_entity_config_v0(
    ctx: Context<InitializeRewardableEntityConfigV0>,
    args: InitializeRewardableEntityConfigArgsV0,
  ) -> Result<()> {
    initialize_rewardable_entity_config_v0::handler(ctx, args)
  }

  pub fn approve_maker_v0(ctx: Context<ApproveMakerV0>) -> Result<()> {
    approve_maker_v0::handler(ctx)
  }

  pub fn revoke_maker_v0(ctx: Context<RevokeMakerV0>) -> Result<()> {
    revoke_maker_v0::handler(ctx)
  }

  pub fn approve_program_v0(
    ctx: Context<ApproveProgramV0>,
    args: ApproveProgramArgsV0,
  ) -> Result<()> {
    approve_program_v0::handler(ctx, args)
  }

  pub fn revoke_program_v0(ctx: Context<RevokeProgramV0>, args: RevokeProgramArgsV0) -> Result<()> {
    revoke_program_v0::handler(ctx, args)
  }

  pub fn initialize_maker_v0(
    ctx: Context<InitializeMakerV0>,
    args: InitializeMakerArgsV0,
  ) -> Result<()> {
    initialize_maker_v0::handler(ctx, args)
  }

  pub fn issue_entity_v0(ctx: Context<IssueEntityV0>, args: IssueEntityArgsV0) -> Result<()> {
    issue_entity_v0::handler(ctx, args)
  }

  pub fn issue_program_entity_v0(
    ctx: Context<IssueProgramEntityV0>,
    args: IssueProgramEntityArgsV0,
  ) -> Result<()> {
    issue_program_entity_v0::handler(ctx, args)
  }

  pub fn issue_iot_operations_fund_v0(ctx: Context<IssueIotOperationsFundV0>) -> Result<()> {
    issue_iot_operations_fund_v0::handler(ctx)
  }

  pub fn onboard_iot_hotspot_v0<'info>(
    ctx: Context<'_, '_, '_, 'info, OnboardIotHotspotV0<'info>>,
    args: OnboardIotHotspotArgsV0,
  ) -> Result<()> {
    onboard_iot_hotspot_v0::handler(ctx, args)
  }

  pub fn onboard_mobile_hotspot_v0<'info>(
    ctx: Context<'_, '_, '_, 'info, OnboardMobileHotspotV0<'info>>,
    args: OnboardMobileHotspotArgsV0,
  ) -> Result<()> {
    onboard_mobile_hotspot_v0::handler(ctx, args)
  }

  pub fn update_rewardable_entity_config_v0(
    ctx: Context<UpdateRewardableEntityConfigV0>,
    args: UpdateRewardableEntityConfigArgsV0,
  ) -> Result<()> {
    update_rewardable_entity_config_v0::handler(ctx, args)
  }

  pub fn update_maker_v0(ctx: Context<UpdateMakerV0>, args: UpdateMakerArgsV0) -> Result<()> {
    update_maker_v0::handler(ctx, args)
  }

  pub fn set_maker_tree_v0(ctx: Context<SetMakerTreeV0>, args: SetMakerTreeArgsV0) -> Result<()> {
    set_maker_tree_v0::handler(ctx, args)
  }

  pub fn update_maker_tree_v0(
    ctx: Context<UpdateMakerTreeV0>,
    args: UpdateMakerTreeArgsV0,
  ) -> Result<()> {
    update_maker_tree_v0::handler(ctx, args)
  }

  pub fn update_iot_info_v0<'info>(
    ctx: Context<'_, '_, '_, 'info, UpdateIotInfoV0<'info>>,
    args: UpdateIotInfoArgsV0,
  ) -> Result<()> {
    update_iot_info_v0::handler(ctx, args)
  }

  pub fn update_mobile_info_v0<'info>(
    ctx: Context<'_, '_, '_, 'info, UpdateMobileInfoV0<'info>>,
    args: UpdateMobileInfoArgsV0,
  ) -> Result<()> {
    update_mobile_info_v0::handler(ctx, args)
  }

  pub fn initialize_data_only_v0<'info>(
    ctx: Context<'_, '_, '_, 'info, InitializeDataOnlyV0<'info>>,
    args: InitializeDataOnlyArgsV0,
  ) -> Result<()> {
    initialize_data_only_v0::handler(ctx, args)
  }

  pub fn issue_data_only_entity_v0<'info>(
    ctx: Context<'_, '_, '_, 'info, IssueDataOnlyEntityV0<'info>>,
    args: IssueDataOnlyEntityArgsV0,
  ) -> Result<()> {
    issue_data_only_entity_v0::handler(ctx, args)
  }

  pub fn onboard_data_only_iot_hotspot_v0<'info>(
    ctx: Context<'_, '_, '_, 'info, OnboardDataOnlyIotHotspotV0<'info>>,
    args: OnboardDataOnlyIotHotspotArgsV0,
  ) -> Result<()> {
    onboard_data_only_iot_hotspot_v0::handler(ctx, args)
  }

  pub fn update_data_only_tree_v0<'info>(
    ctx: Context<'_, '_, '_, 'info, UpdateDataOnlyTreeV0<'info>>,
  ) -> Result<()> {
    update_data_only_tree_v0::handler(ctx)
  }

  pub fn temp_repair_iot_operations_fund(ctx: Context<TempRepairIotOperationsFund>) -> Result<()> {
    temp_repair_iot_operations_fund::handler(ctx)
  }

  pub fn set_entity_active_v0(
    ctx: Context<SetEntityActiveV0>,
    args: SetEntityActiveArgsV0,
  ) -> Result<()> {
    set_entity_active_v0::handler(ctx, args)
  }

  pub fn temp_backfill_onboarding_fees_v0(
    ctx: Context<TempBackfillOnboardingFeesV0>,
  ) -> Result<()> {
    temp_backfill_onboarding_fees_v0::handler(ctx)
  }
<<<<<<< HEAD
=======

  pub fn temp_backfill_mobile_info_data_v0(
    ctx: Context<TempBackfillMobileInfoDataV0>,
  ) -> Result<()> {
    temp_backfill_mobile_info_data_v0::handler(ctx)
  }

  pub fn temp_pay_mobile_onboarding_fee_v0(
    ctx: Context<TempPayMobileOnboardingFeeV0>,
  ) -> Result<()> {
    temp_pay_mobile_onboarding_fee_v0::handler(ctx)
  }

  pub fn temp_update_iot_operations_fund_metadata(
    ctx: Context<TempUpdateIotOperationsFundMetadata>,
    args: TempUpdateIotOperationsFundMetadataArgs,
  ) -> Result<()> {
    temp_update_iot_operations_fund_metadata::handler(ctx, args)
  }
>>>>>>> 658f8836
}<|MERGE_RESOLUTION|>--- conflicted
+++ resolved
@@ -156,8 +156,6 @@
   ) -> Result<()> {
     temp_backfill_onboarding_fees_v0::handler(ctx)
   }
-<<<<<<< HEAD
-=======
 
   pub fn temp_backfill_mobile_info_data_v0(
     ctx: Context<TempBackfillMobileInfoDataV0>,
@@ -177,5 +175,4 @@
   ) -> Result<()> {
     temp_update_iot_operations_fund_metadata::handler(ctx, args)
   }
->>>>>>> 658f8836
 }