use anchor_lang::prelude::*;

declare_id!("hemABtqNUst4MmqsVcuN217ZzBspENbGt9uueSe5jts");

pub mod error;
pub mod instructions;
pub mod state;
pub mod token_metadata;

pub use instructions::*;
pub use state::*;

#[program]
pub mod helium_entity_manager {
  use super::*;

  pub fn initialize_hotspot_config_v0(
    ctx: Context<InitializeHotspotConfigV0>,
    args: InitializeHotspotConfigArgsV0,
  ) -> Result<()> {
    initialize_hotspot_config_v0::handler(ctx, args)
  }

  pub fn initialize_hotspot_issuer_v0(
    ctx: Context<InitializeHotspotIssuerV0>,
    args: InitializeHotspotIssuerArgsV0,
  ) -> Result<()> {
    initialize_hotspot_issuer_v0::handler(ctx, args)
  }

  pub fn issue_hotspot_v0(ctx: Context<IssueHotspotV0>, args: IssueHotspotArgsV0) -> Result<()> {
    issue_hotspot_v0::handler(ctx, args)
  }

<<<<<<< HEAD
  pub fn update_hotspot_config_v0(
    ctx: Context<UpdateHotspotConfigV0>,
    args: UpdateHotspotConfigArgsV0,
  ) -> Result<()> {
    update_hotspot_config_v0::handler(ctx, args)
  }

  pub fn update_hotspot_issuer_v0(
    ctx: Context<UpdateHotspotIssuerV0>,
    args: UpdateHotspotIssuerArgsV0,
  ) -> Result<()> {
    update_hotspot_issuer_v0::handler(ctx, args)
=======
  pub fn change_metadata_v0(
    ctx: Context<ChangeMetadataV0>,
    args: ChangeMetadataArgsV0,
  ) -> Result<()> {
    change_metadata_v0::handler(ctx, args)
>>>>>>> 81cf9fbf
  }
}<|MERGE_RESOLUTION|>--- conflicted
+++ resolved
@@ -32,7 +32,6 @@
     issue_hotspot_v0::handler(ctx, args)
   }
 
-<<<<<<< HEAD
   pub fn update_hotspot_config_v0(
     ctx: Context<UpdateHotspotConfigV0>,
     args: UpdateHotspotConfigArgsV0,
@@ -45,12 +44,11 @@
     args: UpdateHotspotIssuerArgsV0,
   ) -> Result<()> {
     update_hotspot_issuer_v0::handler(ctx, args)
-=======
+
   pub fn change_metadata_v0(
     ctx: Context<ChangeMetadataV0>,
     args: ChangeMetadataArgsV0,
   ) -> Result<()> {
     change_metadata_v0::handler(ctx, args)
->>>>>>> 81cf9fbf
   }
 }