--- conflicted
+++ resolved
@@ -96,8 +96,6 @@
   ) -> Result<()> {
     update_mobile_info_v0::handler(ctx, args)
   }
-<<<<<<< HEAD
-
   pub fn fix_mobile_genesis_accounts_v0<'info>(
     ctx: Context<'_, '_, '_, 'info, FixMobileGenesisAccountsV0<'info>>,
   ) -> Result<()> {
@@ -130,6 +128,4 @@
   ) -> Result<()> {
     update_data_only_tree_v0::handler(ctx)
   }
-=======
->>>>>>> fa777d78
 }