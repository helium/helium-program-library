use anchor_lang::prelude::*;

declare_id!("hemjuPXBpNvggtaUnN1MwT3wrdhttKEfosTcc2P9Pg8");

pub mod constants;
pub mod error;
pub mod instructions;
pub mod state;

pub use instructions::*;
pub use state::*;

#[program]
pub mod helium_entity_manager {
  use super::*;

  pub fn initialize_rewardable_entity_config_v0(
    ctx: Context<InitializeRewardableEntityConfigV0>,
    args: InitializeRewardableEntityConfigArgsV0,
  ) -> Result<()> {
    initialize_rewardable_entity_config_v0::handler(ctx, args)
  }

  pub fn approve_maker_v0(ctx: Context<ApproveMakerV0>) -> Result<()> {
    approve_maker_v0::handler(ctx)
  }

  pub fn revoke_maker_v0(ctx: Context<RevokeMakerV0>) -> Result<()> {
    revoke_maker_v0::handler(ctx)
  }

  pub fn approve_program_v0(
    ctx: Context<ApproveProgramV0>,
    args: ApproveProgramArgsV0,
  ) -> Result<()> {
    approve_program_v0::handler(ctx, args)
  }

  pub fn revoke_program_v0(ctx: Context<RevokeProgramV0>, args: RevokeProgramArgsV0) -> Result<()> {
    revoke_program_v0::handler(ctx, args)
  }

  pub fn initialize_maker_v0(
    ctx: Context<InitializeMakerV0>,
    args: InitializeMakerArgsV0,
  ) -> Result<()> {
    initialize_maker_v0::handler(ctx, args)
  }

  pub fn issue_entity_v0(ctx: Context<IssueEntityV0>, args: IssueEntityArgsV0) -> Result<()> {
    issue_entity_v0::handler(ctx, args)
  }

  pub fn issue_program_entity_v0(
    ctx: Context<IssueProgramEntityV0>,
    args: IssueProgramEntityArgsV0,
  ) -> Result<()> {
    issue_program_entity_v0::handler(ctx, args)
  }

  pub fn issue_iot_operations_fund_v0(ctx: Context<IssueIotOperationsFundV0>) -> Result<()> {
    issue_iot_operations_fund_v0::handler(ctx)
  }

  pub fn onboard_iot_hotspot_v0<'info>(
    ctx: Context<'_, '_, '_, 'info, OnboardIotHotspotV0<'info>>,
    args: OnboardIotHotspotArgsV0,
  ) -> Result<()> {
    onboard_iot_hotspot_v0::handler(ctx, args)
  }

  pub fn onboard_mobile_hotspot_v0<'info>(
    ctx: Context<'_, '_, '_, 'info, OnboardMobileHotspotV0<'info>>,
    args: OnboardMobileHotspotArgsV0,
  ) -> Result<()> {
    onboard_mobile_hotspot_v0::handler(ctx, args)
  }

  pub fn update_rewardable_entity_config_v0(
    ctx: Context<UpdateRewardableEntityConfigV0>,
    args: UpdateRewardableEntityConfigArgsV0,
  ) -> Result<()> {
    update_rewardable_entity_config_v0::handler(ctx, args)
  }

  pub fn update_maker_v0(ctx: Context<UpdateMakerV0>, args: UpdateMakerArgsV0) -> Result<()> {
    update_maker_v0::handler(ctx, args)
  }

  pub fn set_maker_tree_v0(ctx: Context<SetMakerTreeV0>, args: SetMakerTreeArgsV0) -> Result<()> {
    set_maker_tree_v0::handler(ctx, args)
  }

  pub fn update_maker_tree_v0(
    ctx: Context<UpdateMakerTreeV0>,
    args: UpdateMakerTreeArgsV0,
  ) -> Result<()> {
    update_maker_tree_v0::handler(ctx, args)
  }

  pub fn update_iot_info_v0<'info>(
    ctx: Context<'_, '_, '_, 'info, UpdateIotInfoV0<'info>>,
    args: UpdateIotInfoArgsV0,
  ) -> Result<()> {
    update_iot_info_v0::handler(ctx, args)
  }

  pub fn update_mobile_info_v0<'info>(
    ctx: Context<'_, '_, '_, 'info, UpdateMobileInfoV0<'info>>,
    args: UpdateMobileInfoArgsV0,
  ) -> Result<()> {
    update_mobile_info_v0::handler(ctx, args)
  }

  pub fn initialize_data_only_v0<'info>(
    ctx: Context<'_, '_, '_, 'info, InitializeDataOnlyV0<'info>>,
    args: InitializeDataOnlyArgsV0,
  ) -> Result<()> {
    initialize_data_only_v0::handler(ctx, args)
  }

  pub fn issue_data_only_entity_v0<'info>(
    ctx: Context<'_, '_, '_, 'info, IssueDataOnlyEntityV0<'info>>,
    args: IssueDataOnlyEntityArgsV0,
  ) -> Result<()> {
    issue_data_only_entity_v0::handler(ctx, args)
  }

  pub fn onboard_data_only_iot_hotspot_v0<'info>(
    ctx: Context<'_, '_, '_, 'info, OnboardDataOnlyIotHotspotV0<'info>>,
    args: OnboardDataOnlyIotHotspotArgsV0,
  ) -> Result<()> {
    onboard_data_only_iot_hotspot_v0::handler(ctx, args)
  }

  pub fn update_data_only_tree_v0<'info>(
    ctx: Context<'_, '_, '_, 'info, UpdateDataOnlyTreeV0<'info>>,
  ) -> Result<()> {
    update_data_only_tree_v0::handler(ctx)
  }

  pub fn temp_repair_iot_operations_fund(ctx: Context<TempRepairIotOperationsFund>) -> Result<()> {
    temp_repair_iot_operations_fund::handler(ctx)
  }

  pub fn set_entity_active_v0(
    ctx: Context<SetEntityActiveV0>,
    args: SetEntityActiveArgsV0,
  ) -> Result<()> {
    set_entity_active_v0::handler(ctx, args)
  }

  pub fn temp_backfill_onboarding_fees_v0(
    ctx: Context<TempBackfillOnboardingFeesV0>,
  ) -> Result<()> {
    temp_backfill_onboarding_fees_v0::handler(ctx)
  }

<<<<<<< HEAD
  pub fn temp_update_iot_operations_fund_metadata(
    ctx: Context<TempUpdateIotOperationsFundMetadata>,
    args: TempUpdateIotOperationsFundMetadataArgs,
  ) -> Result<()> {
    temp_update_iot_operations_fund_metadata::handler(ctx, args)
=======
  pub fn temp_pay_mobile_onboarding_fee_v0(
    ctx: Context<TempPayMobileOnboardingFeeV0>,
  ) -> Result<()> {
    temp_pay_mobile_onboarding_fee_v0::handler(ctx)
>>>>>>> 8192f894
  }
}<|MERGE_RESOLUTION|>--- conflicted
+++ resolved
@@ -156,17 +156,16 @@
     temp_backfill_onboarding_fees_v0::handler(ctx)
   }
 
-<<<<<<< HEAD
+  pub fn temp_pay_mobile_onboarding_fee_v0(
+    ctx: Context<TempPayMobileOnboardingFeeV0>,
+  ) -> Result<()> {
+    temp_pay_mobile_onboarding_fee_v0::handler(ctx)
+  }
+  
   pub fn temp_update_iot_operations_fund_metadata(
     ctx: Context<TempUpdateIotOperationsFundMetadata>,
     args: TempUpdateIotOperationsFundMetadataArgs,
   ) -> Result<()> {
     temp_update_iot_operations_fund_metadata::handler(ctx, args)
-=======
-  pub fn temp_pay_mobile_onboarding_fee_v0(
-    ctx: Context<TempPayMobileOnboardingFeeV0>,
-  ) -> Result<()> {
-    temp_pay_mobile_onboarding_fee_v0::handler(ctx)
->>>>>>> 8192f894
   }
 }