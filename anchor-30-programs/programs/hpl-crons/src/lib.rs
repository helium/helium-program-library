--- conflicted
+++ resolved
@@ -40,60 +40,6 @@
   pub fn init_delegation_claim_bot_v0(ctx: Context<InitDelegationClaimBotV0>) -> Result<()> {
     init_delegation_claim_bot_v0::handler(ctx)
   }
-<<<<<<< HEAD
-
-  pub fn close_delegation_claim_bot_v0(ctx: Context<CloseDelegationClaimBotV0>) -> Result<()> {
-    close_delegation_claim_bot_v0::handler(ctx)
-  }
-
-  pub fn queue_end_epoch(ctx: Context<QueueEndEpoch>) -> Result<tuktuk_program::RunTaskReturnV0> {
-    queue_end_epoch::handler(ctx)
-  }
-
-  pub fn queue_delegation_claim_v0(
-    ctx: Context<QueueDelegationClaimV0>,
-  ) -> Result<tuktuk_program::RunTaskReturnV0> {
-    queue_delegation_claim_v0::handler(ctx)
-  }
-
-  pub fn start_delegation_claim_bot_v0(
-    ctx: Context<StartDelegationClaimBotV0>,
-    args: StartDelegationClaimBotArgsV0,
-  ) -> Result<()> {
-    start_delegation_claim_bot_v0::handler(ctx, args)
-  }
-
-  pub fn init_entity_claim_cron_v0(
-    ctx: Context<InitEntityClaimCronV0>,
-    args: InitEntityClaimCronArgsV0,
-  ) -> Result<()> {
-    init_entity_claim_cron_v0::handler(ctx, args)
-  }
-
-  pub fn add_entity_to_cron_v0(
-    ctx: Context<AddEntityToCronV0>,
-    args: AddEntityToCronArgsV0,
-  ) -> Result<()> {
-    add_entity_to_cron_v0::handler(ctx, args)
-  }
-
-  pub fn remove_entity_from_cron_v0(
-    ctx: Context<RemoveEntityFromCronV0>,
-    args: RemoveEntityFromCronArgsV0,
-  ) -> Result<()> {
-    remove_entity_from_cron_v0::handler(ctx, args)
-  }
-
-  pub fn requeue_entity_claim_cron_v0(ctx: Context<RequeueEntityClaimCronV0>) -> Result<()> {
-    requeue_entity_claim_cron_v0::handler(ctx)
-  }
-
-  pub fn queue_relinquish_expired_vote_marker_v0(
-    ctx: Context<QueueRelinquishExpiredVoteMarkerV0>,
-    args: QueueRelinquishExpiredVoteMarkerArgsV0,
-  ) -> Result<()> {
-    queue_relinquish_expired_vote_marker_v0::handler(ctx, args)
-=======
 
   pub fn close_delegation_claim_bot_v0(ctx: Context<CloseDelegationClaimBotV0>) -> Result<()> {
     close_delegation_claim_bot_v0::handler(ctx)
@@ -166,6 +112,5 @@
     args: QueueRelinquishExpiredProxyVoteMarkerArgsV0,
   ) -> Result<()> {
     queue_relinquish_expired_proxy_vote_marker_v0::handler(ctx, args)
->>>>>>> 31c1a403
   }
 }