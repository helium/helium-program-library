--- conflicted
+++ resolved
@@ -42,15 +42,10 @@
     "@coral-xyz/anchor": "^0.30.1",
     "@helium/cron-sdk": "^0.0.2",
     "@helium/helium-sub-daos-sdk": "^0.9.23",
-<<<<<<< HEAD
-    "@helium/spl-utils": "^0.9.19",
-    "@helium/tuktuk-sdk": "^0.0.2",
-=======
     "@helium/proposal-sdk": "^0.1.4",
     "@helium/spl-utils": "^0.9.19",
     "@helium/state-controller-sdk": "^0.1.4",
     "@helium/tuktuk-sdk": "^0.0.3",
->>>>>>> 31c1a403
     "@helium/voter-stake-registry-sdk": "^0.9.23",
     "@solana/web3.js": "^1.91.1",
     "axios": "^1.3.6",
